#
# Copyright (c) 2005, 2018, Oracle and/or its affiliates. All rights reserved.
# DO NOT ALTER OR REMOVE COPYRIGHT NOTICES OR THIS FILE HEADER.
#
# This code is free software; you can redistribute it and/or modify it
# under the terms of the GNU General Public License version 2 only, as
# published by the Free Software Foundation.
#
# This code is distributed in the hope that it will be useful, but WITHOUT
# ANY WARRANTY; without even the implied warranty of MERCHANTABILITY or
# FITNESS FOR A PARTICULAR PURPOSE.  See the GNU General Public License
# version 2 for more details (a copy is included in the LICENSE file that
# accompanied this code).
#
# You should have received a copy of the GNU General Public License version
# 2 along with this work; if not, write to the Free Software Foundation,
# Inc., 51 Franklin St, Fifth Floor, Boston, MA 02110-1301 USA.
#
# Please contact Oracle, 500 Oracle Parkway, Redwood Shores, CA 94065 USA
# or visit www.oracle.com if you need additional information or have any
# questions.
#

#

# This file identifies the root of the test-suite hierarchy.
# It also contains test-suite configuration information.

# The list of keywords supported in this test suite
keys=cte_test jcmd nmt regression gc stress metaspace headful intermittent

groups=TEST.groups

# Source files for classes that will be used at the beginning of each test suite run,
# to determine additional characteristics of the system for use with the @requires tag.
# Note: compiled bootlibs code will be located in the folder 'bootClasses'
requires.extraPropDefns = ../../jtreg-ext/requires/VMProps.java
requires.extraPropDefns.bootlibs = ../../lib/sun ../../lib/jdk/test/lib/Platform.java
requires.extraPropDefns.vmOpts = -XX:+UnlockDiagnosticVMOptions -XX:+WhiteBoxAPI -Xbootclasspath/a:bootClasses
requires.properties= \
    sun.arch.data.model \
    vm.simpleArch \
    vm.flightRecorder \
    vm.gc.G1 \
    vm.gc.Serial \
    vm.gc.Parallel \
    vm.gc.ConcMarkSweep \
<<<<<<< HEAD
    vm.gc.Shenandoah \
=======
    vm.gc.Epsilon \
    vm.gc.Z \
>>>>>>> c444168e
    vm.jvmci \
    vm.emulatedClient \
    vm.cpu.features \
    vm.debug \
    vm.rtm.cpu \
    vm.rtm.os \
    vm.aot \
    vm.cds \
    vm.cds.custom.loaders \
    vm.cds.archived.java.heap \
    vm.graal.enabled \
    docker.support

# Minimum jtreg version
requiredVersion=4.2 b12

# Path to libraries in the topmost test directory. This is needed so @library
# does not need ../../../ notation to reach them
external.lib.roots = ../../../

# Use new module options
useNewOptions=true

# Use --patch-module instead of -Xmodule:
useNewPatchModule=true<|MERGE_RESOLUTION|>--- conflicted
+++ resolved
@@ -45,12 +45,9 @@
     vm.gc.Serial \
     vm.gc.Parallel \
     vm.gc.ConcMarkSweep \
-<<<<<<< HEAD
     vm.gc.Shenandoah \
-=======
     vm.gc.Epsilon \
     vm.gc.Z \
->>>>>>> c444168e
     vm.jvmci \
     vm.emulatedClient \
     vm.cpu.features \
