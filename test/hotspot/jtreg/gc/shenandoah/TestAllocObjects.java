/*
 * Copyright (c) 2016, 2018, Red Hat, Inc. All rights reserved.
 * DO NOT ALTER OR REMOVE COPYRIGHT NOTICES OR THIS FILE HEADER.
 *
 * This code is free software; you can redistribute it and/or modify it
 * under the terms of the GNU General Public License version 2 only, as
 * published by the Free Software Foundation.
 *
 * This code is distributed in the hope that it will be useful, but WITHOUT
 * ANY WARRANTY; without even the implied warranty of MERCHANTABILITY or
 * FITNESS FOR A PARTICULAR PURPOSE.  See the GNU General Public License
 * version 2 for more details (a copy is included in the LICENSE file that
 * accompanied this code).
 *
 * You should have received a copy of the GNU General Public License version
 * 2 along with this work; if not, write to the Free Software Foundation,
 * Inc., 51 Franklin St, Fifth Floor, Boston, MA 02110-1301 USA.
 *
 * Please contact Oracle, 500 Oracle Parkway, Redwood Shores, CA 94065 USA
 * or visit www.oracle.com if you need additional information or have any
 * questions.
 *
 */

/*
 * @test TestAllocObjects
 * @summary Acceptance tests: collector can withstand allocation
 * @requires vm.gc.Shenandoah
 *
 * @run main/othervm -Xmx1g -Xms1g -XX:+UnlockDiagnosticVMOptions -XX:+UnlockExperimentalVMOptions
 *      -XX:+UseShenandoahGC -XX:ShenandoahGCMode=passive
 *      -XX:+ShenandoahDegeneratedGC -XX:+ShenandoahVerify
 *      TestAllocObjects
 *
 * @run main/othervm -Xmx1g -Xms1g -XX:+UnlockDiagnosticVMOptions -XX:+UnlockExperimentalVMOptions
 *      -XX:+UseShenandoahGC -XX:ShenandoahGCMode=passive
 *      -XX:-ShenandoahDegeneratedGC -XX:+ShenandoahVerify
 *      TestAllocObjects
 *
 * @run main/othervm -Xmx1g -Xms1g -XX:+UnlockDiagnosticVMOptions -XX:+UnlockExperimentalVMOptions
 *      -XX:+UseShenandoahGC -XX:ShenandoahGCMode=passive
 *      -XX:+ShenandoahDegeneratedGC
 *      TestAllocObjects
 *
 * @run main/othervm -Xmx1g -Xms1g -XX:+UnlockDiagnosticVMOptions -XX:+UnlockExperimentalVMOptions
 *      -XX:+UseShenandoahGC -XX:ShenandoahGCMode=passive
 *      -XX:-ShenandoahDegeneratedGC
 *      TestAllocObjects
 */

/*
 * @test TestAllocObjects
 * @summary Acceptance tests: collector can withstand allocation
 * @requires vm.gc.Shenandoah
 *
 * @run main/othervm -Xmx1g -Xms1g -XX:+UnlockDiagnosticVMOptions -XX:+UnlockExperimentalVMOptions
 *      -XX:+UseShenandoahGC -XX:ShenandoahGCHeuristics=aggressive
 *      -XX:+ShenandoahOOMDuringEvacALot -XX:+ShenandoahVerify
 *      TestAllocObjects
 *
 * @run main/othervm -Xmx1g -Xms1g -XX:+UnlockDiagnosticVMOptions -XX:+UnlockExperimentalVMOptions
 *      -XX:+UseShenandoahGC -XX:ShenandoahGCHeuristics=aggressive
 *      -XX:+ShenandoahAllocFailureALot -XX:+ShenandoahVerify
 *      TestAllocObjects
 *
 * @run main/othervm -Xmx1g -Xms1g -XX:+UnlockDiagnosticVMOptions -XX:+UnlockExperimentalVMOptions
 *      -XX:+UseShenandoahGC -XX:ShenandoahGCHeuristics=aggressive
 *      -XX:+ShenandoahOOMDuringEvacALot
 *      TestAllocObjects
 *
 * @run main/othervm -Xmx1g -Xms1g -XX:+UnlockDiagnosticVMOptions -XX:+UnlockExperimentalVMOptions
 *      -XX:+UseShenandoahGC -XX:ShenandoahGCHeuristics=aggressive
 *      -XX:+ShenandoahAllocFailureALot
 *      TestAllocObjects
 *
 * @run main/othervm -Xmx1g -Xms1g -XX:+UnlockDiagnosticVMOptions -XX:+UnlockExperimentalVMOptions
 *      -XX:+UseShenandoahGC -XX:ShenandoahGCHeuristics=aggressive
 *      TestAllocObjects
 *
 * @run main/othervm -Xmx1g -Xms1g -XX:+UnlockDiagnosticVMOptions -XX:+UnlockExperimentalVMOptions
 *      -XX:+UseShenandoahGC -XX:ShenandoahGCHeuristics=aggressive
 *      -XX:+ShenandoahSuspendibleWorkers
 *      TestAllocObjects
 *
 */

/*
 * @test TestAllocObjects
 * @summary Acceptance tests: collector can withstand allocation
<<<<<<< HEAD
 * @requires vm.gc.Shenandoah & !vm.graal.enabled
=======
 * @requires vm.gc.Shenandoah
>>>>>>> 43339420
 *
 * @run main/othervm -Xmx1g -Xms1g -XX:+UnlockDiagnosticVMOptions -XX:+UnlockExperimentalVMOptions
 *      -XX:+UseShenandoahGC -XX:ShenandoahGCHeuristics=adaptive
 *      -XX:+ShenandoahVerify
 *      TestAllocObjects
 *
 * @run main/othervm -Xmx1g -Xms1g -XX:+UnlockDiagnosticVMOptions -XX:+UnlockExperimentalVMOptions
 *      -XX:+UseShenandoahGC -XX:ShenandoahGCHeuristics=adaptive
 *      TestAllocObjects
 *
 * @run main/othervm -Xmx1g -Xms1g -XX:+UnlockDiagnosticVMOptions -XX:+UnlockExperimentalVMOptions
 *      -XX:+UseShenandoahGC -XX:ShenandoahGCHeuristics=adaptive
 *      -XX:+ShenandoahSuspendibleWorkers
 *      TestAllocObjects
 */

/*
 * @test TestAllocObjects
 * @summary Acceptance tests: collector can withstand allocation
<<<<<<< HEAD
 * @requires vm.gc.Shenandoah & !vm.graal.enabled
=======
 * @requires vm.gc.Shenandoah
>>>>>>> 43339420
 *
 * @run main/othervm -Xmx1g -Xms1g -XX:+UnlockDiagnosticVMOptions -XX:+UnlockExperimentalVMOptions
 *      -XX:+UseShenandoahGC -XX:ShenandoahGCHeuristics=static
 *      TestAllocObjects
 *
 * @run main/othervm -Xmx1g -Xms1g -XX:+UnlockDiagnosticVMOptions -XX:+UnlockExperimentalVMOptions
 *      -XX:+UseShenandoahGC -XX:ShenandoahGCHeuristics=static
 *      -XX:+ShenandoahSuspendibleWorkers
 *      TestAllocObjects
 */

/*
 * @test TestAllocObjects
 * @summary Acceptance tests: collector can withstand allocation
<<<<<<< HEAD
 * @requires vm.gc.Shenandoah & !vm.graal.enabled
=======
 * @requires vm.gc.Shenandoah
>>>>>>> 43339420
 *
 * @run main/othervm -Xmx1g -Xms1g -XX:+UnlockDiagnosticVMOptions -XX:+UnlockExperimentalVMOptions
 *      -XX:+UseShenandoahGC -XX:ShenandoahGCHeuristics=compact
 *      TestAllocObjects
 *
 * @run main/othervm -Xmx1g -Xms1g -XX:+UnlockDiagnosticVMOptions -XX:+UnlockExperimentalVMOptions
 *      -XX:+UseShenandoahGC -XX:ShenandoahGCHeuristics=compact
 *      -XX:+ShenandoahSuspendibleWorkers
 *      TestAllocObjects
 */

/*
 * @test TestAllocObjects
 * @summary Acceptance tests: collector can withstand allocation
 * @requires vm.gc.Shenandoah
 *
 * @run main/othervm -Xmx1g -Xms1g -XX:+UnlockDiagnosticVMOptions -XX:+UnlockExperimentalVMOptions
 *      -XX:+UseShenandoahGC -XX:ShenandoahGCMode=iu -XX:ShenandoahGCHeuristics=aggressive
 *      -XX:+ShenandoahOOMDuringEvacALot -XX:+ShenandoahVerify
 *      TestAllocObjects
 *
 * @run main/othervm -Xmx1g -Xms1g -XX:+UnlockDiagnosticVMOptions -XX:+UnlockExperimentalVMOptions
 *      -XX:+UseShenandoahGC -XX:ShenandoahGCMode=iu -XX:ShenandoahGCHeuristics=aggressive
 *      -XX:+ShenandoahAllocFailureALot -XX:+ShenandoahVerify
 *      TestAllocObjects
 *
 * @run main/othervm -Xmx1g -Xms1g -XX:+UnlockDiagnosticVMOptions -XX:+UnlockExperimentalVMOptions
 *      -XX:+UseShenandoahGC -XX:ShenandoahGCMode=iu -XX:ShenandoahGCHeuristics=aggressive
 *      -XX:+ShenandoahOOMDuringEvacALot
 *      TestAllocObjects
 *
 * @run main/othervm -Xmx1g -Xms1g -XX:+UnlockDiagnosticVMOptions -XX:+UnlockExperimentalVMOptions
 *      -XX:+UseShenandoahGC -XX:ShenandoahGCMode=iu -XX:ShenandoahGCHeuristics=aggressive
 *      -XX:+ShenandoahAllocFailureALot
 *      TestAllocObjects
 *
 * @run main/othervm -Xmx1g -Xms1g -XX:+UnlockDiagnosticVMOptions -XX:+UnlockExperimentalVMOptions
 *      -XX:+UseShenandoahGC -XX:ShenandoahGCMode=iu -XX:ShenandoahGCHeuristics=aggressive
 *      TestAllocObjects
 */

/*
 * @test TestAllocObjects
 * @summary Acceptance tests: collector can withstand allocation
<<<<<<< HEAD
 * @requires vm.gc.Shenandoah & !vm.graal.enabled
=======
 * @requires vm.gc.Shenandoah
>>>>>>> 43339420
 *
 * @run main/othervm -Xmx1g -Xms1g -XX:+UnlockDiagnosticVMOptions -XX:+UnlockExperimentalVMOptions
 *      -XX:+UseShenandoahGC -XX:ShenandoahGCMode=iu
 *      -XX:+ShenandoahVerify
 *      TestAllocObjects
 *
 * @run main/othervm -Xmx1g -Xms1g -XX:+UnlockDiagnosticVMOptions -XX:+UnlockExperimentalVMOptions
 *      -XX:+UseShenandoahGC -XX:ShenandoahGCMode=iu
 *      TestAllocObjects
 *
 * @run main/othervm -Xmx1g -Xms1g -XX:+UnlockDiagnosticVMOptions -XX:+UnlockExperimentalVMOptions
 *      -XX:+UseShenandoahGC -XX:ShenandoahGCMode=iu
 *      -XX:+ShenandoahSuspendibleWorkers
 *      TestAllocObjects
 */

public class TestAllocObjects {

    static final long TARGET_MB = Long.getLong("target", 10_000); // 10 Gb allocation

    static volatile Object sink;

    public static void main(String[] args) throws Exception {
        long count = TARGET_MB * 1024 * 1024 / 16;
        for (long c = 0; c < count; c++) {
            sink = new Object();
        }
    }

}<|MERGE_RESOLUTION|>--- conflicted
+++ resolved
@@ -87,11 +87,7 @@
 /*
  * @test TestAllocObjects
  * @summary Acceptance tests: collector can withstand allocation
-<<<<<<< HEAD
- * @requires vm.gc.Shenandoah & !vm.graal.enabled
-=======
- * @requires vm.gc.Shenandoah
->>>>>>> 43339420
+ * @requires vm.gc.Shenandoah
  *
  * @run main/othervm -Xmx1g -Xms1g -XX:+UnlockDiagnosticVMOptions -XX:+UnlockExperimentalVMOptions
  *      -XX:+UseShenandoahGC -XX:ShenandoahGCHeuristics=adaptive
@@ -111,11 +107,7 @@
 /*
  * @test TestAllocObjects
  * @summary Acceptance tests: collector can withstand allocation
-<<<<<<< HEAD
- * @requires vm.gc.Shenandoah & !vm.graal.enabled
-=======
- * @requires vm.gc.Shenandoah
->>>>>>> 43339420
+ * @requires vm.gc.Shenandoah
  *
  * @run main/othervm -Xmx1g -Xms1g -XX:+UnlockDiagnosticVMOptions -XX:+UnlockExperimentalVMOptions
  *      -XX:+UseShenandoahGC -XX:ShenandoahGCHeuristics=static
@@ -130,11 +122,7 @@
 /*
  * @test TestAllocObjects
  * @summary Acceptance tests: collector can withstand allocation
-<<<<<<< HEAD
- * @requires vm.gc.Shenandoah & !vm.graal.enabled
-=======
- * @requires vm.gc.Shenandoah
->>>>>>> 43339420
+ * @requires vm.gc.Shenandoah
  *
  * @run main/othervm -Xmx1g -Xms1g -XX:+UnlockDiagnosticVMOptions -XX:+UnlockExperimentalVMOptions
  *      -XX:+UseShenandoahGC -XX:ShenandoahGCHeuristics=compact
@@ -179,11 +167,7 @@
 /*
  * @test TestAllocObjects
  * @summary Acceptance tests: collector can withstand allocation
-<<<<<<< HEAD
- * @requires vm.gc.Shenandoah & !vm.graal.enabled
-=======
- * @requires vm.gc.Shenandoah
->>>>>>> 43339420
+ * @requires vm.gc.Shenandoah
  *
  * @run main/othervm -Xmx1g -Xms1g -XX:+UnlockDiagnosticVMOptions -XX:+UnlockExperimentalVMOptions
  *      -XX:+UseShenandoahGC -XX:ShenandoahGCMode=iu
