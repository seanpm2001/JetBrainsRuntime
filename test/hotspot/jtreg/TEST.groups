--- conflicted
+++ resolved
@@ -107,10 +107,6 @@
   -compiler/loopopts/Test7052494.java \
   -compiler/runtime/Test6826736.java
 
-<<<<<<< HEAD
-hotspot_tier1_compiler_closed = \
-  sanity/ExecuteInternalVMTests.java
-
 hotspot_gc_shenandoah = \
   runtime/MemberName/MemberNameLeak.java \
   runtime/CompressedOops/UseCompressedOops.java \
@@ -140,8 +136,6 @@
   gc/shenandoah/TestAllocSmallObjOOM.java \
   gc/shenandoah/MXNotificationsFullGC.java
 
-=======
->>>>>>> a4f55c27
 hotspot_not_fast_compiler = \
   :hotspot_compiler \
   -:hotspot_tier1_compiler_1 \
