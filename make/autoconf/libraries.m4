#
# Copyright (c) 2011, 2022, Oracle and/or its affiliates. All rights reserved.
# DO NOT ALTER OR REMOVE COPYRIGHT NOTICES OR THIS FILE HEADER.
#
# This code is free software; you can redistribute it and/or modify it
# under the terms of the GNU General Public License version 2 only, as
# published by the Free Software Foundation.  Oracle designates this
# particular file as subject to the "Classpath" exception as provided
# by Oracle in the LICENSE file that accompanied this code.
#
# This code is distributed in the hope that it will be useful, but WITHOUT
# ANY WARRANTY; without even the implied warranty of MERCHANTABILITY or
# FITNESS FOR A PARTICULAR PURPOSE.  See the GNU General Public License
# version 2 for more details (a copy is included in the LICENSE file that
# accompanied this code).
#
# You should have received a copy of the GNU General Public License version
# 2 along with this work; if not, write to the Free Software Foundation,
# Inc., 51 Franklin St, Fifth Floor, Boston, MA 02110-1301 USA.
#
# Please contact Oracle, 500 Oracle Parkway, Redwood Shores, CA 94065 USA
# or visit www.oracle.com if you need additional information or have any
# questions.
#

# Major library component reside in separate files.
m4_include([lib-alsa.m4])
m4_include([lib-bundled.m4])
m4_include([lib-cups.m4])
m4_include([lib-ffi.m4])
m4_include([lib-fontconfig.m4])
m4_include([lib-freetype.m4])
m4_include([lib-hsdis.m4])
m4_include([lib-std.m4])
m4_include([lib-x11.m4])

m4_include([lib-tests.m4])
m4_include([lib-wayland.m4])

################################################################################
# Determine which libraries are needed for this configuration
################################################################################
AC_DEFUN_ONCE([LIB_DETERMINE_DEPENDENCIES],
[
  # Check if X11 and wayland is needed
  if test "x$OPENJDK_TARGET_OS" = xwindows || test "x$OPENJDK_TARGET_OS" = xmacosx; then
    # No X11 and wayland support on windows or macosx
    NEEDS_LIB_X11=false
    NEEDS_LIB_WAYLAND=false
  elif test "x$ENABLE_HEADLESS_ONLY" = xtrue; then
    # No X11 support needed when building headless only
    NEEDS_LIB_X11=false
    NEEDS_LIB_WAYLAND=false
  else
    # All other instances need X11 and wayland, even if building headless only, libawt still
    # needs X11 headers.
    NEEDS_LIB_X11=true
    NEEDS_LIB_WAYLAND=true
  fi

  # Check if fontconfig is needed
  if test "x$OPENJDK_TARGET_OS" = xwindows || test "x$OPENJDK_TARGET_OS" = xmacosx; then
    # No fontconfig support on windows or macosx
    NEEDS_LIB_FONTCONFIG=false
  else
    # All other instances need fontconfig, even if building headless only,
    # libawt still needs fontconfig headers.
    NEEDS_LIB_FONTCONFIG=true
  fi

  # Check if cups is needed
  if test "x$OPENJDK_TARGET_OS" = xwindows; then
    # Windows have a separate print system
    NEEDS_LIB_CUPS=false
  else
    NEEDS_LIB_CUPS=true
  fi

  # A custom hook may have set this already
  if test "x$NEEDS_LIB_FREETYPE" = "x"; then
    NEEDS_LIB_FREETYPE=true
  fi

  # Check if alsa is needed
  if test "x$OPENJDK_TARGET_OS" = xlinux; then
    NEEDS_LIB_ALSA=true
  else
    NEEDS_LIB_ALSA=false
  fi

  # Check if ffi is needed
  if HOTSPOT_CHECK_JVM_VARIANT(zero); then
    NEEDS_LIB_FFI=true
  else
    NEEDS_LIB_FFI=false
  fi
])

################################################################################
# Parse library options, and setup needed libraries
################################################################################
AC_DEFUN_ONCE([LIB_SETUP_LIBRARIES],
[
  LIB_SETUP_STD_LIBS
<<<<<<< HEAD
  LIB_SETUP_X11
  LIB_SETUP_WAYLAND
=======

  LIB_SETUP_ALSA
  LIB_SETUP_BUNDLED_LIBS
>>>>>>> 28c5e483
  LIB_SETUP_CUPS
  LIB_SETUP_FONTCONFIG
  LIB_SETUP_FREETYPE
  LIB_SETUP_HSDIS
  LIB_SETUP_LIBFFI
  LIB_SETUP_MISC_LIBS
  LIB_SETUP_X11

  LIB_TESTS_SETUP_GTEST

  BASIC_JDKLIB_LIBS=""
  if test "x$TOOLCHAIN_TYPE" != xmicrosoft; then
    BASIC_JDKLIB_LIBS="-ljava -ljvm"
  fi

  # Math library
  BASIC_JVM_LIBS="$LIBM"

  # Dynamic loading library
  if test "x$OPENJDK_TARGET_OS" = xlinux || test "x$OPENJDK_TARGET_OS" = xaix; then
    BASIC_JVM_LIBS="$BASIC_JVM_LIBS $LIBDL"
  fi

  # Threading library
  if test "x$OPENJDK_TARGET_OS" = xlinux || test "x$OPENJDK_TARGET_OS" = xaix; then
    BASIC_JVM_LIBS="$BASIC_JVM_LIBS -lpthread"
  fi

  # librt for legacy clock_gettime
  if test "x$OPENJDK_TARGET_OS" = xlinux; then
    # Hotspot needs to link librt to get the clock_* functions.
    # But once our supported minimum build and runtime platform
    # has glibc 2.17, this can be removed as the functions are
    # in libc.
    BASIC_JVM_LIBS="$BASIC_JVM_LIBS -lrt"
  fi

  # Atomic library
  # 32-bit platforms needs fallback library for 8-byte atomic ops on Zero
  if HOTSPOT_CHECK_JVM_VARIANT(zero); then
    if test "x$OPENJDK_TARGET_OS" = xlinux &&
        (test "x$OPENJDK_TARGET_CPU" = xarm ||
         test "x$OPENJDK_TARGET_CPU" = xm68k ||
         test "x$OPENJDK_TARGET_CPU" = xmips ||
         test "x$OPENJDK_TARGET_CPU" = xmipsel ||
         test "x$OPENJDK_TARGET_CPU" = xppc ||
         test "x$OPENJDK_TARGET_CPU" = xsh ||
         test "x$OPENJDK_TARGET_CPU" = xriscv32); then
      BASIC_JVM_LIBS="$BASIC_JVM_LIBS -latomic"
    fi
  fi

  # Because RISC-V only has word-sized atomics, it requires libatomic where
  # other common architectures do not.  So link libatomic by default.
  if test "x$OPENJDK_TARGET_OS" = xlinux && test "x$OPENJDK_TARGET_CPU" = xriscv64; then
    BASIC_JVM_LIBS="$BASIC_JVM_LIBS -latomic"
  fi

  # perfstat lib
  if test "x$OPENJDK_TARGET_OS" = xaix; then
    BASIC_JVM_LIBS="$BASIC_JVM_LIBS -lperfstat"
  fi

  if test "x$OPENJDK_TARGET_OS" = xwindows; then
    BASIC_JVM_LIBS="$BASIC_JVM_LIBS kernel32.lib user32.lib gdi32.lib winspool.lib \
        comdlg32.lib advapi32.lib shell32.lib ole32.lib oleaut32.lib uuid.lib \
        wsock32.lib winmm.lib version.lib psapi.lib"
  fi

  JDKLIB_LIBS="$BASIC_JDKLIB_LIBS"
  JDKEXE_LIBS=""
  JVM_LIBS="$BASIC_JVM_LIBS"
  OPENJDK_BUILD_JDKLIB_LIBS="$BASIC_JDKLIB_LIBS"
  OPENJDK_BUILD_JVM_LIBS="$BASIC_JVM_LIBS"

  AC_SUBST(JDKLIB_LIBS)
  AC_SUBST(JDKEXE_LIBS)
  AC_SUBST(JVM_LIBS)
  AC_SUBST(OPENJDK_BUILD_JDKLIB_LIBS)
  AC_SUBST(OPENJDK_BUILD_JVM_LIBS)
])

################################################################################
# Setup various libraries, typically small system libraries
################################################################################
AC_DEFUN_ONCE([LIB_SETUP_MISC_LIBS],
[
  # Setup libm (the maths library)
  if test "x$OPENJDK_TARGET_OS" != "xwindows"; then
    AC_CHECK_LIB(m, cos, [], [
        AC_MSG_NOTICE([Maths library was not found])
    ])
    LIBM="-lm"
  else
    LIBM=""
  fi
  AC_SUBST(LIBM)

  # Setup libdl (for dynamic library loading)
  save_LIBS="$LIBS"
  LIBS=""
  AC_CHECK_LIB(dl, dlopen)
  LIBDL="$LIBS"
  AC_SUBST(LIBDL)
  LIBS="$save_LIBS"

  # Control if libzip can use mmap. Available for purposes of overriding.
  LIBZIP_CAN_USE_MMAP=true
  AC_SUBST(LIBZIP_CAN_USE_MMAP)
])<|MERGE_RESOLUTION|>--- conflicted
+++ resolved
@@ -102,20 +102,16 @@
 AC_DEFUN_ONCE([LIB_SETUP_LIBRARIES],
 [
   LIB_SETUP_STD_LIBS
-<<<<<<< HEAD
-  LIB_SETUP_X11
-  LIB_SETUP_WAYLAND
-=======
 
   LIB_SETUP_ALSA
   LIB_SETUP_BUNDLED_LIBS
->>>>>>> 28c5e483
   LIB_SETUP_CUPS
   LIB_SETUP_FONTCONFIG
   LIB_SETUP_FREETYPE
   LIB_SETUP_HSDIS
   LIB_SETUP_LIBFFI
   LIB_SETUP_MISC_LIBS
+  LIB_SETUP_WAYLAND
   LIB_SETUP_X11
 
   LIB_TESTS_SETUP_GTEST
