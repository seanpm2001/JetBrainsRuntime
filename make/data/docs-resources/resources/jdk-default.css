/*
 * Copyright (c) 2017, 2019, Oracle and/or its affiliates. All rights reserved.
 * DO NOT ALTER OR REMOVE COPYRIGHT NOTICES OR THIS FILE HEADER.
 *
 * This code is free software; you can redistribute it and/or modify it
 * under the terms of the GNU General Public License version 2 only, as
 * published by the Free Software Foundation.  Oracle designates this
 * particular file as subject to the "Classpath" exception as provided
 * by Oracle in the LICENSE file that accompanied this code.
 *
 * This code is distributed in the hope that it will be useful, but WITHOUT
 * ANY WARRANTY; without even the implied warranty of MERCHANTABILITY or
 * FITNESS FOR A PARTICULAR PURPOSE.  See the GNU General Public License
 * version 2 for more details (a copy is included in the LICENSE file that
 * accompanied this code).
 *
 * You should have received a copy of the GNU General Public License version
 * 2 along with this work; if not, write to the Free Software Foundation,
 * Inc., 51 Franklin St, Fifth Floor, Boston, MA 02110-1301 USA.
 *
 * Please contact Oracle, 500 Oracle Parkway, Redwood Shores, CA 94065 USA
 * or visit www.oracle.com if you need additional information or have any
 * questions.
 */

body {
  margin: 2em 2em;
  font-family: DejaVu Sans, Bitstream Vera Sans, Luxi Sans, Verdana, Arial, Helvetica, sans-serif;
  font-size: 10pt;
  line-height: 1.4;
}

pre, code, tt {
  font-family: DejaVu Sans Mono, Bitstream Vera Sans Mono, Luxi Mono,
    Courier New, monospace;
}

blockquote {
  margin: 1.5ex 0em 1.5ex 2em;
}

p {
  padding: 0pt;
  margin: 1ex 0em;
}

p:first-child, pre:first-child { margin-top: 0pt; }

h1 {
  font-weight: bold;
  padding: 0pt;
  margin: 2ex .5ex 1ex 0pt;
}

h1:first-child, h2:first-child {
  margin-top: 0ex;
}

h2 {
  font-weight: bold;
  padding: 0pt;
  margin: 2ex 0pt 1ex 0pt;
}

h3 {
  font-weight: bold;
  padding: 0pt;
  margin: 1.5ex 0pt 1ex 0pt;
}

h4, h5 {
  font-size: 100%;
  font-weight: bold;
  padding: 0pt;
  margin: 1.5ex 0pt 1ex 0pt;
}

<<<<<<< HEAD
.subtitle {
    font-style: italic;
    font-weight: bold;
    margin-bottom: 1em;
}

h1.title + .subtitle {
    margin-top: -1em;
}
=======
a { text-decoration: none }
>>>>>>> cca67cab

a:link {
  color: #4A6782;
}

a:visited {
  color: #666666;
}

a[href]:hover {
  color: #e76f00;
}

a img {
  border-width: 0px;
}

img {
  background: white;
}

table {
  border-collapse: collapse;
  margin-left: 15px;
  margin-right: 15px;
}

th, td {
  padding: 3px;
  vertical-align: top;
}

table, th, td {
  border: 1px solid black;
}

caption  {
  text-align: left;
  font-style: italic;
  text-indent: 15px;
  margin-bottom:10px;
}

tr:nth-child(even), tr:nth-child(even) th[scope=row] {
  background: #E3E3E3;
}

tr:nth-child(odd), tr:nth-child(odd) th[scope=row] {
  background: #FFF;
}

th {
  background: #DDF;
}

table.centered {
  margin-left: auto;
  margin-right: auto;
}
table.centered td {
  text-align: left;
}
.centered {
  text-align: center;
}

.draft-header {
  text-align: center;
  font-size: 80%;
  padding: 6px;
  margin: -2.5em -2.5em 2.5em -2.5em;
  background-color: #CBDAE4;
}

.legal-footer {
    font-style: italic;
    font-size: 80%;
}

nav#TOC {
  border: 1px solid gray;
  border-radius: 10px;
  padding: 5px 10px;
  margin-bottom: 15px;
}

nav#TOC ul ul {
    font-size:smaller;
}

nav#TOC ul ul li {
    display: inline-block
}

nav#TOC ul ul li::before {
    content: " \2022  "
}<|MERGE_RESOLUTION|>--- conflicted
+++ resolved
@@ -75,7 +75,6 @@
   margin: 1.5ex 0pt 1ex 0pt;
 }
 
-<<<<<<< HEAD
 .subtitle {
     font-style: italic;
     font-weight: bold;
@@ -85,9 +84,8 @@
 h1.title + .subtitle {
     margin-top: -1em;
 }
-=======
+
 a { text-decoration: none }
->>>>>>> cca67cab
 
 a:link {
   color: #4A6782;
