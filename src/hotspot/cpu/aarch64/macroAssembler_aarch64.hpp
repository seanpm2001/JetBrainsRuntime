--- conflicted
+++ resolved
@@ -802,21 +802,14 @@
   void resolve_oop_handle(Register result, Register tmp = r5);
   void load_mirror(Register dst, Register method, Register tmp = r5);
 
-<<<<<<< HEAD
   void resolve_for_read(DecoratorSet decorators, Register obj);
   void resolve_for_write(DecoratorSet decorators, Register obj);
 
-=======
->>>>>>> 335c7395
   void access_load_at(BasicType type, DecoratorSet decorators, Register dst, Address src,
                       Register tmp1, Register tmp_thread);
 
   void access_store_at(BasicType type, DecoratorSet decorators, Address dst, Register src,
-<<<<<<< HEAD
-                      Register tmp1, Register tmp_thread);
-=======
                        Register tmp1, Register tmp_thread);
->>>>>>> 335c7395
 
   void load_heap_oop(Register dst, Address src, Register tmp1 = noreg,
                      Register thread_tmp = noreg, DecoratorSet decorators = 0);
