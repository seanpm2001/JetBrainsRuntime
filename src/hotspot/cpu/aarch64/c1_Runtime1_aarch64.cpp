--- conflicted
+++ resolved
@@ -46,11 +46,7 @@
 #if INCLUDE_ALL_GCS
 #include "gc/g1/g1BarrierSet.hpp"
 #include "gc/g1/g1CardTable.hpp"
-<<<<<<< HEAD
-#include "gc/g1/g1SATBCardTableModRefBS.hpp"
 #include "gc/shenandoah/shenandoahHeap.hpp"
-=======
->>>>>>> 8f6cd868
 #endif
 
 
@@ -1112,11 +1108,7 @@
         // arg0 : previous value of memory
 
         BarrierSet* bs = Universe::heap()->barrier_set();
-<<<<<<< HEAD
-        if (bs->kind() != BarrierSet::G1SATBCTLogging && bs->kind() != BarrierSet::Shenandoah) {
-=======
-        if (bs->kind() != BarrierSet::G1BarrierSet) {
->>>>>>> 8f6cd868
+        if (bs->kind() != BarrierSet::G1BarrierSet && bs->kind() != BarrierSet::Shenandoah) {
           __ mov(r0, (int)id);
           __ call_RT(noreg, noreg, CAST_FROM_FN_PTR(address, unimplemented_entry), r0);
           __ should_not_reach_here();
