/*
 * Copyright (c) 1997, 2018, Oracle and/or its affiliates. All rights reserved.
 * Copyright (c) 2014, 2015, Red Hat Inc. All rights reserved.
 * DO NOT ALTER OR REMOVE COPYRIGHT NOTICES OR THIS FILE HEADER.
 *
 * This code is free software; you can redistribute it and/or modify it
 * under the terms of the GNU General Public License version 2 only, as
 * published by the Free Software Foundation.
 *
 * This code is distributed in the hope that it will be useful, but WITHOUT
 * ANY WARRANTY; without even the implied warranty of MERCHANTABILITY or
 * FITNESS FOR A PARTICULAR PURPOSE.  See the GNU General Public License
 * version 2 for more details (a copy is included in the LICENSE file that
 * accompanied this code).
 *
 * You should have received a copy of the GNU General Public License version
 * 2 along with this work; if not, write to the Free Software Foundation,
 * Inc., 51 Franklin St, Fifth Floor, Boston, MA 02110-1301 USA.
 *
 * Please contact Oracle, 500 Oracle Parkway, Redwood Shores, CA 94065 USA
 * or visit www.oracle.com if you need additional information or have any
 * questions.
 *
 */

#include <sys/types.h>

#include "precompiled.hpp"
#include "jvm.h"
#include "asm/assembler.hpp"
#include "asm/assembler.inline.hpp"
#include "gc/shared/barrierSet.hpp"
#include "gc/shared/cardTable.hpp"
#include "gc/shared/barrierSetAssembler.hpp"
#include "gc/shared/cardTableBarrierSet.hpp"
#include "interpreter/interpreter.hpp"
#include "compiler/disassembler.hpp"
#include "gc/shared/collectedHeap.hpp"
#include "gc/shenandoah/brooksPointer.hpp"
#include "gc/shenandoah/shenandoahBarrierSetAssembler.hpp"
#include "gc/shenandoah/shenandoahHeap.hpp"
#include "gc/shenandoah/shenandoahHeap.inline.hpp"
#include "gc/shenandoah/shenandoahHeapRegion.hpp"
#include "memory/resourceArea.hpp"
#include "nativeInst_aarch64.hpp"
#include "oops/accessDecorators.hpp"
#include "oops/compressedOops.inline.hpp"
#include "oops/klass.inline.hpp"
#include "oops/oop.hpp"
#include "opto/compile.hpp"
#include "opto/intrinsicnode.hpp"
#include "opto/node.hpp"
#include "runtime/biasedLocking.hpp"
#include "runtime/icache.hpp"
#include "runtime/interfaceSupport.inline.hpp"
#include "runtime/jniHandles.inline.hpp"
#include "runtime/sharedRuntime.hpp"
#include "runtime/thread.hpp"

#ifdef PRODUCT
#define BLOCK_COMMENT(str) /* nothing */
#define STOP(error) stop(error)
#else
#define BLOCK_COMMENT(str) block_comment(str)
#define STOP(error) block_comment(error); stop(error)
#endif

#define BIND(label) bind(label); BLOCK_COMMENT(#label ":")

// Patch any kind of instruction; there may be several instructions.
// Return the total length (in bytes) of the instructions.
int MacroAssembler::pd_patch_instruction_size(address branch, address target) {
  int instructions = 1;
  assert((uint64_t)target < (1ul << 48), "48-bit overflow in address constant");
  long offset = (target - branch) >> 2;
  unsigned insn = *(unsigned*)branch;
  if ((Instruction_aarch64::extract(insn, 29, 24) & 0b111011) == 0b011000) {
    // Load register (literal)
    Instruction_aarch64::spatch(branch, 23, 5, offset);
  } else if (Instruction_aarch64::extract(insn, 30, 26) == 0b00101) {
    // Unconditional branch (immediate)
    Instruction_aarch64::spatch(branch, 25, 0, offset);
  } else if (Instruction_aarch64::extract(insn, 31, 25) == 0b0101010) {
    // Conditional branch (immediate)
    Instruction_aarch64::spatch(branch, 23, 5, offset);
  } else if (Instruction_aarch64::extract(insn, 30, 25) == 0b011010) {
    // Compare & branch (immediate)
    Instruction_aarch64::spatch(branch, 23, 5, offset);
  } else if (Instruction_aarch64::extract(insn, 30, 25) == 0b011011) {
    // Test & branch (immediate)
    Instruction_aarch64::spatch(branch, 18, 5, offset);
  } else if (Instruction_aarch64::extract(insn, 28, 24) == 0b10000) {
    // PC-rel. addressing
    offset = target-branch;
    int shift = Instruction_aarch64::extract(insn, 31, 31);
    if (shift) {
      u_int64_t dest = (u_int64_t)target;
      uint64_t pc_page = (uint64_t)branch >> 12;
      uint64_t adr_page = (uint64_t)target >> 12;
      unsigned offset_lo = dest & 0xfff;
      offset = adr_page - pc_page;

      // We handle 4 types of PC relative addressing
      //   1 - adrp    Rx, target_page
      //       ldr/str Ry, [Rx, #offset_in_page]
      //   2 - adrp    Rx, target_page
      //       add     Ry, Rx, #offset_in_page
      //   3 - adrp    Rx, target_page (page aligned reloc, offset == 0)
      //       movk    Rx, #imm16<<32
      //   4 - adrp    Rx, target_page (page aligned reloc, offset == 0)
      // In the first 3 cases we must check that Rx is the same in the adrp and the
      // subsequent ldr/str, add or movk instruction. Otherwise we could accidentally end
      // up treating a type 4 relocation as a type 1, 2 or 3 just because it happened
      // to be followed by a random unrelated ldr/str, add or movk instruction.
      //
      unsigned insn2 = ((unsigned*)branch)[1];
      if (Instruction_aarch64::extract(insn2, 29, 24) == 0b111001 &&
                Instruction_aarch64::extract(insn, 4, 0) ==
                        Instruction_aarch64::extract(insn2, 9, 5)) {
        // Load/store register (unsigned immediate)
        unsigned size = Instruction_aarch64::extract(insn2, 31, 30);
        Instruction_aarch64::patch(branch + sizeof (unsigned),
                                    21, 10, offset_lo >> size);
        guarantee(((dest >> size) << size) == dest, "misaligned target");
        instructions = 2;
      } else if (Instruction_aarch64::extract(insn2, 31, 22) == 0b1001000100 &&
                Instruction_aarch64::extract(insn, 4, 0) ==
                        Instruction_aarch64::extract(insn2, 4, 0)) {
        // add (immediate)
        Instruction_aarch64::patch(branch + sizeof (unsigned),
                                   21, 10, offset_lo);
        instructions = 2;
      } else if (Instruction_aarch64::extract(insn2, 31, 21) == 0b11110010110 &&
                   Instruction_aarch64::extract(insn, 4, 0) ==
                     Instruction_aarch64::extract(insn2, 4, 0)) {
        // movk #imm16<<32
        Instruction_aarch64::patch(branch + 4, 20, 5, (uint64_t)target >> 32);
        long dest = ((long)target & 0xffffffffL) | ((long)branch & 0xffff00000000L);
        long pc_page = (long)branch >> 12;
        long adr_page = (long)dest >> 12;
        offset = adr_page - pc_page;
        instructions = 2;
      }
    }
    int offset_lo = offset & 3;
    offset >>= 2;
    Instruction_aarch64::spatch(branch, 23, 5, offset);
    Instruction_aarch64::patch(branch, 30, 29, offset_lo);
  } else if (Instruction_aarch64::extract(insn, 31, 21) == 0b11010010100) {
    u_int64_t dest = (u_int64_t)target;
    // Move wide constant
    assert(nativeInstruction_at(branch+4)->is_movk(), "wrong insns in patch");
    assert(nativeInstruction_at(branch+8)->is_movk(), "wrong insns in patch");
    Instruction_aarch64::patch(branch, 20, 5, dest & 0xffff);
    Instruction_aarch64::patch(branch+4, 20, 5, (dest >>= 16) & 0xffff);
    Instruction_aarch64::patch(branch+8, 20, 5, (dest >>= 16) & 0xffff);
    assert(target_addr_for_insn(branch) == target, "should be");
    instructions = 3;
  } else if (Instruction_aarch64::extract(insn, 31, 22) == 0b1011100101 &&
             Instruction_aarch64::extract(insn, 4, 0) == 0b11111) {
    // nothing to do
    assert(target == 0, "did not expect to relocate target for polling page load");
  } else {
    ShouldNotReachHere();
  }
  return instructions * NativeInstruction::instruction_size;
}

int MacroAssembler::patch_oop(address insn_addr, address o) {
  int instructions;
  unsigned insn = *(unsigned*)insn_addr;
  assert(nativeInstruction_at(insn_addr+4)->is_movk(), "wrong insns in patch");

  // OOPs are either narrow (32 bits) or wide (48 bits).  We encode
  // narrow OOPs by setting the upper 16 bits in the first
  // instruction.
  if (Instruction_aarch64::extract(insn, 31, 21) == 0b11010010101) {
    // Move narrow OOP
    narrowOop n = CompressedOops::encode((oop)o);
    Instruction_aarch64::patch(insn_addr, 20, 5, n >> 16);
    Instruction_aarch64::patch(insn_addr+4, 20, 5, n & 0xffff);
    instructions = 2;
  } else {
    // Move wide OOP
    assert(nativeInstruction_at(insn_addr+8)->is_movk(), "wrong insns in patch");
    uintptr_t dest = (uintptr_t)o;
    Instruction_aarch64::patch(insn_addr, 20, 5, dest & 0xffff);
    Instruction_aarch64::patch(insn_addr+4, 20, 5, (dest >>= 16) & 0xffff);
    Instruction_aarch64::patch(insn_addr+8, 20, 5, (dest >>= 16) & 0xffff);
    instructions = 3;
  }
  return instructions * NativeInstruction::instruction_size;
}

int MacroAssembler::patch_narrow_klass(address insn_addr, narrowKlass n) {
  // Metatdata pointers are either narrow (32 bits) or wide (48 bits).
  // We encode narrow ones by setting the upper 16 bits in the first
  // instruction.
  NativeInstruction *insn = nativeInstruction_at(insn_addr);
  assert(Instruction_aarch64::extract(insn->encoding(), 31, 21) == 0b11010010101 &&
         nativeInstruction_at(insn_addr+4)->is_movk(), "wrong insns in patch");

  Instruction_aarch64::patch(insn_addr, 20, 5, n >> 16);
  Instruction_aarch64::patch(insn_addr+4, 20, 5, n & 0xffff);
  return 2 * NativeInstruction::instruction_size;
}

address MacroAssembler::target_addr_for_insn(address insn_addr, unsigned insn) {
  long offset = 0;
  if ((Instruction_aarch64::extract(insn, 29, 24) & 0b011011) == 0b00011000) {
    // Load register (literal)
    offset = Instruction_aarch64::sextract(insn, 23, 5);
    return address(((uint64_t)insn_addr + (offset << 2)));
  } else if (Instruction_aarch64::extract(insn, 30, 26) == 0b00101) {
    // Unconditional branch (immediate)
    offset = Instruction_aarch64::sextract(insn, 25, 0);
  } else if (Instruction_aarch64::extract(insn, 31, 25) == 0b0101010) {
    // Conditional branch (immediate)
    offset = Instruction_aarch64::sextract(insn, 23, 5);
  } else if (Instruction_aarch64::extract(insn, 30, 25) == 0b011010) {
    // Compare & branch (immediate)
    offset = Instruction_aarch64::sextract(insn, 23, 5);
   } else if (Instruction_aarch64::extract(insn, 30, 25) == 0b011011) {
    // Test & branch (immediate)
    offset = Instruction_aarch64::sextract(insn, 18, 5);
  } else if (Instruction_aarch64::extract(insn, 28, 24) == 0b10000) {
    // PC-rel. addressing
    offset = Instruction_aarch64::extract(insn, 30, 29);
    offset |= Instruction_aarch64::sextract(insn, 23, 5) << 2;
    int shift = Instruction_aarch64::extract(insn, 31, 31) ? 12 : 0;
    if (shift) {
      offset <<= shift;
      uint64_t target_page = ((uint64_t)insn_addr) + offset;
      target_page &= ((uint64_t)-1) << shift;
      // Return the target address for the following sequences
      //   1 - adrp    Rx, target_page
      //       ldr/str Ry, [Rx, #offset_in_page]
      //   2 - adrp    Rx, target_page
      //       add     Ry, Rx, #offset_in_page
      //   3 - adrp    Rx, target_page (page aligned reloc, offset == 0)
      //       movk    Rx, #imm12<<32
      //   4 - adrp    Rx, target_page (page aligned reloc, offset == 0)
      //
      // In the first two cases  we check that the register is the same and
      // return the target_page + the offset within the page.
      // Otherwise we assume it is a page aligned relocation and return
      // the target page only.
      //
      unsigned insn2 = ((unsigned*)insn_addr)[1];
      if (Instruction_aarch64::extract(insn2, 29, 24) == 0b111001 &&
                Instruction_aarch64::extract(insn, 4, 0) ==
                        Instruction_aarch64::extract(insn2, 9, 5)) {
        // Load/store register (unsigned immediate)
        unsigned int byte_offset = Instruction_aarch64::extract(insn2, 21, 10);
        unsigned int size = Instruction_aarch64::extract(insn2, 31, 30);
        return address(target_page + (byte_offset << size));
      } else if (Instruction_aarch64::extract(insn2, 31, 22) == 0b1001000100 &&
                Instruction_aarch64::extract(insn, 4, 0) ==
                        Instruction_aarch64::extract(insn2, 4, 0)) {
        // add (immediate)
        unsigned int byte_offset = Instruction_aarch64::extract(insn2, 21, 10);
        return address(target_page + byte_offset);
      } else {
        if (Instruction_aarch64::extract(insn2, 31, 21) == 0b11110010110  &&
               Instruction_aarch64::extract(insn, 4, 0) ==
                 Instruction_aarch64::extract(insn2, 4, 0)) {
          target_page = (target_page & 0xffffffff) |
                         ((uint64_t)Instruction_aarch64::extract(insn2, 20, 5) << 32);
        }
        return (address)target_page;
      }
    } else {
      ShouldNotReachHere();
    }
  } else if (Instruction_aarch64::extract(insn, 31, 23) == 0b110100101) {
    u_int32_t *insns = (u_int32_t *)insn_addr;
    // Move wide constant: movz, movk, movk.  See movptr().
    assert(nativeInstruction_at(insns+1)->is_movk(), "wrong insns in patch");
    assert(nativeInstruction_at(insns+2)->is_movk(), "wrong insns in patch");
    return address(u_int64_t(Instruction_aarch64::extract(insns[0], 20, 5))
                   + (u_int64_t(Instruction_aarch64::extract(insns[1], 20, 5)) << 16)
                   + (u_int64_t(Instruction_aarch64::extract(insns[2], 20, 5)) << 32));
  } else if (Instruction_aarch64::extract(insn, 31, 22) == 0b1011100101 &&
             Instruction_aarch64::extract(insn, 4, 0) == 0b11111) {
    return 0;
  } else {
    ShouldNotReachHere();
  }
  return address(((uint64_t)insn_addr + (offset << 2)));
}

void MacroAssembler::serialize_memory(Register thread, Register tmp) {
  dsb(Assembler::SY);
}

void MacroAssembler::safepoint_poll(Label& slow_path) {
  if (SafepointMechanism::uses_thread_local_poll()) {
    ldr(rscratch1, Address(rthread, Thread::polling_page_offset()));
    tbnz(rscratch1, exact_log2(SafepointMechanism::poll_bit()), slow_path);
  } else {
    unsigned long offset;
    adrp(rscratch1, ExternalAddress(SafepointSynchronize::address_of_state()), offset);
    ldrw(rscratch1, Address(rscratch1, offset));
    assert(SafepointSynchronize::_not_synchronized == 0, "rewrite this code");
    cbnz(rscratch1, slow_path);
  }
}

// Just like safepoint_poll, but use an acquiring load for thread-
// local polling.
//
// We need an acquire here to ensure that any subsequent load of the
// global SafepointSynchronize::_state flag is ordered after this load
// of the local Thread::_polling page.  We don't want this poll to
// return false (i.e. not safepointing) and a later poll of the global
// SafepointSynchronize::_state spuriously to return true.
//
// This is to avoid a race when we're in a native->Java transition
// racing the code which wakes up from a safepoint.
//
void MacroAssembler::safepoint_poll_acquire(Label& slow_path) {
  if (SafepointMechanism::uses_thread_local_poll()) {
    lea(rscratch1, Address(rthread, Thread::polling_page_offset()));
    ldar(rscratch1, rscratch1);
    tbnz(rscratch1, exact_log2(SafepointMechanism::poll_bit()), slow_path);
  } else {
    safepoint_poll(slow_path);
  }
}

void MacroAssembler::reset_last_Java_frame(bool clear_fp) {
  // we must set sp to zero to clear frame
  str(zr, Address(rthread, JavaThread::last_Java_sp_offset()));

  // must clear fp, so that compiled frames are not confused; it is
  // possible that we need it only for debugging
  if (clear_fp) {
    str(zr, Address(rthread, JavaThread::last_Java_fp_offset()));
  }

  // Always clear the pc because it could have been set by make_walkable()
  str(zr, Address(rthread, JavaThread::last_Java_pc_offset()));
}

// Calls to C land
//
// When entering C land, the rfp, & resp of the last Java frame have to be recorded
// in the (thread-local) JavaThread object. When leaving C land, the last Java fp
// has to be reset to 0. This is required to allow proper stack traversal.
void MacroAssembler::set_last_Java_frame(Register last_java_sp,
                                         Register last_java_fp,
                                         Register last_java_pc,
                                         Register scratch) {

  if (last_java_pc->is_valid()) {
      str(last_java_pc, Address(rthread,
                                JavaThread::frame_anchor_offset()
                                + JavaFrameAnchor::last_Java_pc_offset()));
    }

  // determine last_java_sp register
  if (last_java_sp == sp) {
    mov(scratch, sp);
    last_java_sp = scratch;
  } else if (!last_java_sp->is_valid()) {
    last_java_sp = esp;
  }

  str(last_java_sp, Address(rthread, JavaThread::last_Java_sp_offset()));

  // last_java_fp is optional
  if (last_java_fp->is_valid()) {
    str(last_java_fp, Address(rthread, JavaThread::last_Java_fp_offset()));
  }
}

void MacroAssembler::set_last_Java_frame(Register last_java_sp,
                                         Register last_java_fp,
                                         address  last_java_pc,
                                         Register scratch) {
  if (last_java_pc != NULL) {
    adr(scratch, last_java_pc);
  } else {
    // FIXME: This is almost never correct.  We should delete all
    // cases of set_last_Java_frame with last_java_pc=NULL and use the
    // correct return address instead.
    adr(scratch, pc());
  }

  str(scratch, Address(rthread,
                       JavaThread::frame_anchor_offset()
                       + JavaFrameAnchor::last_Java_pc_offset()));

  set_last_Java_frame(last_java_sp, last_java_fp, noreg, scratch);
}

void MacroAssembler::set_last_Java_frame(Register last_java_sp,
                                         Register last_java_fp,
                                         Label &L,
                                         Register scratch) {
  if (L.is_bound()) {
    set_last_Java_frame(last_java_sp, last_java_fp, target(L), scratch);
  } else {
    InstructionMark im(this);
    L.add_patch_at(code(), locator());
    set_last_Java_frame(last_java_sp, last_java_fp, (address)NULL, scratch);
  }
}

void MacroAssembler::far_call(Address entry, CodeBuffer *cbuf, Register tmp) {
  assert(ReservedCodeCacheSize < 4*G, "branch out of range");
  assert(CodeCache::find_blob(entry.target()) != NULL,
         "destination of far call not found in code cache");
  if (far_branches()) {
    unsigned long offset;
    // We can use ADRP here because we know that the total size of
    // the code cache cannot exceed 2Gb.
    adrp(tmp, entry, offset);
    add(tmp, tmp, offset);
    if (cbuf) cbuf->set_insts_mark();
    blr(tmp);
  } else {
    if (cbuf) cbuf->set_insts_mark();
    bl(entry);
  }
}

void MacroAssembler::far_jump(Address entry, CodeBuffer *cbuf, Register tmp) {
  assert(ReservedCodeCacheSize < 4*G, "branch out of range");
  assert(CodeCache::find_blob(entry.target()) != NULL,
         "destination of far call not found in code cache");
  if (far_branches()) {
    unsigned long offset;
    // We can use ADRP here because we know that the total size of
    // the code cache cannot exceed 2Gb.
    adrp(tmp, entry, offset);
    add(tmp, tmp, offset);
    if (cbuf) cbuf->set_insts_mark();
    br(tmp);
  } else {
    if (cbuf) cbuf->set_insts_mark();
    b(entry);
  }
}

void MacroAssembler::reserved_stack_check() {
    // testing if reserved zone needs to be enabled
    Label no_reserved_zone_enabling;

    ldr(rscratch1, Address(rthread, JavaThread::reserved_stack_activation_offset()));
    cmp(sp, rscratch1);
    br(Assembler::LO, no_reserved_zone_enabling);

    enter();   // LR and FP are live.
    lea(rscratch1, CAST_FROM_FN_PTR(address, SharedRuntime::enable_stack_reserved_zone));
    mov(c_rarg0, rthread);
    blr(rscratch1);
    leave();

    // We have already removed our own frame.
    // throw_delayed_StackOverflowError will think that it's been
    // called by our caller.
    lea(rscratch1, RuntimeAddress(StubRoutines::throw_delayed_StackOverflowError_entry()));
    br(rscratch1);
    should_not_reach_here();

    bind(no_reserved_zone_enabling);
}

int MacroAssembler::biased_locking_enter(Register lock_reg,
                                         Register obj_reg,
                                         Register swap_reg,
                                         Register tmp_reg,
                                         bool swap_reg_contains_mark,
                                         Label& done,
                                         Label* slow_case,
                                         BiasedLockingCounters* counters) {
  assert(UseBiasedLocking, "why call this otherwise?");
  assert_different_registers(lock_reg, obj_reg, swap_reg);

  if (PrintBiasedLockingStatistics && counters == NULL)
    counters = BiasedLocking::counters();

  assert_different_registers(lock_reg, obj_reg, swap_reg, tmp_reg, rscratch1, rscratch2, noreg);
  assert(markOopDesc::age_shift == markOopDesc::lock_bits + markOopDesc::biased_lock_bits, "biased locking makes assumptions about bit layout");
  Address mark_addr      (obj_reg, oopDesc::mark_offset_in_bytes());
  Address klass_addr     (obj_reg, oopDesc::klass_offset_in_bytes());
  Address saved_mark_addr(lock_reg, 0);

  // Biased locking
  // See whether the lock is currently biased toward our thread and
  // whether the epoch is still valid
  // Note that the runtime guarantees sufficient alignment of JavaThread
  // pointers to allow age to be placed into low bits
  // First check to see whether biasing is even enabled for this object
  Label cas_label;
  int null_check_offset = -1;
  if (!swap_reg_contains_mark) {
    null_check_offset = offset();
    ldr(swap_reg, mark_addr);
  }
  andr(tmp_reg, swap_reg, markOopDesc::biased_lock_mask_in_place);
  cmp(tmp_reg, markOopDesc::biased_lock_pattern);
  br(Assembler::NE, cas_label);
  // The bias pattern is present in the object's header. Need to check
  // whether the bias owner and the epoch are both still current.
  load_prototype_header(tmp_reg, obj_reg);
  orr(tmp_reg, tmp_reg, rthread);
  eor(tmp_reg, swap_reg, tmp_reg);
  andr(tmp_reg, tmp_reg, ~((int) markOopDesc::age_mask_in_place));
  if (counters != NULL) {
    Label around;
    cbnz(tmp_reg, around);
    atomic_incw(Address((address)counters->biased_lock_entry_count_addr()), tmp_reg, rscratch1, rscratch2);
    b(done);
    bind(around);
  } else {
    cbz(tmp_reg, done);
  }

  Label try_revoke_bias;
  Label try_rebias;

  // At this point we know that the header has the bias pattern and
  // that we are not the bias owner in the current epoch. We need to
  // figure out more details about the state of the header in order to
  // know what operations can be legally performed on the object's
  // header.

  // If the low three bits in the xor result aren't clear, that means
  // the prototype header is no longer biased and we have to revoke
  // the bias on this object.
  andr(rscratch1, tmp_reg, markOopDesc::biased_lock_mask_in_place);
  cbnz(rscratch1, try_revoke_bias);

  // Biasing is still enabled for this data type. See whether the
  // epoch of the current bias is still valid, meaning that the epoch
  // bits of the mark word are equal to the epoch bits of the
  // prototype header. (Note that the prototype header's epoch bits
  // only change at a safepoint.) If not, attempt to rebias the object
  // toward the current thread. Note that we must be absolutely sure
  // that the current epoch is invalid in order to do this because
  // otherwise the manipulations it performs on the mark word are
  // illegal.
  andr(rscratch1, tmp_reg, markOopDesc::epoch_mask_in_place);
  cbnz(rscratch1, try_rebias);

  // The epoch of the current bias is still valid but we know nothing
  // about the owner; it might be set or it might be clear. Try to
  // acquire the bias of the object using an atomic operation. If this
  // fails we will go in to the runtime to revoke the object's bias.
  // Note that we first construct the presumed unbiased header so we
  // don't accidentally blow away another thread's valid bias.
  {
    Label here;
    mov(rscratch1, markOopDesc::biased_lock_mask_in_place | markOopDesc::age_mask_in_place | markOopDesc::epoch_mask_in_place);
    andr(swap_reg, swap_reg, rscratch1);
    orr(tmp_reg, swap_reg, rthread);
    cmpxchg_obj_header(swap_reg, tmp_reg, obj_reg, rscratch1, here, slow_case);
    // If the biasing toward our thread failed, this means that
    // another thread succeeded in biasing it toward itself and we
    // need to revoke that bias. The revocation will occur in the
    // interpreter runtime in the slow case.
    bind(here);
    if (counters != NULL) {
      atomic_incw(Address((address)counters->anonymously_biased_lock_entry_count_addr()),
                  tmp_reg, rscratch1, rscratch2);
    }
  }
  b(done);

  bind(try_rebias);
  // At this point we know the epoch has expired, meaning that the
  // current "bias owner", if any, is actually invalid. Under these
  // circumstances _only_, we are allowed to use the current header's
  // value as the comparison value when doing the cas to acquire the
  // bias in the current epoch. In other words, we allow transfer of
  // the bias from one thread to another directly in this situation.
  //
  // FIXME: due to a lack of registers we currently blow away the age
  // bits in this situation. Should attempt to preserve them.
  {
    Label here;
    load_prototype_header(tmp_reg, obj_reg);
    orr(tmp_reg, rthread, tmp_reg);
    cmpxchg_obj_header(swap_reg, tmp_reg, obj_reg, rscratch1, here, slow_case);
    // If the biasing toward our thread failed, then another thread
    // succeeded in biasing it toward itself and we need to revoke that
    // bias. The revocation will occur in the runtime in the slow case.
    bind(here);
    if (counters != NULL) {
      atomic_incw(Address((address)counters->rebiased_lock_entry_count_addr()),
                  tmp_reg, rscratch1, rscratch2);
    }
  }
  b(done);

  bind(try_revoke_bias);
  // The prototype mark in the klass doesn't have the bias bit set any
  // more, indicating that objects of this data type are not supposed
  // to be biased any more. We are going to try to reset the mark of
  // this object to the prototype value and fall through to the
  // CAS-based locking scheme. Note that if our CAS fails, it means
  // that another thread raced us for the privilege of revoking the
  // bias of this particular object, so it's okay to continue in the
  // normal locking code.
  //
  // FIXME: due to a lack of registers we currently blow away the age
  // bits in this situation. Should attempt to preserve them.
  {
    Label here, nope;
    load_prototype_header(tmp_reg, obj_reg);
    cmpxchg_obj_header(swap_reg, tmp_reg, obj_reg, rscratch1, here, &nope);
    bind(here);

    // Fall through to the normal CAS-based lock, because no matter what
    // the result of the above CAS, some thread must have succeeded in
    // removing the bias bit from the object's header.
    if (counters != NULL) {
      atomic_incw(Address((address)counters->revoked_lock_entry_count_addr()), tmp_reg,
                  rscratch1, rscratch2);
    }
    bind(nope);
  }

  bind(cas_label);

  return null_check_offset;
}

void MacroAssembler::biased_locking_exit(Register obj_reg, Register temp_reg, Label& done) {
  assert(UseBiasedLocking, "why call this otherwise?");

  // Check for biased locking unlock case, which is a no-op
  // Note: we do not have to check the thread ID for two reasons.
  // First, the interpreter checks for IllegalMonitorStateException at
  // a higher level. Second, if the bias was revoked while we held the
  // lock, the object could not be rebiased toward another thread, so
  // the bias bit would be clear.
  ldr(temp_reg, Address(obj_reg, oopDesc::mark_offset_in_bytes()));
  andr(temp_reg, temp_reg, markOopDesc::biased_lock_mask_in_place);
  cmp(temp_reg, markOopDesc::biased_lock_pattern);
  br(Assembler::EQ, done);
}

static void pass_arg0(MacroAssembler* masm, Register arg) {
  if (c_rarg0 != arg ) {
    masm->mov(c_rarg0, arg);
  }
}

static void pass_arg1(MacroAssembler* masm, Register arg) {
  if (c_rarg1 != arg ) {
    masm->mov(c_rarg1, arg);
  }
}

static void pass_arg2(MacroAssembler* masm, Register arg) {
  if (c_rarg2 != arg ) {
    masm->mov(c_rarg2, arg);
  }
}

static void pass_arg3(MacroAssembler* masm, Register arg) {
  if (c_rarg3 != arg ) {
    masm->mov(c_rarg3, arg);
  }
}

void MacroAssembler::call_VM_base(Register oop_result,
                                  Register java_thread,
                                  Register last_java_sp,
                                  address  entry_point,
                                  int      number_of_arguments,
                                  bool     check_exceptions) {
   // determine java_thread register
  if (!java_thread->is_valid()) {
    java_thread = rthread;
  }

  // determine last_java_sp register
  if (!last_java_sp->is_valid()) {
    last_java_sp = esp;
  }

  // debugging support
  assert(number_of_arguments >= 0   , "cannot have negative number of arguments");
  assert(java_thread == rthread, "unexpected register");
#ifdef ASSERT
  // TraceBytecodes does not use r12 but saves it over the call, so don't verify
  // if ((UseCompressedOops || UseCompressedClassPointers) && !TraceBytecodes) verify_heapbase("call_VM_base: heap base corrupted?");
#endif // ASSERT

  assert(java_thread != oop_result  , "cannot use the same register for java_thread & oop_result");
  assert(java_thread != last_java_sp, "cannot use the same register for java_thread & last_java_sp");

  // push java thread (becomes first argument of C function)

  mov(c_rarg0, java_thread);

  // set last Java frame before call
  assert(last_java_sp != rfp, "can't use rfp");

  Label l;
  set_last_Java_frame(last_java_sp, rfp, l, rscratch1);

  // do the call, remove parameters
  MacroAssembler::call_VM_leaf_base(entry_point, number_of_arguments, &l);

  // reset last Java frame
  // Only interpreter should have to clear fp
  reset_last_Java_frame(true);

   // C++ interp handles this in the interpreter
  check_and_handle_popframe(java_thread);
  check_and_handle_earlyret(java_thread);

  if (check_exceptions) {
    // check for pending exceptions (java_thread is set upon return)
    ldr(rscratch1, Address(java_thread, in_bytes(Thread::pending_exception_offset())));
    Label ok;
    cbz(rscratch1, ok);
    lea(rscratch1, RuntimeAddress(StubRoutines::forward_exception_entry()));
    br(rscratch1);
    bind(ok);
  }

  // get oop result if there is one and reset the value in the thread
  if (oop_result->is_valid()) {
    get_vm_result(oop_result, java_thread);
  }
}

void MacroAssembler::call_VM_helper(Register oop_result, address entry_point, int number_of_arguments, bool check_exceptions) {
  call_VM_base(oop_result, noreg, noreg, entry_point, number_of_arguments, check_exceptions);
}

// Maybe emit a call via a trampoline.  If the code cache is small
// trampolines won't be emitted.

address MacroAssembler::trampoline_call(Address entry, CodeBuffer *cbuf) {
  assert(JavaThread::current()->is_Compiler_thread(), "just checking");
  assert(entry.rspec().type() == relocInfo::runtime_call_type
         || entry.rspec().type() == relocInfo::opt_virtual_call_type
         || entry.rspec().type() == relocInfo::static_call_type
         || entry.rspec().type() == relocInfo::virtual_call_type, "wrong reloc type");

  unsigned int start_offset = offset();
  if (far_branches() && !Compile::current()->in_scratch_emit_size()) {
    address stub = emit_trampoline_stub(start_offset, entry.target());
    if (stub == NULL) {
      return NULL; // CodeCache is full
    }
  }

  if (cbuf) cbuf->set_insts_mark();
  relocate(entry.rspec());
  if (!far_branches()) {
    bl(entry.target());
  } else {
    bl(pc());
  }
  // just need to return a non-null address
  return pc();
}


// Emit a trampoline stub for a call to a target which is too far away.
//
// code sequences:
//
// call-site:
//   branch-and-link to <destination> or <trampoline stub>
//
// Related trampoline stub for this call site in the stub section:
//   load the call target from the constant pool
//   branch (LR still points to the call site above)

address MacroAssembler::emit_trampoline_stub(int insts_call_instruction_offset,
                                             address dest) {
  address stub = start_a_stub(Compile::MAX_stubs_size/2);
  if (stub == NULL) {
    return NULL;  // CodeBuffer::expand failed
  }

  // Create a trampoline stub relocation which relates this trampoline stub
  // with the call instruction at insts_call_instruction_offset in the
  // instructions code-section.
  align(wordSize);
  relocate(trampoline_stub_Relocation::spec(code()->insts()->start()
                                            + insts_call_instruction_offset));
  const int stub_start_offset = offset();

  // Now, create the trampoline stub's code:
  // - load the call
  // - call
  Label target;
  ldr(rscratch1, target);
  br(rscratch1);
  bind(target);
  assert(offset() - stub_start_offset == NativeCallTrampolineStub::data_offset,
         "should be");
  emit_int64((int64_t)dest);

  const address stub_start_addr = addr_at(stub_start_offset);

  assert(is_NativeCallTrampolineStub_at(stub_start_addr), "doesn't look like a trampoline");

  end_a_stub();
  return stub_start_addr;
}

address MacroAssembler::ic_call(address entry, jint method_index) {
  RelocationHolder rh = virtual_call_Relocation::spec(pc(), method_index);
  // address const_ptr = long_constant((jlong)Universe::non_oop_word());
  // unsigned long offset;
  // ldr_constant(rscratch2, const_ptr);
  movptr(rscratch2, (uintptr_t)Universe::non_oop_word());
  return trampoline_call(Address(entry, rh));
}

// Implementation of call_VM versions

void MacroAssembler::call_VM(Register oop_result,
                             address entry_point,
                             bool check_exceptions) {
  call_VM_helper(oop_result, entry_point, 0, check_exceptions);
}

void MacroAssembler::call_VM(Register oop_result,
                             address entry_point,
                             Register arg_1,
                             bool check_exceptions) {
  pass_arg1(this, arg_1);
  call_VM_helper(oop_result, entry_point, 1, check_exceptions);
}

void MacroAssembler::call_VM(Register oop_result,
                             address entry_point,
                             Register arg_1,
                             Register arg_2,
                             bool check_exceptions) {
  assert(arg_1 != c_rarg2, "smashed arg");
  pass_arg2(this, arg_2);
  pass_arg1(this, arg_1);
  call_VM_helper(oop_result, entry_point, 2, check_exceptions);
}

void MacroAssembler::call_VM(Register oop_result,
                             address entry_point,
                             Register arg_1,
                             Register arg_2,
                             Register arg_3,
                             bool check_exceptions) {
  assert(arg_1 != c_rarg3, "smashed arg");
  assert(arg_2 != c_rarg3, "smashed arg");
  pass_arg3(this, arg_3);

  assert(arg_1 != c_rarg2, "smashed arg");
  pass_arg2(this, arg_2);

  pass_arg1(this, arg_1);
  call_VM_helper(oop_result, entry_point, 3, check_exceptions);
}

void MacroAssembler::call_VM(Register oop_result,
                             Register last_java_sp,
                             address entry_point,
                             int number_of_arguments,
                             bool check_exceptions) {
  call_VM_base(oop_result, rthread, last_java_sp, entry_point, number_of_arguments, check_exceptions);
}

void MacroAssembler::call_VM(Register oop_result,
                             Register last_java_sp,
                             address entry_point,
                             Register arg_1,
                             bool check_exceptions) {
  pass_arg1(this, arg_1);
  call_VM(oop_result, last_java_sp, entry_point, 1, check_exceptions);
}

void MacroAssembler::call_VM(Register oop_result,
                             Register last_java_sp,
                             address entry_point,
                             Register arg_1,
                             Register arg_2,
                             bool check_exceptions) {

  assert(arg_1 != c_rarg2, "smashed arg");
  pass_arg2(this, arg_2);
  pass_arg1(this, arg_1);
  call_VM(oop_result, last_java_sp, entry_point, 2, check_exceptions);
}

void MacroAssembler::call_VM(Register oop_result,
                             Register last_java_sp,
                             address entry_point,
                             Register arg_1,
                             Register arg_2,
                             Register arg_3,
                             bool check_exceptions) {
  assert(arg_1 != c_rarg3, "smashed arg");
  assert(arg_2 != c_rarg3, "smashed arg");
  pass_arg3(this, arg_3);
  assert(arg_1 != c_rarg2, "smashed arg");
  pass_arg2(this, arg_2);
  pass_arg1(this, arg_1);
  call_VM(oop_result, last_java_sp, entry_point, 3, check_exceptions);
}


void MacroAssembler::get_vm_result(Register oop_result, Register java_thread) {
  ldr(oop_result, Address(java_thread, JavaThread::vm_result_offset()));
  str(zr, Address(java_thread, JavaThread::vm_result_offset()));
  verify_oop(oop_result, "broken oop in call_VM_base");
}

void MacroAssembler::get_vm_result_2(Register metadata_result, Register java_thread) {
  ldr(metadata_result, Address(java_thread, JavaThread::vm_result_2_offset()));
  str(zr, Address(java_thread, JavaThread::vm_result_2_offset()));
}

void MacroAssembler::align(int modulus) {
  while (offset() % modulus != 0) nop();
}

// these are no-ops overridden by InterpreterMacroAssembler

void MacroAssembler::check_and_handle_earlyret(Register java_thread) { }

void MacroAssembler::check_and_handle_popframe(Register java_thread) { }


RegisterOrConstant MacroAssembler::delayed_value_impl(intptr_t* delayed_value_addr,
                                                      Register tmp,
                                                      int offset) {
  intptr_t value = *delayed_value_addr;
  if (value != 0)
    return RegisterOrConstant(value + offset);

  // load indirectly to solve generation ordering problem
  ldr(tmp, ExternalAddress((address) delayed_value_addr));

  if (offset != 0)
    add(tmp, tmp, offset);

  return RegisterOrConstant(tmp);
}


void MacroAssembler:: notify(int type) {
  if (type == bytecode_start) {
    // set_last_Java_frame(esp, rfp, (address)NULL);
    Assembler:: notify(type);
    // reset_last_Java_frame(true);
  }
  else
    Assembler:: notify(type);
}

// Look up the method for a megamorphic invokeinterface call.
// The target method is determined by <intf_klass, itable_index>.
// The receiver klass is in recv_klass.
// On success, the result will be in method_result, and execution falls through.
// On failure, execution transfers to the given label.
void MacroAssembler::lookup_interface_method(Register recv_klass,
                                             Register intf_klass,
                                             RegisterOrConstant itable_index,
                                             Register method_result,
                                             Register scan_temp,
                                             Label& L_no_such_interface,
                         bool return_method) {
  assert_different_registers(recv_klass, intf_klass, scan_temp);
  assert_different_registers(method_result, intf_klass, scan_temp);
  assert(recv_klass != method_result || !return_method,
     "recv_klass can be destroyed when method isn't needed");
  assert(itable_index.is_constant() || itable_index.as_register() == method_result,
         "caller must use same register for non-constant itable index as for method");

  // Compute start of first itableOffsetEntry (which is at the end of the vtable)
  int vtable_base = in_bytes(Klass::vtable_start_offset());
  int itentry_off = itableMethodEntry::method_offset_in_bytes();
  int scan_step   = itableOffsetEntry::size() * wordSize;
  int vte_size    = vtableEntry::size_in_bytes();
  assert(vte_size == wordSize, "else adjust times_vte_scale");

  ldrw(scan_temp, Address(recv_klass, Klass::vtable_length_offset()));

  // %%% Could store the aligned, prescaled offset in the klassoop.
  // lea(scan_temp, Address(recv_klass, scan_temp, times_vte_scale, vtable_base));
  lea(scan_temp, Address(recv_klass, scan_temp, Address::lsl(3)));
  add(scan_temp, scan_temp, vtable_base);

  if (return_method) {
    // Adjust recv_klass by scaled itable_index, so we can free itable_index.
    assert(itableMethodEntry::size() * wordSize == wordSize, "adjust the scaling in the code below");
    // lea(recv_klass, Address(recv_klass, itable_index, Address::times_ptr, itentry_off));
    lea(recv_klass, Address(recv_klass, itable_index, Address::lsl(3)));
    if (itentry_off)
      add(recv_klass, recv_klass, itentry_off);
  }

  // for (scan = klass->itable(); scan->interface() != NULL; scan += scan_step) {
  //   if (scan->interface() == intf) {
  //     result = (klass + scan->offset() + itable_index);
  //   }
  // }
  Label search, found_method;

  for (int peel = 1; peel >= 0; peel--) {
    ldr(method_result, Address(scan_temp, itableOffsetEntry::interface_offset_in_bytes()));
    cmp(intf_klass, method_result);

    if (peel) {
      br(Assembler::EQ, found_method);
    } else {
      br(Assembler::NE, search);
      // (invert the test to fall through to found_method...)
    }

    if (!peel)  break;

    bind(search);

    // Check that the previous entry is non-null.  A null entry means that
    // the receiver class doesn't implement the interface, and wasn't the
    // same as when the caller was compiled.
    cbz(method_result, L_no_such_interface);
    add(scan_temp, scan_temp, scan_step);
  }

  bind(found_method);

  // Got a hit.
  if (return_method) {
    ldrw(scan_temp, Address(scan_temp, itableOffsetEntry::offset_offset_in_bytes()));
    ldr(method_result, Address(recv_klass, scan_temp, Address::uxtw(0)));
  }
}

// virtual method calling
void MacroAssembler::lookup_virtual_method(Register recv_klass,
                                           RegisterOrConstant vtable_index,
                                           Register method_result) {
  const int base = in_bytes(Klass::vtable_start_offset());
  assert(vtableEntry::size() * wordSize == 8,
         "adjust the scaling in the code below");
  int vtable_offset_in_bytes = base + vtableEntry::method_offset_in_bytes();

  if (vtable_index.is_register()) {
    lea(method_result, Address(recv_klass,
                               vtable_index.as_register(),
                               Address::lsl(LogBytesPerWord)));
    ldr(method_result, Address(method_result, vtable_offset_in_bytes));
  } else {
    vtable_offset_in_bytes += vtable_index.as_constant() * wordSize;
    ldr(method_result,
        form_address(rscratch1, recv_klass, vtable_offset_in_bytes, 0));
  }
}

void MacroAssembler::check_klass_subtype(Register sub_klass,
                           Register super_klass,
                           Register temp_reg,
                           Label& L_success) {
  Label L_failure;
  check_klass_subtype_fast_path(sub_klass, super_klass, temp_reg,        &L_success, &L_failure, NULL);
  check_klass_subtype_slow_path(sub_klass, super_klass, temp_reg, noreg, &L_success, NULL);
  bind(L_failure);
}


void MacroAssembler::check_klass_subtype_fast_path(Register sub_klass,
                                                   Register super_klass,
                                                   Register temp_reg,
                                                   Label* L_success,
                                                   Label* L_failure,
                                                   Label* L_slow_path,
                                        RegisterOrConstant super_check_offset) {
  assert_different_registers(sub_klass, super_klass, temp_reg);
  bool must_load_sco = (super_check_offset.constant_or_zero() == -1);
  if (super_check_offset.is_register()) {
    assert_different_registers(sub_klass, super_klass,
                               super_check_offset.as_register());
  } else if (must_load_sco) {
    assert(temp_reg != noreg, "supply either a temp or a register offset");
  }

  Label L_fallthrough;
  int label_nulls = 0;
  if (L_success == NULL)   { L_success   = &L_fallthrough; label_nulls++; }
  if (L_failure == NULL)   { L_failure   = &L_fallthrough; label_nulls++; }
  if (L_slow_path == NULL) { L_slow_path = &L_fallthrough; label_nulls++; }
  assert(label_nulls <= 1, "at most one NULL in the batch");

  int sc_offset = in_bytes(Klass::secondary_super_cache_offset());
  int sco_offset = in_bytes(Klass::super_check_offset_offset());
  Address super_check_offset_addr(super_klass, sco_offset);

  // Hacked jmp, which may only be used just before L_fallthrough.
#define final_jmp(label)                                                \
  if (&(label) == &L_fallthrough) { /*do nothing*/ }                    \
  else                            b(label)                /*omit semi*/

  // If the pointers are equal, we are done (e.g., String[] elements).
  // This self-check enables sharing of secondary supertype arrays among
  // non-primary types such as array-of-interface.  Otherwise, each such
  // type would need its own customized SSA.
  // We move this check to the front of the fast path because many
  // type checks are in fact trivially successful in this manner,
  // so we get a nicely predicted branch right at the start of the check.
  cmp(sub_klass, super_klass);
  br(Assembler::EQ, *L_success);

  // Check the supertype display:
  if (must_load_sco) {
    ldrw(temp_reg, super_check_offset_addr);
    super_check_offset = RegisterOrConstant(temp_reg);
  }
  Address super_check_addr(sub_klass, super_check_offset);
  ldr(rscratch1, super_check_addr);
  cmp(super_klass, rscratch1); // load displayed supertype

  // This check has worked decisively for primary supers.
  // Secondary supers are sought in the super_cache ('super_cache_addr').
  // (Secondary supers are interfaces and very deeply nested subtypes.)
  // This works in the same check above because of a tricky aliasing
  // between the super_cache and the primary super display elements.
  // (The 'super_check_addr' can address either, as the case requires.)
  // Note that the cache is updated below if it does not help us find
  // what we need immediately.
  // So if it was a primary super, we can just fail immediately.
  // Otherwise, it's the slow path for us (no success at this point).

  if (super_check_offset.is_register()) {
    br(Assembler::EQ, *L_success);
    cmp(super_check_offset.as_register(), sc_offset);
    if (L_failure == &L_fallthrough) {
      br(Assembler::EQ, *L_slow_path);
    } else {
      br(Assembler::NE, *L_failure);
      final_jmp(*L_slow_path);
    }
  } else if (super_check_offset.as_constant() == sc_offset) {
    // Need a slow path; fast failure is impossible.
    if (L_slow_path == &L_fallthrough) {
      br(Assembler::EQ, *L_success);
    } else {
      br(Assembler::NE, *L_slow_path);
      final_jmp(*L_success);
    }
  } else {
    // No slow path; it's a fast decision.
    if (L_failure == &L_fallthrough) {
      br(Assembler::EQ, *L_success);
    } else {
      br(Assembler::NE, *L_failure);
      final_jmp(*L_success);
    }
  }

  bind(L_fallthrough);

#undef final_jmp
}

// These two are taken from x86, but they look generally useful

// scans count pointer sized words at [addr] for occurence of value,
// generic
void MacroAssembler::repne_scan(Register addr, Register value, Register count,
                                Register scratch) {
  Label Lloop, Lexit;
  cbz(count, Lexit);
  bind(Lloop);
  ldr(scratch, post(addr, wordSize));
  cmp(value, scratch);
  br(EQ, Lexit);
  sub(count, count, 1);
  cbnz(count, Lloop);
  bind(Lexit);
}

// scans count 4 byte words at [addr] for occurence of value,
// generic
void MacroAssembler::repne_scanw(Register addr, Register value, Register count,
                                Register scratch) {
  Label Lloop, Lexit;
  cbz(count, Lexit);
  bind(Lloop);
  ldrw(scratch, post(addr, wordSize));
  cmpw(value, scratch);
  br(EQ, Lexit);
  sub(count, count, 1);
  cbnz(count, Lloop);
  bind(Lexit);
}

void MacroAssembler::check_klass_subtype_slow_path(Register sub_klass,
                                                   Register super_klass,
                                                   Register temp_reg,
                                                   Register temp2_reg,
                                                   Label* L_success,
                                                   Label* L_failure,
                                                   bool set_cond_codes) {
  assert_different_registers(sub_klass, super_klass, temp_reg);
  if (temp2_reg != noreg)
    assert_different_registers(sub_klass, super_klass, temp_reg, temp2_reg, rscratch1);
#define IS_A_TEMP(reg) ((reg) == temp_reg || (reg) == temp2_reg)

  Label L_fallthrough;
  int label_nulls = 0;
  if (L_success == NULL)   { L_success   = &L_fallthrough; label_nulls++; }
  if (L_failure == NULL)   { L_failure   = &L_fallthrough; label_nulls++; }
  assert(label_nulls <= 1, "at most one NULL in the batch");

  // a couple of useful fields in sub_klass:
  int ss_offset = in_bytes(Klass::secondary_supers_offset());
  int sc_offset = in_bytes(Klass::secondary_super_cache_offset());
  Address secondary_supers_addr(sub_klass, ss_offset);
  Address super_cache_addr(     sub_klass, sc_offset);

  BLOCK_COMMENT("check_klass_subtype_slow_path");

  // Do a linear scan of the secondary super-klass chain.
  // This code is rarely used, so simplicity is a virtue here.
  // The repne_scan instruction uses fixed registers, which we must spill.
  // Don't worry too much about pre-existing connections with the input regs.

  assert(sub_klass != r0, "killed reg"); // killed by mov(r0, super)
  assert(sub_klass != r2, "killed reg"); // killed by lea(r2, &pst_counter)

  RegSet pushed_registers;
  if (!IS_A_TEMP(r2))    pushed_registers += r2;
  if (!IS_A_TEMP(r5))    pushed_registers += r5;

  if (super_klass != r0 || UseCompressedOops) {
    if (!IS_A_TEMP(r0))   pushed_registers += r0;
  }

  push(pushed_registers, sp);

  // Get super_klass value into r0 (even if it was in r5 or r2).
  if (super_klass != r0) {
    mov(r0, super_klass);
  }

#ifndef PRODUCT
  mov(rscratch2, (address)&SharedRuntime::_partial_subtype_ctr);
  Address pst_counter_addr(rscratch2);
  ldr(rscratch1, pst_counter_addr);
  add(rscratch1, rscratch1, 1);
  str(rscratch1, pst_counter_addr);
#endif //PRODUCT

  // We will consult the secondary-super array.
  ldr(r5, secondary_supers_addr);
  // Load the array length.
  ldrw(r2, Address(r5, Array<Klass*>::length_offset_in_bytes()));
  // Skip to start of data.
  add(r5, r5, Array<Klass*>::base_offset_in_bytes());

  cmp(sp, zr); // Clear Z flag; SP is never zero
  // Scan R2 words at [R5] for an occurrence of R0.
  // Set NZ/Z based on last compare.
  repne_scan(r5, r0, r2, rscratch1);

  // Unspill the temp. registers:
  pop(pushed_registers, sp);

  br(Assembler::NE, *L_failure);

  // Success.  Cache the super we found and proceed in triumph.
  str(super_klass, super_cache_addr);

  if (L_success != &L_fallthrough) {
    b(*L_success);
  }

#undef IS_A_TEMP

  bind(L_fallthrough);
}


void MacroAssembler::verify_oop(Register reg, const char* s) {
  if (!VerifyOops) return;

  // Pass register number to verify_oop_subroutine
  const char* b = NULL;
  {
    ResourceMark rm;
    stringStream ss;
    ss.print("verify_oop: %s: %s", reg->name(), s);
    b = code_string(ss.as_string());
  }
  BLOCK_COMMENT("verify_oop {");

  stp(r0, rscratch1, Address(pre(sp, -2 * wordSize)));
  stp(rscratch2, lr, Address(pre(sp, -2 * wordSize)));

  mov(r0, reg);
  mov(rscratch1, (address)b);

  // call indirectly to solve generation ordering problem
  lea(rscratch2, ExternalAddress(StubRoutines::verify_oop_subroutine_entry_address()));
  ldr(rscratch2, Address(rscratch2));
  blr(rscratch2);

  ldp(rscratch2, lr, Address(post(sp, 2 * wordSize)));
  ldp(r0, rscratch1, Address(post(sp, 2 * wordSize)));

  BLOCK_COMMENT("} verify_oop");
}

void MacroAssembler::verify_oop_addr(Address addr, const char* s) {
  if (!VerifyOops) return;

  const char* b = NULL;
  {
    ResourceMark rm;
    stringStream ss;
    ss.print("verify_oop_addr: %s", s);
    b = code_string(ss.as_string());
  }
  BLOCK_COMMENT("verify_oop_addr {");

  stp(r0, rscratch1, Address(pre(sp, -2 * wordSize)));
  stp(rscratch2, lr, Address(pre(sp, -2 * wordSize)));

  // addr may contain sp so we will have to adjust it based on the
  // pushes that we just did.
  if (addr.uses(sp)) {
    lea(r0, addr);
    ldr(r0, Address(r0, 4 * wordSize));
  } else {
    ldr(r0, addr);
  }
  mov(rscratch1, (address)b);

  // call indirectly to solve generation ordering problem
  lea(rscratch2, ExternalAddress(StubRoutines::verify_oop_subroutine_entry_address()));
  ldr(rscratch2, Address(rscratch2));
  blr(rscratch2);

  ldp(rscratch2, lr, Address(post(sp, 2 * wordSize)));
  ldp(r0, rscratch1, Address(post(sp, 2 * wordSize)));

  BLOCK_COMMENT("} verify_oop_addr");
}

Address MacroAssembler::argument_address(RegisterOrConstant arg_slot,
                                         int extra_slot_offset) {
  // cf. TemplateTable::prepare_invoke(), if (load_receiver).
  int stackElementSize = Interpreter::stackElementSize;
  int offset = Interpreter::expr_offset_in_bytes(extra_slot_offset+0);
#ifdef ASSERT
  int offset1 = Interpreter::expr_offset_in_bytes(extra_slot_offset+1);
  assert(offset1 - offset == stackElementSize, "correct arithmetic");
#endif
  if (arg_slot.is_constant()) {
    return Address(esp, arg_slot.as_constant() * stackElementSize
                   + offset);
  } else {
    add(rscratch1, esp, arg_slot.as_register(),
        ext::uxtx, exact_log2(stackElementSize));
    return Address(rscratch1, offset);
  }
}

void MacroAssembler::call_VM_leaf_base(address entry_point,
                                       int number_of_arguments,
                                       Label *retaddr) {
  call_VM_leaf_base1(entry_point, number_of_arguments, 0, ret_type_integral, retaddr);
}

void MacroAssembler::call_VM_leaf_base1(address entry_point,
                                        int number_of_gp_arguments,
                                        int number_of_fp_arguments,
                                        ret_type type,
                                        Label *retaddr) {
  Label E, L;

  stp(rscratch1, rmethod, Address(pre(sp, -2 * wordSize)));

  // We add 1 to number_of_arguments because the thread in arg0 is
  // not counted
  mov(rscratch1, entry_point);
  blrt(rscratch1, number_of_gp_arguments + 1, number_of_fp_arguments, type);
  if (retaddr)
    bind(*retaddr);

  ldp(rscratch1, rmethod, Address(post(sp, 2 * wordSize)));
  maybe_isb();
}

void MacroAssembler::call_VM_leaf(address entry_point, int number_of_arguments) {
  call_VM_leaf_base(entry_point, number_of_arguments);
}

void MacroAssembler::call_VM_leaf(address entry_point, Register arg_0) {
  pass_arg0(this, arg_0);
  call_VM_leaf_base(entry_point, 1);
}

void MacroAssembler::call_VM_leaf(address entry_point, Register arg_0, Register arg_1) {
  pass_arg0(this, arg_0);
  pass_arg1(this, arg_1);
  call_VM_leaf_base(entry_point, 2);
}

void MacroAssembler::call_VM_leaf(address entry_point, Register arg_0,
                                  Register arg_1, Register arg_2) {
  pass_arg0(this, arg_0);
  pass_arg1(this, arg_1);
  pass_arg2(this, arg_2);
  call_VM_leaf_base(entry_point, 3);
}

void MacroAssembler::super_call_VM_leaf(address entry_point, Register arg_0) {
  pass_arg0(this, arg_0);
  MacroAssembler::call_VM_leaf_base(entry_point, 1);
}

void MacroAssembler::super_call_VM_leaf(address entry_point, Register arg_0, Register arg_1) {

  assert(arg_0 != c_rarg1, "smashed arg");
  pass_arg1(this, arg_1);
  pass_arg0(this, arg_0);
  MacroAssembler::call_VM_leaf_base(entry_point, 2);
}

void MacroAssembler::super_call_VM_leaf(address entry_point, Register arg_0, Register arg_1, Register arg_2) {
  assert(arg_0 != c_rarg2, "smashed arg");
  assert(arg_1 != c_rarg2, "smashed arg");
  pass_arg2(this, arg_2);
  assert(arg_0 != c_rarg1, "smashed arg");
  pass_arg1(this, arg_1);
  pass_arg0(this, arg_0);
  MacroAssembler::call_VM_leaf_base(entry_point, 3);
}

void MacroAssembler::super_call_VM_leaf(address entry_point, Register arg_0, Register arg_1, Register arg_2, Register arg_3) {
  assert(arg_0 != c_rarg3, "smashed arg");
  assert(arg_1 != c_rarg3, "smashed arg");
  assert(arg_2 != c_rarg3, "smashed arg");
  pass_arg3(this, arg_3);
  assert(arg_0 != c_rarg2, "smashed arg");
  assert(arg_1 != c_rarg2, "smashed arg");
  pass_arg2(this, arg_2);
  assert(arg_0 != c_rarg1, "smashed arg");
  pass_arg1(this, arg_1);
  pass_arg0(this, arg_0);
  MacroAssembler::call_VM_leaf_base(entry_point, 4);
}

void MacroAssembler::null_check(Register reg, int offset) {
  if (needs_explicit_null_check(offset)) {
    // provoke OS NULL exception if reg = NULL by
    // accessing M[reg] w/o changing any registers
    // NOTE: this is plenty to provoke a segv
    ldr(zr, Address(reg));
  } else {
    // nothing to do, (later) access of M[reg + offset]
    // will provoke OS NULL exception if reg = NULL
  }
}

// MacroAssembler protected routines needed to implement
// public methods

void MacroAssembler::mov(Register r, Address dest) {
  code_section()->relocate(pc(), dest.rspec());
  u_int64_t imm64 = (u_int64_t)dest.target();
  movptr(r, imm64);
}

// Move a constant pointer into r.  In AArch64 mode the virtual
// address space is 48 bits in size, so we only need three
// instructions to create a patchable instruction sequence that can
// reach anywhere.
void MacroAssembler::movptr(Register r, uintptr_t imm64) {
#ifndef PRODUCT
  {
    char buffer[64];
    snprintf(buffer, sizeof(buffer), "0x%"PRIX64, imm64);
    block_comment(buffer);
  }
#endif
  assert(imm64 < (1ul << 48), "48-bit overflow in address constant");
  movz(r, imm64 & 0xffff);
  imm64 >>= 16;
  movk(r, imm64 & 0xffff, 16);
  imm64 >>= 16;
  movk(r, imm64 & 0xffff, 32);
}

// Macro to mov replicated immediate to vector register.
//  Vd will get the following values for different arrangements in T
//   imm32 == hex 000000gh  T8B:  Vd = ghghghghghghghgh
//   imm32 == hex 000000gh  T16B: Vd = ghghghghghghghghghghghghghghghgh
//   imm32 == hex 0000efgh  T4H:  Vd = efghefghefghefgh
//   imm32 == hex 0000efgh  T8H:  Vd = efghefghefghefghefghefghefghefgh
//   imm32 == hex abcdefgh  T2S:  Vd = abcdefghabcdefgh
//   imm32 == hex abcdefgh  T4S:  Vd = abcdefghabcdefghabcdefghabcdefgh
//   T1D/T2D: invalid
void MacroAssembler::mov(FloatRegister Vd, SIMD_Arrangement T, u_int32_t imm32) {
  assert(T != T1D && T != T2D, "invalid arrangement");
  if (T == T8B || T == T16B) {
    assert((imm32 & ~0xff) == 0, "extraneous bits in unsigned imm32 (T8B/T16B)");
    movi(Vd, T, imm32 & 0xff, 0);
    return;
  }
  u_int32_t nimm32 = ~imm32;
  if (T == T4H || T == T8H) {
    assert((imm32  & ~0xffff) == 0, "extraneous bits in unsigned imm32 (T4H/T8H)");
    imm32 &= 0xffff;
    nimm32 &= 0xffff;
  }
  u_int32_t x = imm32;
  int movi_cnt = 0;
  int movn_cnt = 0;
  while (x) { if (x & 0xff) movi_cnt++; x >>= 8; }
  x = nimm32;
  while (x) { if (x & 0xff) movn_cnt++; x >>= 8; }
  if (movn_cnt < movi_cnt) imm32 = nimm32;
  unsigned lsl = 0;
  while (imm32 && (imm32 & 0xff) == 0) { lsl += 8; imm32 >>= 8; }
  if (movn_cnt < movi_cnt)
    mvni(Vd, T, imm32 & 0xff, lsl);
  else
    movi(Vd, T, imm32 & 0xff, lsl);
  imm32 >>= 8; lsl += 8;
  while (imm32) {
    while ((imm32 & 0xff) == 0) { lsl += 8; imm32 >>= 8; }
    if (movn_cnt < movi_cnt)
      bici(Vd, T, imm32 & 0xff, lsl);
    else
      orri(Vd, T, imm32 & 0xff, lsl);
    lsl += 8; imm32 >>= 8;
  }
}

void MacroAssembler::mov_immediate64(Register dst, u_int64_t imm64)
{
#ifndef PRODUCT
  {
    char buffer[64];
    snprintf(buffer, sizeof(buffer), "0x%"PRIX64, imm64);
    block_comment(buffer);
  }
#endif
  if (operand_valid_for_logical_immediate(false, imm64)) {
    orr(dst, zr, imm64);
  } else {
    // we can use a combination of MOVZ or MOVN with
    // MOVK to build up the constant
    u_int64_t imm_h[4];
    int zero_count = 0;
    int neg_count = 0;
    int i;
    for (i = 0; i < 4; i++) {
      imm_h[i] = ((imm64 >> (i * 16)) & 0xffffL);
      if (imm_h[i] == 0) {
        zero_count++;
      } else if (imm_h[i] == 0xffffL) {
        neg_count++;
      }
    }
    if (zero_count == 4) {
      // one MOVZ will do
      movz(dst, 0);
    } else if (neg_count == 4) {
      // one MOVN will do
      movn(dst, 0);
    } else if (zero_count == 3) {
      for (i = 0; i < 4; i++) {
        if (imm_h[i] != 0L) {
          movz(dst, (u_int32_t)imm_h[i], (i << 4));
          break;
        }
      }
    } else if (neg_count == 3) {
      // one MOVN will do
      for (int i = 0; i < 4; i++) {
        if (imm_h[i] != 0xffffL) {
          movn(dst, (u_int32_t)imm_h[i] ^ 0xffffL, (i << 4));
          break;
        }
      }
    } else if (zero_count == 2) {
      // one MOVZ and one MOVK will do
      for (i = 0; i < 3; i++) {
        if (imm_h[i] != 0L) {
          movz(dst, (u_int32_t)imm_h[i], (i << 4));
          i++;
          break;
        }
      }
      for (;i < 4; i++) {
        if (imm_h[i] != 0L) {
          movk(dst, (u_int32_t)imm_h[i], (i << 4));
        }
      }
    } else if (neg_count == 2) {
      // one MOVN and one MOVK will do
      for (i = 0; i < 4; i++) {
        if (imm_h[i] != 0xffffL) {
          movn(dst, (u_int32_t)imm_h[i] ^ 0xffffL, (i << 4));
          i++;
          break;
        }
      }
      for (;i < 4; i++) {
        if (imm_h[i] != 0xffffL) {
          movk(dst, (u_int32_t)imm_h[i], (i << 4));
        }
      }
    } else if (zero_count == 1) {
      // one MOVZ and two MOVKs will do
      for (i = 0; i < 4; i++) {
        if (imm_h[i] != 0L) {
          movz(dst, (u_int32_t)imm_h[i], (i << 4));
          i++;
          break;
        }
      }
      for (;i < 4; i++) {
        if (imm_h[i] != 0x0L) {
          movk(dst, (u_int32_t)imm_h[i], (i << 4));
        }
      }
    } else if (neg_count == 1) {
      // one MOVN and two MOVKs will do
      for (i = 0; i < 4; i++) {
        if (imm_h[i] != 0xffffL) {
          movn(dst, (u_int32_t)imm_h[i] ^ 0xffffL, (i << 4));
          i++;
          break;
        }
      }
      for (;i < 4; i++) {
        if (imm_h[i] != 0xffffL) {
          movk(dst, (u_int32_t)imm_h[i], (i << 4));
        }
      }
    } else {
      // use a MOVZ and 3 MOVKs (makes it easier to debug)
      movz(dst, (u_int32_t)imm_h[0], 0);
      for (i = 1; i < 4; i++) {
        movk(dst, (u_int32_t)imm_h[i], (i << 4));
      }
    }
  }
}

void MacroAssembler::mov_immediate32(Register dst, u_int32_t imm32)
{
#ifndef PRODUCT
    {
      char buffer[64];
      snprintf(buffer, sizeof(buffer), "0x%"PRIX32, imm32);
      block_comment(buffer);
    }
#endif
  if (operand_valid_for_logical_immediate(true, imm32)) {
    orrw(dst, zr, imm32);
  } else {
    // we can use MOVZ, MOVN or two calls to MOVK to build up the
    // constant
    u_int32_t imm_h[2];
    imm_h[0] = imm32 & 0xffff;
    imm_h[1] = ((imm32 >> 16) & 0xffff);
    if (imm_h[0] == 0) {
      movzw(dst, imm_h[1], 16);
    } else if (imm_h[0] == 0xffff) {
      movnw(dst, imm_h[1] ^ 0xffff, 16);
    } else if (imm_h[1] == 0) {
      movzw(dst, imm_h[0], 0);
    } else if (imm_h[1] == 0xffff) {
      movnw(dst, imm_h[0] ^ 0xffff, 0);
    } else {
      // use a MOVZ and MOVK (makes it easier to debug)
      movzw(dst, imm_h[0], 0);
      movkw(dst, imm_h[1], 16);
    }
  }
}

// Form an address from base + offset in Rd.  Rd may or may
// not actually be used: you must use the Address that is returned.
// It is up to you to ensure that the shift provided matches the size
// of your data.
Address MacroAssembler::form_address(Register Rd, Register base, long byte_offset, int shift) {
  if (Address::offset_ok_for_immed(byte_offset, shift))
    // It fits; no need for any heroics
    return Address(base, byte_offset);

  // Don't do anything clever with negative or misaligned offsets
  unsigned mask = (1 << shift) - 1;
  if (byte_offset < 0 || byte_offset & mask) {
    mov(Rd, byte_offset);
    add(Rd, base, Rd);
    return Address(Rd);
  }

  // See if we can do this with two 12-bit offsets
  {
    unsigned long word_offset = byte_offset >> shift;
    unsigned long masked_offset = word_offset & 0xfff000;
    if (Address::offset_ok_for_immed(word_offset - masked_offset)
        && Assembler::operand_valid_for_add_sub_immediate(masked_offset << shift)) {
      add(Rd, base, masked_offset << shift);
      word_offset -= masked_offset;
      return Address(Rd, word_offset << shift);
    }
  }

  // Do it the hard way
  mov(Rd, byte_offset);
  add(Rd, base, Rd);
  return Address(Rd);
}

void MacroAssembler::atomic_incw(Register counter_addr, Register tmp, Register tmp2) {
  if (UseLSE) {
    mov(tmp, 1);
    ldadd(Assembler::word, tmp, zr, counter_addr);
    return;
  }
  Label retry_load;
  if ((VM_Version::features() & VM_Version::CPU_STXR_PREFETCH))
    prfm(Address(counter_addr), PSTL1STRM);
  bind(retry_load);
  // flush and load exclusive from the memory location
  ldxrw(tmp, counter_addr);
  addw(tmp, tmp, 1);
  // if we store+flush with no intervening write tmp wil be zero
  stxrw(tmp2, tmp, counter_addr);
  cbnzw(tmp2, retry_load);
}


int MacroAssembler::corrected_idivl(Register result, Register ra, Register rb,
                                    bool want_remainder, Register scratch)
{
  // Full implementation of Java idiv and irem.  The function
  // returns the (pc) offset of the div instruction - may be needed
  // for implicit exceptions.
  //
  // constraint : ra/rb =/= scratch
  //         normal case
  //
  // input : ra: dividend
  //         rb: divisor
  //
  // result: either
  //         quotient  (= ra idiv rb)
  //         remainder (= ra irem rb)

  assert(ra != scratch && rb != scratch, "reg cannot be scratch");

  int idivl_offset = offset();
  if (! want_remainder) {
    sdivw(result, ra, rb);
  } else {
    sdivw(scratch, ra, rb);
    Assembler::msubw(result, scratch, rb, ra);
  }

  return idivl_offset;
}

int MacroAssembler::corrected_idivq(Register result, Register ra, Register rb,
                                    bool want_remainder, Register scratch)
{
  // Full implementation of Java ldiv and lrem.  The function
  // returns the (pc) offset of the div instruction - may be needed
  // for implicit exceptions.
  //
  // constraint : ra/rb =/= scratch
  //         normal case
  //
  // input : ra: dividend
  //         rb: divisor
  //
  // result: either
  //         quotient  (= ra idiv rb)
  //         remainder (= ra irem rb)

  assert(ra != scratch && rb != scratch, "reg cannot be scratch");

  int idivq_offset = offset();
  if (! want_remainder) {
    sdiv(result, ra, rb);
  } else {
    sdiv(scratch, ra, rb);
    Assembler::msub(result, scratch, rb, ra);
  }

  return idivq_offset;
}

void MacroAssembler::membar(Membar_mask_bits order_constraint) {
  address prev = pc() - NativeMembar::instruction_size;
  address last = code()->last_insn();
  if (last != NULL && nativeInstruction_at(last)->is_Membar() && prev == last) {
    NativeMembar *bar = NativeMembar_at(prev);
    // We are merging two memory barrier instructions.  On AArch64 we
    // can do this simply by ORing them together.
    bar->set_kind(bar->get_kind() | order_constraint);
    BLOCK_COMMENT("merged membar");
  } else {
    code()->set_last_insn(pc());
    dmb(Assembler::barrier(order_constraint));
  }
}

bool MacroAssembler::try_merge_ldst(Register rt, const Address &adr, size_t size_in_bytes, bool is_store) {
  if (ldst_can_merge(rt, adr, size_in_bytes, is_store)) {
    merge_ldst(rt, adr, size_in_bytes, is_store);
    code()->clear_last_insn();
    return true;
  } else {
    assert(size_in_bytes == 8 || size_in_bytes == 4, "only 8 bytes or 4 bytes load/store is supported.");
    const unsigned mask = size_in_bytes - 1;
    if (adr.getMode() == Address::base_plus_offset &&
        (adr.offset() & mask) == 0) { // only supports base_plus_offset.
      code()->set_last_insn(pc());
    }
    return false;
  }
}

void MacroAssembler::ldr(Register Rx, const Address &adr) {
  // We always try to merge two adjacent loads into one ldp.
  if (!try_merge_ldst(Rx, adr, 8, false)) {
    Assembler::ldr(Rx, adr);
  }
}

void MacroAssembler::ldrw(Register Rw, const Address &adr) {
  // We always try to merge two adjacent loads into one ldp.
  if (!try_merge_ldst(Rw, adr, 4, false)) {
    Assembler::ldrw(Rw, adr);
  }
}

void MacroAssembler::str(Register Rx, const Address &adr) {
  // We always try to merge two adjacent stores into one stp.
  if (!try_merge_ldst(Rx, adr, 8, true)) {
    Assembler::str(Rx, adr);
  }
}

void MacroAssembler::strw(Register Rw, const Address &adr) {
  // We always try to merge two adjacent stores into one stp.
  if (!try_merge_ldst(Rw, adr, 4, true)) {
    Assembler::strw(Rw, adr);
  }
}

// MacroAssembler routines found actually to be needed

void MacroAssembler::push(Register src)
{
  str(src, Address(pre(esp, -1 * wordSize)));
}

void MacroAssembler::pop(Register dst)
{
  ldr(dst, Address(post(esp, 1 * wordSize)));
}

// Note: load_unsigned_short used to be called load_unsigned_word.
int MacroAssembler::load_unsigned_short(Register dst, Address src) {
  int off = offset();
  ldrh(dst, src);
  return off;
}

int MacroAssembler::load_unsigned_byte(Register dst, Address src) {
  int off = offset();
  ldrb(dst, src);
  return off;
}

int MacroAssembler::load_signed_short(Register dst, Address src) {
  int off = offset();
  ldrsh(dst, src);
  return off;
}

int MacroAssembler::load_signed_byte(Register dst, Address src) {
  int off = offset();
  ldrsb(dst, src);
  return off;
}

int MacroAssembler::load_signed_short32(Register dst, Address src) {
  int off = offset();
  ldrshw(dst, src);
  return off;
}

int MacroAssembler::load_signed_byte32(Register dst, Address src) {
  int off = offset();
  ldrsbw(dst, src);
  return off;
}

void MacroAssembler::load_sized_value(Register dst, Address src, size_t size_in_bytes, bool is_signed, Register dst2) {
  switch (size_in_bytes) {
  case  8:  ldr(dst, src); break;
  case  4:  ldrw(dst, src); break;
  case  2:  is_signed ? load_signed_short(dst, src) : load_unsigned_short(dst, src); break;
  case  1:  is_signed ? load_signed_byte( dst, src) : load_unsigned_byte( dst, src); break;
  default:  ShouldNotReachHere();
  }
}

void MacroAssembler::store_sized_value(Address dst, Register src, size_t size_in_bytes, Register src2) {
  switch (size_in_bytes) {
  case  8:  str(src, dst); break;
  case  4:  strw(src, dst); break;
  case  2:  strh(src, dst); break;
  case  1:  strb(src, dst); break;
  default:  ShouldNotReachHere();
  }
}

void MacroAssembler::decrementw(Register reg, int value)
{
  if (value < 0)  { incrementw(reg, -value);      return; }
  if (value == 0) {                               return; }
  if (value < (1 << 12)) { subw(reg, reg, value); return; }
  /* else */ {
    guarantee(reg != rscratch2, "invalid dst for register decrement");
    movw(rscratch2, (unsigned)value);
    subw(reg, reg, rscratch2);
  }
}

void MacroAssembler::decrement(Register reg, int value)
{
  if (value < 0)  { increment(reg, -value);      return; }
  if (value == 0) {                              return; }
  if (value < (1 << 12)) { sub(reg, reg, value); return; }
  /* else */ {
    assert(reg != rscratch2, "invalid dst for register decrement");
    mov(rscratch2, (unsigned long)value);
    sub(reg, reg, rscratch2);
  }
}

void MacroAssembler::decrementw(Address dst, int value)
{
  assert(!dst.uses(rscratch1), "invalid dst for address decrement");
  if (dst.getMode() == Address::literal) {
    assert(abs(value) < (1 << 12), "invalid value and address mode combination");
    lea(rscratch2, dst);
    dst = Address(rscratch2);
  }
  ldrw(rscratch1, dst);
  decrementw(rscratch1, value);
  strw(rscratch1, dst);
}

void MacroAssembler::decrement(Address dst, int value)
{
  assert(!dst.uses(rscratch1), "invalid address for decrement");
  if (dst.getMode() == Address::literal) {
    assert(abs(value) < (1 << 12), "invalid value and address mode combination");
    lea(rscratch2, dst);
    dst = Address(rscratch2);
  }
  ldr(rscratch1, dst);
  decrement(rscratch1, value);
  str(rscratch1, dst);
}

void MacroAssembler::incrementw(Register reg, int value)
{
  if (value < 0)  { decrementw(reg, -value);      return; }
  if (value == 0) {                               return; }
  if (value < (1 << 12)) { addw(reg, reg, value); return; }
  /* else */ {
    assert(reg != rscratch2, "invalid dst for register increment");
    movw(rscratch2, (unsigned)value);
    addw(reg, reg, rscratch2);
  }
}

void MacroAssembler::increment(Register reg, int value)
{
  if (value < 0)  { decrement(reg, -value);      return; }
  if (value == 0) {                              return; }
  if (value < (1 << 12)) { add(reg, reg, value); return; }
  /* else */ {
    assert(reg != rscratch2, "invalid dst for register increment");
    movw(rscratch2, (unsigned)value);
    add(reg, reg, rscratch2);
  }
}

void MacroAssembler::incrementw(Address dst, int value)
{
  assert(!dst.uses(rscratch1), "invalid dst for address increment");
  if (dst.getMode() == Address::literal) {
    assert(abs(value) < (1 << 12), "invalid value and address mode combination");
    lea(rscratch2, dst);
    dst = Address(rscratch2);
  }
  ldrw(rscratch1, dst);
  incrementw(rscratch1, value);
  strw(rscratch1, dst);
}

void MacroAssembler::increment(Address dst, int value)
{
  assert(!dst.uses(rscratch1), "invalid dst for address increment");
  if (dst.getMode() == Address::literal) {
    assert(abs(value) < (1 << 12), "invalid value and address mode combination");
    lea(rscratch2, dst);
    dst = Address(rscratch2);
  }
  ldr(rscratch1, dst);
  increment(rscratch1, value);
  str(rscratch1, dst);
}


void MacroAssembler::pusha() {
  push(0x7fffffff, sp);
}

void MacroAssembler::popa() {
  pop(0x7fffffff, sp);
}

// Push lots of registers in the bit set supplied.  Don't push sp.
// Return the number of words pushed
int MacroAssembler::push(unsigned int bitset, Register stack) {
  int words_pushed = 0;

  // Scan bitset to accumulate register pairs
  unsigned char regs[32];
  int count = 0;
  for (int reg = 0; reg <= 30; reg++) {
    if (1 & bitset)
      regs[count++] = reg;
    bitset >>= 1;
  }
  regs[count++] = zr->encoding_nocheck();
  count &= ~1;  // Only push an even nuber of regs

  if (count) {
    stp(as_Register(regs[0]), as_Register(regs[1]),
       Address(pre(stack, -count * wordSize)));
    words_pushed += 2;
  }
  for (int i = 2; i < count; i += 2) {
    stp(as_Register(regs[i]), as_Register(regs[i+1]),
       Address(stack, i * wordSize));
    words_pushed += 2;
  }

  assert(words_pushed == count, "oops, pushed != count");

  return count;
}

int MacroAssembler::pop(unsigned int bitset, Register stack) {
  int words_pushed = 0;

  // Scan bitset to accumulate register pairs
  unsigned char regs[32];
  int count = 0;
  for (int reg = 0; reg <= 30; reg++) {
    if (1 & bitset)
      regs[count++] = reg;
    bitset >>= 1;
  }
  regs[count++] = zr->encoding_nocheck();
  count &= ~1;

  for (int i = 2; i < count; i += 2) {
    ldp(as_Register(regs[i]), as_Register(regs[i+1]),
       Address(stack, i * wordSize));
    words_pushed += 2;
  }
  if (count) {
    ldp(as_Register(regs[0]), as_Register(regs[1]),
       Address(post(stack, count * wordSize)));
    words_pushed += 2;
  }

  assert(words_pushed == count, "oops, pushed != count");

  return count;
}
#ifdef ASSERT
void MacroAssembler::verify_heapbase(const char* msg) {
#if 0
  assert (UseCompressedOops || UseCompressedClassPointers, "should be compressed");
  assert (Universe::heap() != NULL, "java heap should be initialized");
  if (CheckCompressedOops) {
    Label ok;
    push(1 << rscratch1->encoding(), sp); // cmpptr trashes rscratch1
    cmpptr(rheapbase, ExternalAddress((address)Universe::narrow_ptrs_base_addr()));
    br(Assembler::EQ, ok);
    stop(msg);
    bind(ok);
    pop(1 << rscratch1->encoding(), sp);
  }
#endif
}
#endif

void MacroAssembler::resolve_jobject(Register value, Register thread, Register tmp) {
  Label done, not_weak;
  cbz(value, done);           // Use NULL as-is.

  STATIC_ASSERT(JNIHandles::weak_tag_mask == 1u);
  tbz(r0, 0, not_weak);    // Test for jweak tag.

  // Resolve jweak.
  access_load_at(T_OBJECT, IN_NATIVE | ON_PHANTOM_OOP_REF, value,
                 Address(value, -JNIHandles::weak_tag_value), tmp, thread);
  verify_oop(value);
  b(done);

  bind(not_weak);
  // Resolve (untagged) jobject.
  access_load_at(T_OBJECT, IN_NATIVE, value, Address(value, 0), tmp, thread);
  verify_oop(value);
  bind(done);
}

void MacroAssembler::stop(const char* msg) {
  address ip = pc();
  pusha();
  // We use movptr rather than mov here because we need code size not
  // to depend on the pointer value of msg otherwise C2 can observe
  // the same node with different sizes when emitted in a scratch
  // buffer and later when emitted for good.
  movptr(c_rarg0, (uintptr_t)msg);
  movptr(c_rarg1, (uintptr_t)ip);
  mov(c_rarg2, sp);
  mov(c_rarg3, CAST_FROM_FN_PTR(address, MacroAssembler::debug64));
  // call(c_rarg3);
  blrt(c_rarg3, 3, 0, 1);
  hlt(0);
}

void MacroAssembler::unimplemented(const char* what) {
  const char* buf = NULL;
  {
    ResourceMark rm;
    stringStream ss;
    ss.print("unimplemented: %s", what);
    buf = code_string(ss.as_string());
  }
  stop(buf);
}

// If a constant does not fit in an immediate field, generate some
// number of MOV instructions and then perform the operation.
void MacroAssembler::wrap_add_sub_imm_insn(Register Rd, Register Rn, unsigned imm,
                                           add_sub_imm_insn insn1,
                                           add_sub_reg_insn insn2) {
  assert(Rd != zr, "Rd = zr and not setting flags?");
  if (operand_valid_for_add_sub_immediate((int)imm)) {
    (this->*insn1)(Rd, Rn, imm);
  } else {
    if (uabs(imm) < (1 << 24)) {
       (this->*insn1)(Rd, Rn, imm & -(1 << 12));
       (this->*insn1)(Rd, Rd, imm & ((1 << 12)-1));
    } else {
       assert_different_registers(Rd, Rn);
       mov(Rd, (uint64_t)imm);
       (this->*insn2)(Rd, Rn, Rd, LSL, 0);
    }
  }
}

// Seperate vsn which sets the flags. Optimisations are more restricted
// because we must set the flags correctly.
void MacroAssembler::wrap_adds_subs_imm_insn(Register Rd, Register Rn, unsigned imm,
                                           add_sub_imm_insn insn1,
                                           add_sub_reg_insn insn2) {
  if (operand_valid_for_add_sub_immediate((int)imm)) {
    (this->*insn1)(Rd, Rn, imm);
  } else {
    assert_different_registers(Rd, Rn);
    assert(Rd != zr, "overflow in immediate operand");
    mov(Rd, (uint64_t)imm);
    (this->*insn2)(Rd, Rn, Rd, LSL, 0);
  }
}


void MacroAssembler::add(Register Rd, Register Rn, RegisterOrConstant increment) {
  if (increment.is_register()) {
    add(Rd, Rn, increment.as_register());
  } else {
    add(Rd, Rn, increment.as_constant());
  }
}

void MacroAssembler::addw(Register Rd, Register Rn, RegisterOrConstant increment) {
  if (increment.is_register()) {
    addw(Rd, Rn, increment.as_register());
  } else {
    addw(Rd, Rn, increment.as_constant());
  }
}

void MacroAssembler::sub(Register Rd, Register Rn, RegisterOrConstant decrement) {
  if (decrement.is_register()) {
    sub(Rd, Rn, decrement.as_register());
  } else {
    sub(Rd, Rn, decrement.as_constant());
  }
}

void MacroAssembler::subw(Register Rd, Register Rn, RegisterOrConstant decrement) {
  if (decrement.is_register()) {
    subw(Rd, Rn, decrement.as_register());
  } else {
    subw(Rd, Rn, decrement.as_constant());
  }
}

void MacroAssembler::reinit_heapbase()
{
  if (UseCompressedOops) {
    if (Universe::is_fully_initialized()) {
      mov(rheapbase, Universe::narrow_ptrs_base());
    } else {
      lea(rheapbase, ExternalAddress((address)Universe::narrow_ptrs_base_addr()));
      ldr(rheapbase, Address(rheapbase));
    }
  }
}

// this simulates the behaviour of the x86 cmpxchg instruction using a
// load linked/store conditional pair. we use the acquire/release
// versions of these instructions so that we flush pending writes as
// per Java semantics.

// n.b the x86 version assumes the old value to be compared against is
// in rax and updates rax with the value located in memory if the
// cmpxchg fails. we supply a register for the old value explicitly

// the aarch64 load linked/store conditional instructions do not
// accept an offset. so, unlike x86, we must provide a plain register
// to identify the memory word to be compared/exchanged rather than a
// register+offset Address.

void MacroAssembler::cmpxchgptr(Register oldv, Register newv, Register addr, Register tmp,
                                Label &succeed, Label *fail) {
  // oldv holds comparison value
  // newv holds value to write in exchange
  // addr identifies memory word to compare against/update
  if (UseLSE) {
    mov(tmp, oldv);
    casal(Assembler::xword, oldv, newv, addr);
    cmp(tmp, oldv);
    br(Assembler::EQ, succeed);
    membar(AnyAny);
  } else {
    Label retry_load, nope;
    if ((VM_Version::features() & VM_Version::CPU_STXR_PREFETCH))
      prfm(Address(addr), PSTL1STRM);
    bind(retry_load);
    // flush and load exclusive from the memory location
    // and fail if it is not what we expect
    ldaxr(tmp, addr);
    cmp(tmp, oldv);
    br(Assembler::NE, nope);
    // if we store+flush with no intervening write tmp wil be zero
    stlxr(tmp, newv, addr);
    cbzw(tmp, succeed);
    // retry so we only ever return after a load fails to compare
    // ensures we don't return a stale value after a failed write.
    b(retry_load);
    // if the memory word differs we return it in oldv and signal a fail
    bind(nope);
    membar(AnyAny);
    mov(oldv, tmp);
  }
  if (fail)
    b(*fail);
}

void MacroAssembler::cmpxchg_obj_header(Register oldv, Register newv, Register obj, Register tmp,
                                        Label &succeed, Label *fail) {
  assert(oopDesc::mark_offset_in_bytes() == 0, "assumption");
  cmpxchgptr(oldv, newv, obj, tmp, succeed, fail);
}

void MacroAssembler::cmpxchgw(Register oldv, Register newv, Register addr, Register tmp,
                                Label &succeed, Label *fail) {
  // oldv holds comparison value
  // newv holds value to write in exchange
  // addr identifies memory word to compare against/update
  // tmp returns 0/1 for success/failure
  if (UseLSE) {
    mov(tmp, oldv);
    casal(Assembler::word, oldv, newv, addr);
    cmp(tmp, oldv);
    br(Assembler::EQ, succeed);
    membar(AnyAny);
  } else {
    Label retry_load, nope;
    if ((VM_Version::features() & VM_Version::CPU_STXR_PREFETCH))
      prfm(Address(addr), PSTL1STRM);
    bind(retry_load);
    // flush and load exclusive from the memory location
    // and fail if it is not what we expect
    ldaxrw(tmp, addr);
    cmp(tmp, oldv);
    br(Assembler::NE, nope);
    // if we store+flush with no intervening write tmp wil be zero
    stlxrw(tmp, newv, addr);
    cbzw(tmp, succeed);
    // retry so we only ever return after a load fails to compare
    // ensures we don't return a stale value after a failed write.
    b(retry_load);
    // if the memory word differs we return it in oldv and signal a fail
    bind(nope);
    membar(AnyAny);
    mov(oldv, tmp);
  }
  if (fail)
    b(*fail);
}

// A generic CAS; success or failure is in the EQ flag.  A weak CAS
// doesn't retry and may fail spuriously.  If the oldval is wanted,
// Pass a register for the result, otherwise pass noreg.

// Clobbers rscratch1
void MacroAssembler::cmpxchg(Register addr, Register expected,
                             Register new_val,
                             enum operand_size size,
                             bool acquire, bool release,
                             bool weak,
                             Register result) {
  if (result == noreg)  result = rscratch1;
  if (UseLSE) {
    mov(result, expected);
    lse_cas(result, new_val, addr, size, acquire, release, /*not_pair*/ true);
    cmp(result, expected);
  } else {
    BLOCK_COMMENT("cmpxchg {");
    Label retry_load, done;
    if ((VM_Version::features() & VM_Version::CPU_STXR_PREFETCH))
      prfm(Address(addr), PSTL1STRM);
    bind(retry_load);
    load_exclusive(result, addr, size, acquire);
    if (size == xword)
      cmp(result, expected);
    else
      cmpw(result, expected);
    br(Assembler::NE, done);
    store_exclusive(rscratch1, new_val, addr, size, release);
    if (weak) {
      cmpw(rscratch1, 0u);  // If the store fails, return NE to our caller.
    } else {
      cbnzw(rscratch1, retry_load);
    }
    bind(done);
    BLOCK_COMMENT("} cmpxchg");
  }
}

void MacroAssembler::cmpxchg_oop(Register addr, Register expected, Register new_val,
                                 bool acquire, bool release, bool weak, bool encode,
                                 Register tmp1, Register tmp2,
                                 Register tmp3, Register result) {
  BarrierSetAssembler* bsa = BarrierSet::barrier_set()->barrier_set_assembler();
  bsa->cmpxchg_oop(this, addr, expected, new_val, acquire, release, weak, encode, tmp1, tmp2, tmp3, result);
}

static bool different(Register a, RegisterOrConstant b, Register c) {
  if (b.is_constant())
    return a != c;
  else
    return a != b.as_register() && a != c && b.as_register() != c;
}

#define ATOMIC_OP(NAME, LDXR, OP, IOP, AOP, STXR, sz)                   \
void MacroAssembler::atomic_##NAME(Register prev, RegisterOrConstant incr, Register addr) { \
  if (UseLSE) {                                                         \
    prev = prev->is_valid() ? prev : zr;                                \
    if (incr.is_register()) {                                           \
      AOP(sz, incr.as_register(), prev, addr);                          \
    } else {                                                            \
      mov(rscratch2, incr.as_constant());                               \
      AOP(sz, rscratch2, prev, addr);                                   \
    }                                                                   \
    return;                                                             \
  }                                                                     \
  Register result = rscratch2;                                          \
  if (prev->is_valid())                                                 \
    result = different(prev, incr, addr) ? prev : rscratch2;            \
                                                                        \
  Label retry_load;                                                     \
  if ((VM_Version::features() & VM_Version::CPU_STXR_PREFETCH))         \
    prfm(Address(addr), PSTL1STRM);                                     \
  bind(retry_load);                                                     \
  LDXR(result, addr);                                                   \
  OP(rscratch1, result, incr);                                          \
  STXR(rscratch2, rscratch1, addr);                                     \
  cbnzw(rscratch2, retry_load);                                         \
  if (prev->is_valid() && prev != result) {                             \
    IOP(prev, rscratch1, incr);                                         \
  }                                                                     \
}

ATOMIC_OP(add, ldxr, add, sub, ldadd, stxr, Assembler::xword)
ATOMIC_OP(addw, ldxrw, addw, subw, ldadd, stxrw, Assembler::word)
ATOMIC_OP(addal, ldaxr, add, sub, ldaddal, stlxr, Assembler::xword)
ATOMIC_OP(addalw, ldaxrw, addw, subw, ldaddal, stlxrw, Assembler::word)

#undef ATOMIC_OP

#define ATOMIC_XCHG(OP, AOP, LDXR, STXR, sz)                            \
void MacroAssembler::atomic_##OP(Register prev, Register newv, Register addr) { \
  if (UseLSE) {                                                         \
    prev = prev->is_valid() ? prev : zr;                                \
    AOP(sz, newv, prev, addr);                                          \
    return;                                                             \
  }                                                                     \
  Register result = rscratch2;                                          \
  if (prev->is_valid())                                                 \
    result = different(prev, newv, addr) ? prev : rscratch2;            \
                                                                        \
  Label retry_load;                                                     \
  if ((VM_Version::features() & VM_Version::CPU_STXR_PREFETCH))         \
    prfm(Address(addr), PSTL1STRM);                                     \
  bind(retry_load);                                                     \
  LDXR(result, addr);                                                   \
  STXR(rscratch1, newv, addr);                                          \
  cbnzw(rscratch1, retry_load);                                         \
  if (prev->is_valid() && prev != result)                               \
    mov(prev, result);                                                  \
}

ATOMIC_XCHG(xchg, swp, ldxr, stxr, Assembler::xword)
ATOMIC_XCHG(xchgw, swp, ldxrw, stxrw, Assembler::word)
ATOMIC_XCHG(xchgal, swpal, ldaxr, stlxr, Assembler::xword)
ATOMIC_XCHG(xchgalw, swpal, ldaxrw, stlxrw, Assembler::word)

#undef ATOMIC_XCHG

#ifndef PRODUCT
extern "C" void findpc(intptr_t x);
#endif

void MacroAssembler::debug64(char* msg, int64_t pc, int64_t regs[])
{
  // In order to get locks to work, we need to fake a in_VM state
  if (ShowMessageBoxOnError ) {
    JavaThread* thread = JavaThread::current();
    JavaThreadState saved_state = thread->thread_state();
    thread->set_thread_state(_thread_in_vm);
#ifndef PRODUCT
    if (CountBytecodes || TraceBytecodes || StopInterpreterAt) {
      ttyLocker ttyl;
      BytecodeCounter::print();
    }
#endif
    if (os::message_box(msg, "Execution stopped, print registers?")) {
      ttyLocker ttyl;
      tty->print_cr(" pc = 0x%016lx", pc);
#ifndef PRODUCT
      tty->cr();
      findpc(pc);
      tty->cr();
#endif
      tty->print_cr(" r0 = 0x%016lx", regs[0]);
      tty->print_cr(" r1 = 0x%016lx", regs[1]);
      tty->print_cr(" r2 = 0x%016lx", regs[2]);
      tty->print_cr(" r3 = 0x%016lx", regs[3]);
      tty->print_cr(" r4 = 0x%016lx", regs[4]);
      tty->print_cr(" r5 = 0x%016lx", regs[5]);
      tty->print_cr(" r6 = 0x%016lx", regs[6]);
      tty->print_cr(" r7 = 0x%016lx", regs[7]);
      tty->print_cr(" r8 = 0x%016lx", regs[8]);
      tty->print_cr(" r9 = 0x%016lx", regs[9]);
      tty->print_cr("r10 = 0x%016lx", regs[10]);
      tty->print_cr("r11 = 0x%016lx", regs[11]);
      tty->print_cr("r12 = 0x%016lx", regs[12]);
      tty->print_cr("r13 = 0x%016lx", regs[13]);
      tty->print_cr("r14 = 0x%016lx", regs[14]);
      tty->print_cr("r15 = 0x%016lx", regs[15]);
      tty->print_cr("r16 = 0x%016lx", regs[16]);
      tty->print_cr("r17 = 0x%016lx", regs[17]);
      tty->print_cr("r18 = 0x%016lx", regs[18]);
      tty->print_cr("r19 = 0x%016lx", regs[19]);
      tty->print_cr("r20 = 0x%016lx", regs[20]);
      tty->print_cr("r21 = 0x%016lx", regs[21]);
      tty->print_cr("r22 = 0x%016lx", regs[22]);
      tty->print_cr("r23 = 0x%016lx", regs[23]);
      tty->print_cr("r24 = 0x%016lx", regs[24]);
      tty->print_cr("r25 = 0x%016lx", regs[25]);
      tty->print_cr("r26 = 0x%016lx", regs[26]);
      tty->print_cr("r27 = 0x%016lx", regs[27]);
      tty->print_cr("r28 = 0x%016lx", regs[28]);
      tty->print_cr("r30 = 0x%016lx", regs[30]);
      tty->print_cr("r31 = 0x%016lx", regs[31]);
      BREAKPOINT;
    }
    ThreadStateTransition::transition(thread, _thread_in_vm, saved_state);
  } else {
    ttyLocker ttyl;
    ::tty->print_cr("=============== DEBUG MESSAGE: %s ================\n",
                    msg);
    assert(false, "DEBUG MESSAGE: %s", msg);
  }
}

#ifdef BUILTIN_SIM
// routine to generate an x86 prolog for a stub function which
// bootstraps into the generated ARM code which directly follows the
// stub
//
// the argument encodes the number of general and fp registers
// passed by the caller and the callng convention (currently just
// the number of general registers and assumes C argument passing)

extern "C" {
int aarch64_stub_prolog_size();
void aarch64_stub_prolog();
void aarch64_prolog();
}

void MacroAssembler::c_stub_prolog(int gp_arg_count, int fp_arg_count, int ret_type,
                                   address *prolog_ptr)
{
  int calltype = (((ret_type & 0x3) << 8) |
                  ((fp_arg_count & 0xf) << 4) |
                  (gp_arg_count & 0xf));

  // the addresses for the x86 to ARM entry code we need to use
  address start = pc();
  // printf("start = %lx\n", start);
  int byteCount =  aarch64_stub_prolog_size();
  // printf("byteCount = %x\n", byteCount);
  int instructionCount = (byteCount + 3)/ 4;
  // printf("instructionCount = %x\n", instructionCount);
  for (int i = 0; i < instructionCount; i++) {
    nop();
  }

  memcpy(start, (void*)aarch64_stub_prolog, byteCount);

  // write the address of the setup routine and the call format at the
  // end of into the copied code
  u_int64_t *patch_end = (u_int64_t *)(start + byteCount);
  if (prolog_ptr)
    patch_end[-2] = (u_int64_t)prolog_ptr;
  patch_end[-1] = calltype;
}
#endif

<<<<<<< HEAD
void MacroAssembler::push_call_clobbered_registers() {
  int step = 4 * wordSize;
  push(RegSet::range(r0, r18) - RegSet::of(rscratch1, rscratch2), sp);
  sub(sp, sp, step);
  mov(rscratch1, -step);
=======
void MacroAssembler::push_call_clobbered_fp_registers() {
>>>>>>> 54a32f74
  // Push v0-v7, v16-v31.
  for (int i = 31; i>= 4; i -= 4) {
    if (i <= v7->encoding() || i >= v16->encoding())
      st1(as_FloatRegister(i-3), as_FloatRegister(i-2), as_FloatRegister(i-1),
          as_FloatRegister(i), T1D, Address(post(sp, rscratch1)));
  }
  st1(as_FloatRegister(0), as_FloatRegister(1), as_FloatRegister(2),
      as_FloatRegister(3), T1D, Address(sp));
}

<<<<<<< HEAD
void MacroAssembler::pop_call_clobbered_registers() {
  for (int i = 0; i < 32; i += 4) {
    if (i <= v7->encoding() || i >= v16->encoding())
      ld1(as_FloatRegister(i), as_FloatRegister(i+1), as_FloatRegister(i+2),
          as_FloatRegister(i+3), T1D, Address(post(sp, 4 * wordSize)));
=======
void MacroAssembler::pop_call_clobbered_fp_registers() {

  for (int i = 0; i < 32; i += 2) {
    if (i <= v7->encoding() || i >= v16->encoding()) {
      ldpd(as_FloatRegister(i), as_FloatRegister(i+1),
           Address(post(sp, 2 * wordSize)));
    }
>>>>>>> 54a32f74
  }
}

void MacroAssembler::push_call_clobbered_registers() {
  push(RegSet::range(r0, r18) - RegSet::of(rscratch1, rscratch2), sp);

  push_call_clobbered_fp_registers();
}

void MacroAssembler::pop_call_clobbered_registers() {
  pop_call_clobbered_fp_registers();

  pop(RegSet::range(r0, r18) - RegSet::of(rscratch1, rscratch2), sp);
}

void MacroAssembler::push_CPU_state(bool save_vectors) {
  int step = (save_vectors ? 8 : 4) * wordSize;
  push(0x3fffffff, sp);         // integer registers except lr & sp
  mov(rscratch1, -step);
  sub(sp, sp, step);
  for (int i = 28; i >= 4; i -= 4) {
    st1(as_FloatRegister(i), as_FloatRegister(i+1), as_FloatRegister(i+2),
        as_FloatRegister(i+3), save_vectors ? T2D : T1D, Address(post(sp, rscratch1)));
  }
  st1(v0, v1, v2, v3, save_vectors ? T2D : T1D, sp);
}

void MacroAssembler::pop_CPU_state(bool restore_vectors) {
  int step = (restore_vectors ? 8 : 4) * wordSize;
  for (int i = 0; i <= 28; i += 4)
    ld1(as_FloatRegister(i), as_FloatRegister(i+1), as_FloatRegister(i+2),
        as_FloatRegister(i+3), restore_vectors ? T2D : T1D, Address(post(sp, step)));
  pop(0x3fffffff, sp);         // integer registers except lr & sp
}

/**
 * Helpers for multiply_to_len().
 */
void MacroAssembler::add2_with_carry(Register final_dest_hi, Register dest_hi, Register dest_lo,
                                     Register src1, Register src2) {
  adds(dest_lo, dest_lo, src1);
  adc(dest_hi, dest_hi, zr);
  adds(dest_lo, dest_lo, src2);
  adc(final_dest_hi, dest_hi, zr);
}

// Generate an address from (r + r1 extend offset).  "size" is the
// size of the operand.  The result may be in rscratch2.
Address MacroAssembler::offsetted_address(Register r, Register r1,
                                          Address::extend ext, int offset, int size) {
  if (offset || (ext.shift() % size != 0)) {
    lea(rscratch2, Address(r, r1, ext));
    return Address(rscratch2, offset);
  } else {
    return Address(r, r1, ext);
  }
}

Address MacroAssembler::spill_address(int size, int offset, Register tmp)
{
  assert(offset >= 0, "spill to negative address?");
  // Offset reachable ?
  //   Not aligned - 9 bits signed offset
  //   Aligned - 12 bits unsigned offset shifted
  Register base = sp;
  if ((offset & (size-1)) && offset >= (1<<8)) {
    add(tmp, base, offset & ((1<<12)-1));
    base = tmp;
    offset &= -1<<12;
  }

  if (offset >= (1<<12) * size) {
    add(tmp, base, offset & (((1<<12)-1)<<12));
    base = tmp;
    offset &= ~(((1<<12)-1)<<12);
  }

  return Address(base, offset);
}

// Checks whether offset is aligned.
// Returns true if it is, else false.
bool MacroAssembler::merge_alignment_check(Register base,
                                           size_t size,
                                           long cur_offset,
                                           long prev_offset) const {
  if (AvoidUnalignedAccesses) {
    if (base == sp) {
      // Checks whether low offset if aligned to pair of registers.
      long pair_mask = size * 2 - 1;
      long offset = prev_offset > cur_offset ? cur_offset : prev_offset;
      return (offset & pair_mask) == 0;
    } else { // If base is not sp, we can't guarantee the access is aligned.
      return false;
    }
  } else {
    long mask = size - 1;
    // Load/store pair instruction only supports element size aligned offset.
    return (cur_offset & mask) == 0 && (prev_offset & mask) == 0;
  }
}

// Checks whether current and previous loads/stores can be merged.
// Returns true if it can be merged, else false.
bool MacroAssembler::ldst_can_merge(Register rt,
                                    const Address &adr,
                                    size_t cur_size_in_bytes,
                                    bool is_store) const {
  address prev = pc() - NativeInstruction::instruction_size;
  address last = code()->last_insn();

  if (last == NULL || !nativeInstruction_at(last)->is_Imm_LdSt()) {
    return false;
  }

  if (adr.getMode() != Address::base_plus_offset || prev != last) {
    return false;
  }

  NativeLdSt* prev_ldst = NativeLdSt_at(prev);
  size_t prev_size_in_bytes = prev_ldst->size_in_bytes();

  assert(prev_size_in_bytes == 4 || prev_size_in_bytes == 8, "only supports 64/32bit merging.");
  assert(cur_size_in_bytes == 4 || cur_size_in_bytes == 8, "only supports 64/32bit merging.");

  if (cur_size_in_bytes != prev_size_in_bytes || is_store != prev_ldst->is_store()) {
    return false;
  }

  long max_offset = 63 * prev_size_in_bytes;
  long min_offset = -64 * prev_size_in_bytes;

  assert(prev_ldst->is_not_pre_post_index(), "pre-index or post-index is not supported to be merged.");

  // Only same base can be merged.
  if (adr.base() != prev_ldst->base()) {
    return false;
  }

  long cur_offset = adr.offset();
  long prev_offset = prev_ldst->offset();
  size_t diff = abs(cur_offset - prev_offset);
  if (diff != prev_size_in_bytes) {
    return false;
  }

  // Following cases can not be merged:
  // ldr x2, [x2, #8]
  // ldr x3, [x2, #16]
  // or:
  // ldr x2, [x3, #8]
  // ldr x2, [x3, #16]
  // If t1 and t2 is the same in "ldp t1, t2, [xn, #imm]", we'll get SIGILL.
  if (!is_store && (adr.base() == prev_ldst->target() || rt == prev_ldst->target())) {
    return false;
  }

  long low_offset = prev_offset > cur_offset ? cur_offset : prev_offset;
  // Offset range must be in ldp/stp instruction's range.
  if (low_offset > max_offset || low_offset < min_offset) {
    return false;
  }

  if (merge_alignment_check(adr.base(), prev_size_in_bytes, cur_offset, prev_offset)) {
    return true;
  }

  return false;
}

// Merge current load/store with previous load/store into ldp/stp.
void MacroAssembler::merge_ldst(Register rt,
                                const Address &adr,
                                size_t cur_size_in_bytes,
                                bool is_store) {

  assert(ldst_can_merge(rt, adr, cur_size_in_bytes, is_store) == true, "cur and prev must be able to be merged.");

  Register rt_low, rt_high;
  address prev = pc() - NativeInstruction::instruction_size;
  NativeLdSt* prev_ldst = NativeLdSt_at(prev);

  long offset;

  if (adr.offset() < prev_ldst->offset()) {
    offset = adr.offset();
    rt_low = rt;
    rt_high = prev_ldst->target();
  } else {
    offset = prev_ldst->offset();
    rt_low = prev_ldst->target();
    rt_high = rt;
  }

  Address adr_p = Address(prev_ldst->base(), offset);
  // Overwrite previous generated binary.
  code_section()->set_end(prev);

  const int sz = prev_ldst->size_in_bytes();
  assert(sz == 8 || sz == 4, "only supports 64/32bit merging.");
  if (!is_store) {
    BLOCK_COMMENT("merged ldr pair");
    if (sz == 8) {
      ldp(rt_low, rt_high, adr_p);
    } else {
      ldpw(rt_low, rt_high, adr_p);
    }
  } else {
    BLOCK_COMMENT("merged str pair");
    if (sz == 8) {
      stp(rt_low, rt_high, adr_p);
    } else {
      stpw(rt_low, rt_high, adr_p);
    }
  }
}

/**
 * Multiply 64 bit by 64 bit first loop.
 */
void MacroAssembler::multiply_64_x_64_loop(Register x, Register xstart, Register x_xstart,
                                           Register y, Register y_idx, Register z,
                                           Register carry, Register product,
                                           Register idx, Register kdx) {
  //
  //  jlong carry, x[], y[], z[];
  //  for (int idx=ystart, kdx=ystart+1+xstart; idx >= 0; idx-, kdx--) {
  //    huge_128 product = y[idx] * x[xstart] + carry;
  //    z[kdx] = (jlong)product;
  //    carry  = (jlong)(product >>> 64);
  //  }
  //  z[xstart] = carry;
  //

  Label L_first_loop, L_first_loop_exit;
  Label L_one_x, L_one_y, L_multiply;

  subsw(xstart, xstart, 1);
  br(Assembler::MI, L_one_x);

  lea(rscratch1, Address(x, xstart, Address::lsl(LogBytesPerInt)));
  ldr(x_xstart, Address(rscratch1));
  ror(x_xstart, x_xstart, 32); // convert big-endian to little-endian

  bind(L_first_loop);
  subsw(idx, idx, 1);
  br(Assembler::MI, L_first_loop_exit);
  subsw(idx, idx, 1);
  br(Assembler::MI, L_one_y);
  lea(rscratch1, Address(y, idx, Address::uxtw(LogBytesPerInt)));
  ldr(y_idx, Address(rscratch1));
  ror(y_idx, y_idx, 32); // convert big-endian to little-endian
  bind(L_multiply);

  // AArch64 has a multiply-accumulate instruction that we can't use
  // here because it has no way to process carries, so we have to use
  // separate add and adc instructions.  Bah.
  umulh(rscratch1, x_xstart, y_idx); // x_xstart * y_idx -> rscratch1:product
  mul(product, x_xstart, y_idx);
  adds(product, product, carry);
  adc(carry, rscratch1, zr);   // x_xstart * y_idx + carry -> carry:product

  subw(kdx, kdx, 2);
  ror(product, product, 32); // back to big-endian
  str(product, offsetted_address(z, kdx, Address::uxtw(LogBytesPerInt), 0, BytesPerLong));

  b(L_first_loop);

  bind(L_one_y);
  ldrw(y_idx, Address(y,  0));
  b(L_multiply);

  bind(L_one_x);
  ldrw(x_xstart, Address(x,  0));
  b(L_first_loop);

  bind(L_first_loop_exit);
}

/**
 * Multiply 128 bit by 128. Unrolled inner loop.
 *
 */
void MacroAssembler::multiply_128_x_128_loop(Register y, Register z,
                                             Register carry, Register carry2,
                                             Register idx, Register jdx,
                                             Register yz_idx1, Register yz_idx2,
                                             Register tmp, Register tmp3, Register tmp4,
                                             Register tmp6, Register product_hi) {

  //   jlong carry, x[], y[], z[];
  //   int kdx = ystart+1;
  //   for (int idx=ystart-2; idx >= 0; idx -= 2) { // Third loop
  //     huge_128 tmp3 = (y[idx+1] * product_hi) + z[kdx+idx+1] + carry;
  //     jlong carry2  = (jlong)(tmp3 >>> 64);
  //     huge_128 tmp4 = (y[idx]   * product_hi) + z[kdx+idx] + carry2;
  //     carry  = (jlong)(tmp4 >>> 64);
  //     z[kdx+idx+1] = (jlong)tmp3;
  //     z[kdx+idx] = (jlong)tmp4;
  //   }
  //   idx += 2;
  //   if (idx > 0) {
  //     yz_idx1 = (y[idx] * product_hi) + z[kdx+idx] + carry;
  //     z[kdx+idx] = (jlong)yz_idx1;
  //     carry  = (jlong)(yz_idx1 >>> 64);
  //   }
  //

  Label L_third_loop, L_third_loop_exit, L_post_third_loop_done;

  lsrw(jdx, idx, 2);

  bind(L_third_loop);

  subsw(jdx, jdx, 1);
  br(Assembler::MI, L_third_loop_exit);
  subw(idx, idx, 4);

  lea(rscratch1, Address(y, idx, Address::uxtw(LogBytesPerInt)));

  ldp(yz_idx2, yz_idx1, Address(rscratch1, 0));

  lea(tmp6, Address(z, idx, Address::uxtw(LogBytesPerInt)));

  ror(yz_idx1, yz_idx1, 32); // convert big-endian to little-endian
  ror(yz_idx2, yz_idx2, 32);

  ldp(rscratch2, rscratch1, Address(tmp6, 0));

  mul(tmp3, product_hi, yz_idx1);  //  yz_idx1 * product_hi -> tmp4:tmp3
  umulh(tmp4, product_hi, yz_idx1);

  ror(rscratch1, rscratch1, 32); // convert big-endian to little-endian
  ror(rscratch2, rscratch2, 32);

  mul(tmp, product_hi, yz_idx2);   //  yz_idx2 * product_hi -> carry2:tmp
  umulh(carry2, product_hi, yz_idx2);

  // propagate sum of both multiplications into carry:tmp4:tmp3
  adds(tmp3, tmp3, carry);
  adc(tmp4, tmp4, zr);
  adds(tmp3, tmp3, rscratch1);
  adcs(tmp4, tmp4, tmp);
  adc(carry, carry2, zr);
  adds(tmp4, tmp4, rscratch2);
  adc(carry, carry, zr);

  ror(tmp3, tmp3, 32); // convert little-endian to big-endian
  ror(tmp4, tmp4, 32);
  stp(tmp4, tmp3, Address(tmp6, 0));

  b(L_third_loop);
  bind (L_third_loop_exit);

  andw (idx, idx, 0x3);
  cbz(idx, L_post_third_loop_done);

  Label L_check_1;
  subsw(idx, idx, 2);
  br(Assembler::MI, L_check_1);

  lea(rscratch1, Address(y, idx, Address::uxtw(LogBytesPerInt)));
  ldr(yz_idx1, Address(rscratch1, 0));
  ror(yz_idx1, yz_idx1, 32);
  mul(tmp3, product_hi, yz_idx1);  //  yz_idx1 * product_hi -> tmp4:tmp3
  umulh(tmp4, product_hi, yz_idx1);
  lea(rscratch1, Address(z, idx, Address::uxtw(LogBytesPerInt)));
  ldr(yz_idx2, Address(rscratch1, 0));
  ror(yz_idx2, yz_idx2, 32);

  add2_with_carry(carry, tmp4, tmp3, carry, yz_idx2);

  ror(tmp3, tmp3, 32);
  str(tmp3, Address(rscratch1, 0));

  bind (L_check_1);

  andw (idx, idx, 0x1);
  subsw(idx, idx, 1);
  br(Assembler::MI, L_post_third_loop_done);
  ldrw(tmp4, Address(y, idx, Address::uxtw(LogBytesPerInt)));
  mul(tmp3, tmp4, product_hi);  //  tmp4 * product_hi -> carry2:tmp3
  umulh(carry2, tmp4, product_hi);
  ldrw(tmp4, Address(z, idx, Address::uxtw(LogBytesPerInt)));

  add2_with_carry(carry2, tmp3, tmp4, carry);

  strw(tmp3, Address(z, idx, Address::uxtw(LogBytesPerInt)));
  extr(carry, carry2, tmp3, 32);

  bind(L_post_third_loop_done);
}

/**
 * Code for BigInteger::multiplyToLen() instrinsic.
 *
 * r0: x
 * r1: xlen
 * r2: y
 * r3: ylen
 * r4:  z
 * r5: zlen
 * r10: tmp1
 * r11: tmp2
 * r12: tmp3
 * r13: tmp4
 * r14: tmp5
 * r15: tmp6
 * r16: tmp7
 *
 */
void MacroAssembler::multiply_to_len(Register x, Register xlen, Register y, Register ylen,
                                     Register z, Register zlen,
                                     Register tmp1, Register tmp2, Register tmp3, Register tmp4,
                                     Register tmp5, Register tmp6, Register product_hi) {

  assert_different_registers(x, xlen, y, ylen, z, zlen, tmp1, tmp2, tmp3, tmp4, tmp5, tmp6);

  const Register idx = tmp1;
  const Register kdx = tmp2;
  const Register xstart = tmp3;

  const Register y_idx = tmp4;
  const Register carry = tmp5;
  const Register product  = xlen;
  const Register x_xstart = zlen;  // reuse register

  // First Loop.
  //
  //  final static long LONG_MASK = 0xffffffffL;
  //  int xstart = xlen - 1;
  //  int ystart = ylen - 1;
  //  long carry = 0;
  //  for (int idx=ystart, kdx=ystart+1+xstart; idx >= 0; idx-, kdx--) {
  //    long product = (y[idx] & LONG_MASK) * (x[xstart] & LONG_MASK) + carry;
  //    z[kdx] = (int)product;
  //    carry = product >>> 32;
  //  }
  //  z[xstart] = (int)carry;
  //

  movw(idx, ylen);      // idx = ylen;
  movw(kdx, zlen);      // kdx = xlen+ylen;
  mov(carry, zr);       // carry = 0;

  Label L_done;

  movw(xstart, xlen);
  subsw(xstart, xstart, 1);
  br(Assembler::MI, L_done);

  multiply_64_x_64_loop(x, xstart, x_xstart, y, y_idx, z, carry, product, idx, kdx);

  Label L_second_loop;
  cbzw(kdx, L_second_loop);

  Label L_carry;
  subw(kdx, kdx, 1);
  cbzw(kdx, L_carry);

  strw(carry, Address(z, kdx, Address::uxtw(LogBytesPerInt)));
  lsr(carry, carry, 32);
  subw(kdx, kdx, 1);

  bind(L_carry);
  strw(carry, Address(z, kdx, Address::uxtw(LogBytesPerInt)));

  // Second and third (nested) loops.
  //
  // for (int i = xstart-1; i >= 0; i--) { // Second loop
  //   carry = 0;
  //   for (int jdx=ystart, k=ystart+1+i; jdx >= 0; jdx--, k--) { // Third loop
  //     long product = (y[jdx] & LONG_MASK) * (x[i] & LONG_MASK) +
  //                    (z[k] & LONG_MASK) + carry;
  //     z[k] = (int)product;
  //     carry = product >>> 32;
  //   }
  //   z[i] = (int)carry;
  // }
  //
  // i = xlen, j = tmp1, k = tmp2, carry = tmp5, x[i] = product_hi

  const Register jdx = tmp1;

  bind(L_second_loop);
  mov(carry, zr);                // carry = 0;
  movw(jdx, ylen);               // j = ystart+1

  subsw(xstart, xstart, 1);      // i = xstart-1;
  br(Assembler::MI, L_done);

  str(z, Address(pre(sp, -4 * wordSize)));

  Label L_last_x;
  lea(z, offsetted_address(z, xstart, Address::uxtw(LogBytesPerInt), 4, BytesPerInt)); // z = z + k - j
  subsw(xstart, xstart, 1);       // i = xstart-1;
  br(Assembler::MI, L_last_x);

  lea(rscratch1, Address(x, xstart, Address::uxtw(LogBytesPerInt)));
  ldr(product_hi, Address(rscratch1));
  ror(product_hi, product_hi, 32);  // convert big-endian to little-endian

  Label L_third_loop_prologue;
  bind(L_third_loop_prologue);

  str(ylen, Address(sp, wordSize));
  stp(x, xstart, Address(sp, 2 * wordSize));
  multiply_128_x_128_loop(y, z, carry, x, jdx, ylen, product,
                          tmp2, x_xstart, tmp3, tmp4, tmp6, product_hi);
  ldp(z, ylen, Address(post(sp, 2 * wordSize)));
  ldp(x, xlen, Address(post(sp, 2 * wordSize)));   // copy old xstart -> xlen

  addw(tmp3, xlen, 1);
  strw(carry, Address(z, tmp3, Address::uxtw(LogBytesPerInt)));
  subsw(tmp3, tmp3, 1);
  br(Assembler::MI, L_done);

  lsr(carry, carry, 32);
  strw(carry, Address(z, tmp3, Address::uxtw(LogBytesPerInt)));
  b(L_second_loop);

  // Next infrequent code is moved outside loops.
  bind(L_last_x);
  ldrw(product_hi, Address(x,  0));
  b(L_third_loop_prologue);

  bind(L_done);
}

// Code for BigInteger::mulAdd instrinsic
// out     = r0
// in      = r1
// offset  = r2  (already out.length-offset)
// len     = r3
// k       = r4
//
// pseudo code from java implementation:
// carry = 0;
// offset = out.length-offset - 1;
// for (int j=len-1; j >= 0; j--) {
//     product = (in[j] & LONG_MASK) * kLong + (out[offset] & LONG_MASK) + carry;
//     out[offset--] = (int)product;
//     carry = product >>> 32;
// }
// return (int)carry;
void MacroAssembler::mul_add(Register out, Register in, Register offset,
      Register len, Register k) {
    Label LOOP, END;
    // pre-loop
    cmp(len, zr); // cmp, not cbz/cbnz: to use condition twice => less branches
    csel(out, zr, out, Assembler::EQ);
    br(Assembler::EQ, END);
    add(in, in, len, LSL, 2); // in[j+1] address
    add(offset, out, offset, LSL, 2); // out[offset + 1] address
    mov(out, zr); // used to keep carry now
    BIND(LOOP);
    ldrw(rscratch1, Address(pre(in, -4)));
    madd(rscratch1, rscratch1, k, out);
    ldrw(rscratch2, Address(pre(offset, -4)));
    add(rscratch1, rscratch1, rscratch2);
    strw(rscratch1, Address(offset));
    lsr(out, rscratch1, 32);
    subs(len, len, 1);
    br(Assembler::NE, LOOP);
    BIND(END);
}

/**
 * Emits code to update CRC-32 with a byte value according to constants in table
 *
 * @param [in,out]crc   Register containing the crc.
 * @param [in]val       Register containing the byte to fold into the CRC.
 * @param [in]table     Register containing the table of crc constants.
 *
 * uint32_t crc;
 * val = crc_table[(val ^ crc) & 0xFF];
 * crc = val ^ (crc >> 8);
 *
 */
void MacroAssembler::update_byte_crc32(Register crc, Register val, Register table) {
  eor(val, val, crc);
  andr(val, val, 0xff);
  ldrw(val, Address(table, val, Address::lsl(2)));
  eor(crc, val, crc, Assembler::LSR, 8);
}

/**
 * Emits code to update CRC-32 with a 32-bit value according to tables 0 to 3
 *
 * @param [in,out]crc   Register containing the crc.
 * @param [in]v         Register containing the 32-bit to fold into the CRC.
 * @param [in]table0    Register containing table 0 of crc constants.
 * @param [in]table1    Register containing table 1 of crc constants.
 * @param [in]table2    Register containing table 2 of crc constants.
 * @param [in]table3    Register containing table 3 of crc constants.
 *
 * uint32_t crc;
 *   v = crc ^ v
 *   crc = table3[v&0xff]^table2[(v>>8)&0xff]^table1[(v>>16)&0xff]^table0[v>>24]
 *
 */
void MacroAssembler::update_word_crc32(Register crc, Register v, Register tmp,
        Register table0, Register table1, Register table2, Register table3,
        bool upper) {
  eor(v, crc, v, upper ? LSR:LSL, upper ? 32:0);
  uxtb(tmp, v);
  ldrw(crc, Address(table3, tmp, Address::lsl(2)));
  ubfx(tmp, v, 8, 8);
  ldrw(tmp, Address(table2, tmp, Address::lsl(2)));
  eor(crc, crc, tmp);
  ubfx(tmp, v, 16, 8);
  ldrw(tmp, Address(table1, tmp, Address::lsl(2)));
  eor(crc, crc, tmp);
  ubfx(tmp, v, 24, 8);
  ldrw(tmp, Address(table0, tmp, Address::lsl(2)));
  eor(crc, crc, tmp);
}

void MacroAssembler::kernel_crc32_using_crc32(Register crc, Register buf,
        Register len, Register tmp0, Register tmp1, Register tmp2,
        Register tmp3) {
    Label CRC_by64_loop, CRC_by4_loop, CRC_by1_loop, CRC_less64, CRC_by64_pre, CRC_by32_loop, CRC_less32, L_exit;
    assert_different_registers(crc, buf, len, tmp0, tmp1, tmp2, tmp3);

    mvnw(crc, crc);

    subs(len, len, 128);
    br(Assembler::GE, CRC_by64_pre);
  BIND(CRC_less64);
    adds(len, len, 128-32);
    br(Assembler::GE, CRC_by32_loop);
  BIND(CRC_less32);
    adds(len, len, 32-4);
    br(Assembler::GE, CRC_by4_loop);
    adds(len, len, 4);
    br(Assembler::GT, CRC_by1_loop);
    b(L_exit);

  BIND(CRC_by32_loop);
    ldp(tmp0, tmp1, Address(post(buf, 16)));
    subs(len, len, 32);
    crc32x(crc, crc, tmp0);
    ldr(tmp2, Address(post(buf, 8)));
    crc32x(crc, crc, tmp1);
    ldr(tmp3, Address(post(buf, 8)));
    crc32x(crc, crc, tmp2);
    crc32x(crc, crc, tmp3);
    br(Assembler::GE, CRC_by32_loop);
    cmn(len, 32);
    br(Assembler::NE, CRC_less32);
    b(L_exit);

  BIND(CRC_by4_loop);
    ldrw(tmp0, Address(post(buf, 4)));
    subs(len, len, 4);
    crc32w(crc, crc, tmp0);
    br(Assembler::GE, CRC_by4_loop);
    adds(len, len, 4);
    br(Assembler::LE, L_exit);
  BIND(CRC_by1_loop);
    ldrb(tmp0, Address(post(buf, 1)));
    subs(len, len, 1);
    crc32b(crc, crc, tmp0);
    br(Assembler::GT, CRC_by1_loop);
    b(L_exit);

  BIND(CRC_by64_pre);
    sub(buf, buf, 8);
    ldp(tmp0, tmp1, Address(buf, 8));
    crc32x(crc, crc, tmp0);
    ldr(tmp2, Address(buf, 24));
    crc32x(crc, crc, tmp1);
    ldr(tmp3, Address(buf, 32));
    crc32x(crc, crc, tmp2);
    ldr(tmp0, Address(buf, 40));
    crc32x(crc, crc, tmp3);
    ldr(tmp1, Address(buf, 48));
    crc32x(crc, crc, tmp0);
    ldr(tmp2, Address(buf, 56));
    crc32x(crc, crc, tmp1);
    ldr(tmp3, Address(pre(buf, 64)));

    b(CRC_by64_loop);

    align(CodeEntryAlignment);
  BIND(CRC_by64_loop);
    subs(len, len, 64);
    crc32x(crc, crc, tmp2);
    ldr(tmp0, Address(buf, 8));
    crc32x(crc, crc, tmp3);
    ldr(tmp1, Address(buf, 16));
    crc32x(crc, crc, tmp0);
    ldr(tmp2, Address(buf, 24));
    crc32x(crc, crc, tmp1);
    ldr(tmp3, Address(buf, 32));
    crc32x(crc, crc, tmp2);
    ldr(tmp0, Address(buf, 40));
    crc32x(crc, crc, tmp3);
    ldr(tmp1, Address(buf, 48));
    crc32x(crc, crc, tmp0);
    ldr(tmp2, Address(buf, 56));
    crc32x(crc, crc, tmp1);
    ldr(tmp3, Address(pre(buf, 64)));
    br(Assembler::GE, CRC_by64_loop);

    // post-loop
    crc32x(crc, crc, tmp2);
    crc32x(crc, crc, tmp3);

    sub(len, len, 64);
    add(buf, buf, 8);
    cmn(len, 128);
    br(Assembler::NE, CRC_less64);
  BIND(L_exit);
    mvnw(crc, crc);
}

/**
 * @param crc   register containing existing CRC (32-bit)
 * @param buf   register pointing to input byte buffer (byte*)
 * @param len   register containing number of bytes
 * @param table register that will contain address of CRC table
 * @param tmp   scratch register
 */
void MacroAssembler::kernel_crc32(Register crc, Register buf, Register len,
        Register table0, Register table1, Register table2, Register table3,
        Register tmp, Register tmp2, Register tmp3) {
  Label L_by16, L_by16_loop, L_by4, L_by4_loop, L_by1, L_by1_loop, L_exit;
  unsigned long offset;

  if (UseCRC32) {
      kernel_crc32_using_crc32(crc, buf, len, table0, table1, table2, table3);
      return;
  }

    mvnw(crc, crc);

    adrp(table0, ExternalAddress(StubRoutines::crc_table_addr()), offset);
    if (offset) add(table0, table0, offset);
    add(table1, table0, 1*256*sizeof(juint));
    add(table2, table0, 2*256*sizeof(juint));
    add(table3, table0, 3*256*sizeof(juint));

  if (UseNeon) {
      cmp(len, 64);
      br(Assembler::LT, L_by16);
      eor(v16, T16B, v16, v16);

    Label L_fold;

      add(tmp, table0, 4*256*sizeof(juint)); // Point at the Neon constants

      ld1(v0, v1, T2D, post(buf, 32));
      ld1r(v4, T2D, post(tmp, 8));
      ld1r(v5, T2D, post(tmp, 8));
      ld1r(v6, T2D, post(tmp, 8));
      ld1r(v7, T2D, post(tmp, 8));
      mov(v16, T4S, 0, crc);

      eor(v0, T16B, v0, v16);
      sub(len, len, 64);

    BIND(L_fold);
      pmull(v22, T8H, v0, v5, T8B);
      pmull(v20, T8H, v0, v7, T8B);
      pmull(v23, T8H, v0, v4, T8B);
      pmull(v21, T8H, v0, v6, T8B);

      pmull2(v18, T8H, v0, v5, T16B);
      pmull2(v16, T8H, v0, v7, T16B);
      pmull2(v19, T8H, v0, v4, T16B);
      pmull2(v17, T8H, v0, v6, T16B);

      uzp1(v24, T8H, v20, v22);
      uzp2(v25, T8H, v20, v22);
      eor(v20, T16B, v24, v25);

      uzp1(v26, T8H, v16, v18);
      uzp2(v27, T8H, v16, v18);
      eor(v16, T16B, v26, v27);

      ushll2(v22, T4S, v20, T8H, 8);
      ushll(v20, T4S, v20, T4H, 8);

      ushll2(v18, T4S, v16, T8H, 8);
      ushll(v16, T4S, v16, T4H, 8);

      eor(v22, T16B, v23, v22);
      eor(v18, T16B, v19, v18);
      eor(v20, T16B, v21, v20);
      eor(v16, T16B, v17, v16);

      uzp1(v17, T2D, v16, v20);
      uzp2(v21, T2D, v16, v20);
      eor(v17, T16B, v17, v21);

      ushll2(v20, T2D, v17, T4S, 16);
      ushll(v16, T2D, v17, T2S, 16);

      eor(v20, T16B, v20, v22);
      eor(v16, T16B, v16, v18);

      uzp1(v17, T2D, v20, v16);
      uzp2(v21, T2D, v20, v16);
      eor(v28, T16B, v17, v21);

      pmull(v22, T8H, v1, v5, T8B);
      pmull(v20, T8H, v1, v7, T8B);
      pmull(v23, T8H, v1, v4, T8B);
      pmull(v21, T8H, v1, v6, T8B);

      pmull2(v18, T8H, v1, v5, T16B);
      pmull2(v16, T8H, v1, v7, T16B);
      pmull2(v19, T8H, v1, v4, T16B);
      pmull2(v17, T8H, v1, v6, T16B);

      ld1(v0, v1, T2D, post(buf, 32));

      uzp1(v24, T8H, v20, v22);
      uzp2(v25, T8H, v20, v22);
      eor(v20, T16B, v24, v25);

      uzp1(v26, T8H, v16, v18);
      uzp2(v27, T8H, v16, v18);
      eor(v16, T16B, v26, v27);

      ushll2(v22, T4S, v20, T8H, 8);
      ushll(v20, T4S, v20, T4H, 8);

      ushll2(v18, T4S, v16, T8H, 8);
      ushll(v16, T4S, v16, T4H, 8);

      eor(v22, T16B, v23, v22);
      eor(v18, T16B, v19, v18);
      eor(v20, T16B, v21, v20);
      eor(v16, T16B, v17, v16);

      uzp1(v17, T2D, v16, v20);
      uzp2(v21, T2D, v16, v20);
      eor(v16, T16B, v17, v21);

      ushll2(v20, T2D, v16, T4S, 16);
      ushll(v16, T2D, v16, T2S, 16);

      eor(v20, T16B, v22, v20);
      eor(v16, T16B, v16, v18);

      uzp1(v17, T2D, v20, v16);
      uzp2(v21, T2D, v20, v16);
      eor(v20, T16B, v17, v21);

      shl(v16, T2D, v28, 1);
      shl(v17, T2D, v20, 1);

      eor(v0, T16B, v0, v16);
      eor(v1, T16B, v1, v17);

      subs(len, len, 32);
      br(Assembler::GE, L_fold);

      mov(crc, 0);
      mov(tmp, v0, T1D, 0);
      update_word_crc32(crc, tmp, tmp2, table0, table1, table2, table3, false);
      update_word_crc32(crc, tmp, tmp2, table0, table1, table2, table3, true);
      mov(tmp, v0, T1D, 1);
      update_word_crc32(crc, tmp, tmp2, table0, table1, table2, table3, false);
      update_word_crc32(crc, tmp, tmp2, table0, table1, table2, table3, true);
      mov(tmp, v1, T1D, 0);
      update_word_crc32(crc, tmp, tmp2, table0, table1, table2, table3, false);
      update_word_crc32(crc, tmp, tmp2, table0, table1, table2, table3, true);
      mov(tmp, v1, T1D, 1);
      update_word_crc32(crc, tmp, tmp2, table0, table1, table2, table3, false);
      update_word_crc32(crc, tmp, tmp2, table0, table1, table2, table3, true);

      add(len, len, 32);
  }

  BIND(L_by16);
    subs(len, len, 16);
    br(Assembler::GE, L_by16_loop);
    adds(len, len, 16-4);
    br(Assembler::GE, L_by4_loop);
    adds(len, len, 4);
    br(Assembler::GT, L_by1_loop);
    b(L_exit);

  BIND(L_by4_loop);
    ldrw(tmp, Address(post(buf, 4)));
    update_word_crc32(crc, tmp, tmp2, table0, table1, table2, table3);
    subs(len, len, 4);
    br(Assembler::GE, L_by4_loop);
    adds(len, len, 4);
    br(Assembler::LE, L_exit);
  BIND(L_by1_loop);
    subs(len, len, 1);
    ldrb(tmp, Address(post(buf, 1)));
    update_byte_crc32(crc, tmp, table0);
    br(Assembler::GT, L_by1_loop);
    b(L_exit);

    align(CodeEntryAlignment);
  BIND(L_by16_loop);
    subs(len, len, 16);
    ldp(tmp, tmp3, Address(post(buf, 16)));
    update_word_crc32(crc, tmp, tmp2, table0, table1, table2, table3, false);
    update_word_crc32(crc, tmp, tmp2, table0, table1, table2, table3, true);
    update_word_crc32(crc, tmp3, tmp2, table0, table1, table2, table3, false);
    update_word_crc32(crc, tmp3, tmp2, table0, table1, table2, table3, true);
    br(Assembler::GE, L_by16_loop);
    adds(len, len, 16-4);
    br(Assembler::GE, L_by4_loop);
    adds(len, len, 4);
    br(Assembler::GT, L_by1_loop);
  BIND(L_exit);
    mvnw(crc, crc);
}

void MacroAssembler::kernel_crc32c_using_crc32c(Register crc, Register buf,
        Register len, Register tmp0, Register tmp1, Register tmp2,
        Register tmp3) {
    Label CRC_by64_loop, CRC_by4_loop, CRC_by1_loop, CRC_less64, CRC_by64_pre, CRC_by32_loop, CRC_less32, L_exit;
    assert_different_registers(crc, buf, len, tmp0, tmp1, tmp2, tmp3);

    subs(len, len, 128);
    br(Assembler::GE, CRC_by64_pre);
  BIND(CRC_less64);
    adds(len, len, 128-32);
    br(Assembler::GE, CRC_by32_loop);
  BIND(CRC_less32);
    adds(len, len, 32-4);
    br(Assembler::GE, CRC_by4_loop);
    adds(len, len, 4);
    br(Assembler::GT, CRC_by1_loop);
    b(L_exit);

  BIND(CRC_by32_loop);
    ldp(tmp0, tmp1, Address(post(buf, 16)));
    subs(len, len, 32);
    crc32cx(crc, crc, tmp0);
    ldr(tmp2, Address(post(buf, 8)));
    crc32cx(crc, crc, tmp1);
    ldr(tmp3, Address(post(buf, 8)));
    crc32cx(crc, crc, tmp2);
    crc32cx(crc, crc, tmp3);
    br(Assembler::GE, CRC_by32_loop);
    cmn(len, 32);
    br(Assembler::NE, CRC_less32);
    b(L_exit);

  BIND(CRC_by4_loop);
    ldrw(tmp0, Address(post(buf, 4)));
    subs(len, len, 4);
    crc32cw(crc, crc, tmp0);
    br(Assembler::GE, CRC_by4_loop);
    adds(len, len, 4);
    br(Assembler::LE, L_exit);
  BIND(CRC_by1_loop);
    ldrb(tmp0, Address(post(buf, 1)));
    subs(len, len, 1);
    crc32cb(crc, crc, tmp0);
    br(Assembler::GT, CRC_by1_loop);
    b(L_exit);

  BIND(CRC_by64_pre);
    sub(buf, buf, 8);
    ldp(tmp0, tmp1, Address(buf, 8));
    crc32cx(crc, crc, tmp0);
    ldr(tmp2, Address(buf, 24));
    crc32cx(crc, crc, tmp1);
    ldr(tmp3, Address(buf, 32));
    crc32cx(crc, crc, tmp2);
    ldr(tmp0, Address(buf, 40));
    crc32cx(crc, crc, tmp3);
    ldr(tmp1, Address(buf, 48));
    crc32cx(crc, crc, tmp0);
    ldr(tmp2, Address(buf, 56));
    crc32cx(crc, crc, tmp1);
    ldr(tmp3, Address(pre(buf, 64)));

    b(CRC_by64_loop);

    align(CodeEntryAlignment);
  BIND(CRC_by64_loop);
    subs(len, len, 64);
    crc32cx(crc, crc, tmp2);
    ldr(tmp0, Address(buf, 8));
    crc32cx(crc, crc, tmp3);
    ldr(tmp1, Address(buf, 16));
    crc32cx(crc, crc, tmp0);
    ldr(tmp2, Address(buf, 24));
    crc32cx(crc, crc, tmp1);
    ldr(tmp3, Address(buf, 32));
    crc32cx(crc, crc, tmp2);
    ldr(tmp0, Address(buf, 40));
    crc32cx(crc, crc, tmp3);
    ldr(tmp1, Address(buf, 48));
    crc32cx(crc, crc, tmp0);
    ldr(tmp2, Address(buf, 56));
    crc32cx(crc, crc, tmp1);
    ldr(tmp3, Address(pre(buf, 64)));
    br(Assembler::GE, CRC_by64_loop);

    // post-loop
    crc32cx(crc, crc, tmp2);
    crc32cx(crc, crc, tmp3);

    sub(len, len, 64);
    add(buf, buf, 8);
    cmn(len, 128);
    br(Assembler::NE, CRC_less64);
  BIND(L_exit);
}

/**
 * @param crc   register containing existing CRC (32-bit)
 * @param buf   register pointing to input byte buffer (byte*)
 * @param len   register containing number of bytes
 * @param table register that will contain address of CRC table
 * @param tmp   scratch register
 */
void MacroAssembler::kernel_crc32c(Register crc, Register buf, Register len,
        Register table0, Register table1, Register table2, Register table3,
        Register tmp, Register tmp2, Register tmp3) {
  kernel_crc32c_using_crc32c(crc, buf, len, table0, table1, table2, table3);
}


SkipIfEqual::SkipIfEqual(
    MacroAssembler* masm, const bool* flag_addr, bool value) {
  _masm = masm;
  unsigned long offset;
  _masm->adrp(rscratch1, ExternalAddress((address)flag_addr), offset);
  _masm->ldrb(rscratch1, Address(rscratch1, offset));
  _masm->cbzw(rscratch1, _label);
}

SkipIfEqual::~SkipIfEqual() {
  _masm->bind(_label);
}

void MacroAssembler::addptr(const Address &dst, int32_t src) {
  Address adr;
  switch(dst.getMode()) {
  case Address::base_plus_offset:
    // This is the expected mode, although we allow all the other
    // forms below.
    adr = form_address(rscratch2, dst.base(), dst.offset(), LogBytesPerWord);
    break;
  default:
    lea(rscratch2, dst);
    adr = Address(rscratch2);
    break;
  }
  ldr(rscratch1, adr);
  add(rscratch1, rscratch1, src);
  str(rscratch1, adr);
}

void MacroAssembler::cmpptr(Register src1, Address src2) {
  unsigned long offset;
  adrp(rscratch1, src2, offset);
  ldr(rscratch1, Address(rscratch1, offset));
  cmp(src1, rscratch1);
}

void MacroAssembler::cmpoop(Register obj1, Register obj2) {
  BarrierSetAssembler* bs = BarrierSet::barrier_set()->barrier_set_assembler();
  bs->obj_equals(this, obj1, obj2);
}

void MacroAssembler::load_klass(Register dst, Register src) {
  if (UseCompressedClassPointers) {
    ldrw(dst, Address(src, oopDesc::klass_offset_in_bytes()));
    decode_klass_not_null(dst);
  } else {
    ldr(dst, Address(src, oopDesc::klass_offset_in_bytes()));
  }
}

// ((OopHandle)result).resolve();
void MacroAssembler::resolve_oop_handle(Register result, Register tmp) {
  // OopHandle::resolve is an indirection.
  access_load_at(T_OBJECT, IN_NATIVE, result, Address(result, 0), tmp, noreg);
}

void MacroAssembler::load_mirror(Register dst, Register method, Register tmp) {
  const int mirror_offset = in_bytes(Klass::java_mirror_offset());
  ldr(dst, Address(rmethod, Method::const_offset()));
  ldr(dst, Address(dst, ConstMethod::constants_offset()));
  ldr(dst, Address(dst, ConstantPool::pool_holder_offset_in_bytes()));
  ldr(dst, Address(dst, mirror_offset));
  resolve_oop_handle(dst, tmp);
}

void MacroAssembler::cmp_klass(Register oop, Register trial_klass, Register tmp) {
  if (UseCompressedClassPointers) {
    ldrw(tmp, Address(oop, oopDesc::klass_offset_in_bytes()));
    if (Universe::narrow_klass_base() == NULL) {
      cmp(trial_klass, tmp, LSL, Universe::narrow_klass_shift());
      return;
    } else if (((uint64_t)Universe::narrow_klass_base() & 0xffffffff) == 0
               && Universe::narrow_klass_shift() == 0) {
      // Only the bottom 32 bits matter
      cmpw(trial_klass, tmp);
      return;
    }
    decode_klass_not_null(tmp);
  } else {
    ldr(tmp, Address(oop, oopDesc::klass_offset_in_bytes()));
  }
  cmp(trial_klass, tmp);
}

void MacroAssembler::load_prototype_header(Register dst, Register src) {
  load_klass(dst, src);
  ldr(dst, Address(dst, Klass::prototype_header_offset()));
}

void MacroAssembler::store_klass(Register dst, Register src) {
  // FIXME: Should this be a store release?  concurrent gcs assumes
  // klass length is valid if klass field is not null.
  if (UseCompressedClassPointers) {
    encode_klass_not_null(src);
    strw(src, Address(dst, oopDesc::klass_offset_in_bytes()));
  } else {
    str(src, Address(dst, oopDesc::klass_offset_in_bytes()));
  }
}

void MacroAssembler::store_klass_gap(Register dst, Register src) {
  if (UseCompressedClassPointers) {
    // Store to klass gap in destination
    strw(src, Address(dst, oopDesc::klass_gap_offset_in_bytes()));
  }
}

// Algorithm must match CompressedOops::encode.
void MacroAssembler::encode_heap_oop(Register d, Register s) {
#ifdef ASSERT
  verify_heapbase("MacroAssembler::encode_heap_oop: heap base corrupted?");
#endif
  verify_oop(s, "broken oop in encode_heap_oop");
  if (Universe::narrow_oop_base() == NULL) {
    if (Universe::narrow_oop_shift() != 0) {
      assert (LogMinObjAlignmentInBytes == Universe::narrow_oop_shift(), "decode alg wrong");
      lsr(d, s, LogMinObjAlignmentInBytes);
    } else {
      mov(d, s);
    }
  } else {
    subs(d, s, rheapbase);
    csel(d, d, zr, Assembler::HS);
    lsr(d, d, LogMinObjAlignmentInBytes);

    /*  Old algorithm: is this any worse?
    Label nonnull;
    cbnz(r, nonnull);
    sub(r, r, rheapbase);
    bind(nonnull);
    lsr(r, r, LogMinObjAlignmentInBytes);
    */
  }
}

void MacroAssembler::encode_heap_oop_not_null(Register r) {
#ifdef ASSERT
  verify_heapbase("MacroAssembler::encode_heap_oop_not_null: heap base corrupted?");
  if (CheckCompressedOops) {
    Label ok;
    cbnz(r, ok);
    stop("null oop passed to encode_heap_oop_not_null");
    bind(ok);
  }
#endif
  verify_oop(r, "broken oop in encode_heap_oop_not_null");
  if (Universe::narrow_oop_base() != NULL) {
    sub(r, r, rheapbase);
  }
  if (Universe::narrow_oop_shift() != 0) {
    assert (LogMinObjAlignmentInBytes == Universe::narrow_oop_shift(), "decode alg wrong");
    lsr(r, r, LogMinObjAlignmentInBytes);
  }
}

void MacroAssembler::encode_heap_oop_not_null(Register dst, Register src) {
#ifdef ASSERT
  verify_heapbase("MacroAssembler::encode_heap_oop_not_null2: heap base corrupted?");
  if (CheckCompressedOops) {
    Label ok;
    cbnz(src, ok);
    stop("null oop passed to encode_heap_oop_not_null2");
    bind(ok);
  }
#endif
  verify_oop(src, "broken oop in encode_heap_oop_not_null2");

  Register data = src;
  if (Universe::narrow_oop_base() != NULL) {
    sub(dst, src, rheapbase);
    data = dst;
  }
  if (Universe::narrow_oop_shift() != 0) {
    assert (LogMinObjAlignmentInBytes == Universe::narrow_oop_shift(), "decode alg wrong");
    lsr(dst, data, LogMinObjAlignmentInBytes);
    data = dst;
  }
  if (data == src)
    mov(dst, src);
}

void  MacroAssembler::decode_heap_oop(Register d, Register s) {
#ifdef ASSERT
  verify_heapbase("MacroAssembler::decode_heap_oop: heap base corrupted?");
#endif
  if (Universe::narrow_oop_base() == NULL) {
    if (Universe::narrow_oop_shift() != 0 || d != s) {
      lsl(d, s, Universe::narrow_oop_shift());
    }
  } else {
    Label done;
    if (d != s)
      mov(d, s);
    cbz(s, done);
    add(d, rheapbase, s, Assembler::LSL, LogMinObjAlignmentInBytes);
    bind(done);
  }
  verify_oop(d, "broken oop in decode_heap_oop");
}

void  MacroAssembler::decode_heap_oop_not_null(Register r) {
  assert (UseCompressedOops, "should only be used for compressed headers");
  assert (Universe::heap() != NULL, "java heap should be initialized");
  // Cannot assert, unverified entry point counts instructions (see .ad file)
  // vtableStubs also counts instructions in pd_code_size_limit.
  // Also do not verify_oop as this is called by verify_oop.
  if (Universe::narrow_oop_shift() != 0) {
    assert(LogMinObjAlignmentInBytes == Universe::narrow_oop_shift(), "decode alg wrong");
    if (Universe::narrow_oop_base() != NULL) {
      add(r, rheapbase, r, Assembler::LSL, LogMinObjAlignmentInBytes);
    } else {
      add(r, zr, r, Assembler::LSL, LogMinObjAlignmentInBytes);
    }
  } else {
    assert (Universe::narrow_oop_base() == NULL, "sanity");
  }
}

void  MacroAssembler::decode_heap_oop_not_null(Register dst, Register src) {
  assert (UseCompressedOops, "should only be used for compressed headers");
  assert (Universe::heap() != NULL, "java heap should be initialized");
  // Cannot assert, unverified entry point counts instructions (see .ad file)
  // vtableStubs also counts instructions in pd_code_size_limit.
  // Also do not verify_oop as this is called by verify_oop.
  if (Universe::narrow_oop_shift() != 0) {
    assert(LogMinObjAlignmentInBytes == Universe::narrow_oop_shift(), "decode alg wrong");
    if (Universe::narrow_oop_base() != NULL) {
      add(dst, rheapbase, src, Assembler::LSL, LogMinObjAlignmentInBytes);
    } else {
      add(dst, zr, src, Assembler::LSL, LogMinObjAlignmentInBytes);
    }
  } else {
    assert (Universe::narrow_oop_base() == NULL, "sanity");
    if (dst != src) {
      mov(dst, src);
    }
  }
}

void MacroAssembler::encode_klass_not_null(Register dst, Register src) {
  if (Universe::narrow_klass_base() == NULL) {
    if (Universe::narrow_klass_shift() != 0) {
      assert (LogKlassAlignmentInBytes == Universe::narrow_klass_shift(), "decode alg wrong");
      lsr(dst, src, LogKlassAlignmentInBytes);
    } else {
      if (dst != src) mov(dst, src);
    }
    return;
  }

  if (use_XOR_for_compressed_class_base) {
    if (Universe::narrow_klass_shift() != 0) {
      eor(dst, src, (uint64_t)Universe::narrow_klass_base());
      lsr(dst, dst, LogKlassAlignmentInBytes);
    } else {
      eor(dst, src, (uint64_t)Universe::narrow_klass_base());
    }
    return;
  }

  if (((uint64_t)Universe::narrow_klass_base() & 0xffffffff) == 0
      && Universe::narrow_klass_shift() == 0) {
    movw(dst, src);
    return;
  }

#ifdef ASSERT
  verify_heapbase("MacroAssembler::encode_klass_not_null2: heap base corrupted?");
#endif

  Register rbase = dst;
  if (dst == src) rbase = rheapbase;
  mov(rbase, (uint64_t)Universe::narrow_klass_base());
  sub(dst, src, rbase);
  if (Universe::narrow_klass_shift() != 0) {
    assert (LogKlassAlignmentInBytes == Universe::narrow_klass_shift(), "decode alg wrong");
    lsr(dst, dst, LogKlassAlignmentInBytes);
  }
  if (dst == src) reinit_heapbase();
}

void MacroAssembler::encode_klass_not_null(Register r) {
  encode_klass_not_null(r, r);
}

void  MacroAssembler::decode_klass_not_null(Register dst, Register src) {
  Register rbase = dst;
  assert (UseCompressedClassPointers, "should only be used for compressed headers");

  if (Universe::narrow_klass_base() == NULL) {
    if (Universe::narrow_klass_shift() != 0) {
      assert(LogKlassAlignmentInBytes == Universe::narrow_klass_shift(), "decode alg wrong");
      lsl(dst, src, LogKlassAlignmentInBytes);
    } else {
      if (dst != src) mov(dst, src);
    }
    return;
  }

  if (use_XOR_for_compressed_class_base) {
    if (Universe::narrow_klass_shift() != 0) {
      lsl(dst, src, LogKlassAlignmentInBytes);
      eor(dst, dst, (uint64_t)Universe::narrow_klass_base());
    } else {
      eor(dst, src, (uint64_t)Universe::narrow_klass_base());
    }
    return;
  }

  if (((uint64_t)Universe::narrow_klass_base() & 0xffffffff) == 0
      && Universe::narrow_klass_shift() == 0) {
    if (dst != src)
      movw(dst, src);
    movk(dst, (uint64_t)Universe::narrow_klass_base() >> 32, 32);
    return;
  }

  // Cannot assert, unverified entry point counts instructions (see .ad file)
  // vtableStubs also counts instructions in pd_code_size_limit.
  // Also do not verify_oop as this is called by verify_oop.
  if (dst == src) rbase = rheapbase;
  mov(rbase, (uint64_t)Universe::narrow_klass_base());
  if (Universe::narrow_klass_shift() != 0) {
    assert(LogKlassAlignmentInBytes == Universe::narrow_klass_shift(), "decode alg wrong");
    add(dst, rbase, src, Assembler::LSL, LogKlassAlignmentInBytes);
  } else {
    add(dst, rbase, src);
  }
  if (dst == src) reinit_heapbase();
}

void  MacroAssembler::decode_klass_not_null(Register r) {
  decode_klass_not_null(r, r);
}

void  MacroAssembler::set_narrow_oop(Register dst, jobject obj) {
#ifdef ASSERT
  {
    ThreadInVMfromUnknown tiv;
    assert (UseCompressedOops, "should only be used for compressed oops");
    assert (Universe::heap() != NULL, "java heap should be initialized");
    assert (oop_recorder() != NULL, "this assembler needs an OopRecorder");
    assert(Universe::heap()->is_in_reserved(JNIHandles::resolve(obj)), "should be real oop");
  }
#endif
  int oop_index = oop_recorder()->find_index(obj);
  InstructionMark im(this);
  RelocationHolder rspec = oop_Relocation::spec(oop_index);
  code_section()->relocate(inst_mark(), rspec);
  movz(dst, 0xDEAD, 16);
  movk(dst, 0xBEEF);
}

void  MacroAssembler::set_narrow_klass(Register dst, Klass* k) {
  assert (UseCompressedClassPointers, "should only be used for compressed headers");
  assert (oop_recorder() != NULL, "this assembler needs an OopRecorder");
  int index = oop_recorder()->find_index(k);
  assert(! Universe::heap()->is_in_reserved(k), "should not be an oop");

  InstructionMark im(this);
  RelocationHolder rspec = metadata_Relocation::spec(index);
  code_section()->relocate(inst_mark(), rspec);
  narrowKlass nk = Klass::encode_klass(k);
  movz(dst, (nk >> 16), 16);
  movk(dst, nk & 0xffff);
}

void MacroAssembler::resolve_for_read(DecoratorSet decorators, Register obj) {
  BarrierSetAssembler* bs = BarrierSet::barrier_set()->barrier_set_assembler();
  bs->resolve_for_read(this, decorators, obj);
}

void MacroAssembler::resolve_for_write(DecoratorSet decorators, Register obj) {
  BarrierSetAssembler* bs = BarrierSet::barrier_set()->barrier_set_assembler();
  bs->resolve_for_write(this, decorators, obj);
}

void MacroAssembler::access_load_at(BasicType type, DecoratorSet decorators,
                                    Register dst, Address src,
                                    Register tmp1, Register thread_tmp) {
  BarrierSetAssembler *bs = BarrierSet::barrier_set()->barrier_set_assembler();
  decorators = AccessInternal::decorator_fixup(decorators);
  bool as_raw = (decorators & AS_RAW) != 0;
  if (as_raw) {
    bs->BarrierSetAssembler::load_at(this, decorators, type, dst, src, tmp1, thread_tmp);
  } else {
    bs->load_at(this, decorators, type, dst, src, tmp1, thread_tmp);
  }
}

void MacroAssembler::access_store_at(BasicType type, DecoratorSet decorators,
                                     Address dst, Register src,
                                     Register tmp1, Register thread_tmp) {
  BarrierSetAssembler *bs = BarrierSet::barrier_set()->barrier_set_assembler();
  decorators = AccessInternal::decorator_fixup(decorators);
  bool as_raw = (decorators & AS_RAW) != 0;
  if (as_raw) {
    bs->BarrierSetAssembler::store_at(this, decorators, type, dst, src, tmp1, thread_tmp);
  } else {
    bs->store_at(this, decorators, type, dst, src, tmp1, thread_tmp);
  }
}

void MacroAssembler::load_heap_oop(Register dst, Address src, Register tmp1,
                                   Register thread_tmp, DecoratorSet decorators) {
  access_load_at(T_OBJECT, IN_HEAP | decorators, dst, src, tmp1, thread_tmp);
}

void MacroAssembler::load_heap_oop_not_null(Register dst, Address src, Register tmp1,
                                            Register thread_tmp, DecoratorSet decorators) {
  access_load_at(T_OBJECT, IN_HEAP | IS_NOT_NULL | decorators, dst, src, tmp1, thread_tmp);
}

void MacroAssembler::store_heap_oop(Address dst, Register src, Register tmp1,
                                    Register thread_tmp, DecoratorSet decorators) {
  access_store_at(T_OBJECT, IN_HEAP | decorators, dst, src, tmp1, thread_tmp);
}

// Used for storing NULLs.
void MacroAssembler::store_heap_oop_null(Address dst) {
  access_store_at(T_OBJECT, IN_HEAP, dst, noreg, noreg, noreg);
}

#if INCLUDE_SHENANDOAHGC
void MacroAssembler::shenandoah_write_barrier(Register dst) {
  assert(UseShenandoahGC && (ShenandoahWriteBarrier || ShenandoahStoreValEnqueueBarrier), "Should be enabled");
  assert(dst != rscratch1, "need rscratch1");
  assert(dst != rscratch2, "need rscratch2");

  Label done;

  Address gc_state(rthread, in_bytes(ShenandoahThreadLocalData::gc_state_offset()));
  ldrb(rscratch1, gc_state);

  // Check for heap stability
  cbz(rscratch1, done);

  // Heap is unstable, need to perform the read-barrier even if WB is inactive
  if (ShenandoahWriteBarrierRB) {
    ldr(dst, Address(dst, BrooksPointer::byte_offset()));
  }

  // Check for evacuation-in-progress and jump to WB slow-path if needed
  mov(rscratch2, ShenandoahHeap::EVACUATION | ShenandoahHeap::TRAVERSAL);
  tst(rscratch1, rscratch2);
  br(Assembler::EQ, done);

  RegSet to_save = RegSet::of(r0);
  if (dst != r0) {
    push(to_save, sp);
    mov(r0, dst);
  }

  far_call(RuntimeAddress(CAST_FROM_FN_PTR(address, ShenandoahBarrierSetAssembler::shenandoah_wb())));

  if (dst != r0) {
    mov(dst, r0);
    pop(to_save, sp);
  }
  block_comment("} Shenandoah write barrier");

  bind(done);
}
#endif // INCLUDE_SHENANDOAHGC

Address MacroAssembler::allocate_metadata_address(Metadata* obj) {
  assert(oop_recorder() != NULL, "this assembler needs a Recorder");
  int index = oop_recorder()->allocate_metadata_index(obj);
  RelocationHolder rspec = metadata_Relocation::spec(index);
  return Address((address)obj, rspec);
}

// Move an oop into a register.  immediate is true if we want
// immediate instrcutions, i.e. we are not going to patch this
// instruction while the code is being executed by another thread.  In
// that case we can use move immediates rather than the constant pool.
void MacroAssembler::movoop(Register dst, jobject obj, bool immediate) {
  int oop_index;
  if (obj == NULL) {
    oop_index = oop_recorder()->allocate_oop_index(obj);
  } else {
#ifdef ASSERT
    {
      ThreadInVMfromUnknown tiv;
      assert(Universe::heap()->is_in_reserved(JNIHandles::resolve(obj)), "should be real oop");
    }
#endif
    oop_index = oop_recorder()->find_index(obj);
  }
  RelocationHolder rspec = oop_Relocation::spec(oop_index);
  if (! immediate) {
    address dummy = address(uintptr_t(pc()) & -wordSize); // A nearby aligned address
    ldr_constant(dst, Address(dummy, rspec));
  } else
    mov(dst, Address((address)obj, rspec));
}

// Move a metadata address into a register.
void MacroAssembler::mov_metadata(Register dst, Metadata* obj) {
  int oop_index;
  if (obj == NULL) {
    oop_index = oop_recorder()->allocate_metadata_index(obj);
  } else {
    oop_index = oop_recorder()->find_index(obj);
  }
  RelocationHolder rspec = metadata_Relocation::spec(oop_index);
  mov(dst, Address((address)obj, rspec));
}

Address MacroAssembler::constant_oop_address(jobject obj) {
#ifdef ASSERT
  {
    ThreadInVMfromUnknown tiv;
    assert(oop_recorder() != NULL, "this assembler needs an OopRecorder");
    assert(Universe::heap()->is_in_reserved(JNIHandles::resolve(obj)), "not an oop");
  }
#endif
  int oop_index = oop_recorder()->find_index(obj);
  return Address((address)obj, oop_Relocation::spec(oop_index));
}

// Defines obj, preserves var_size_in_bytes, okay for t2 == var_size_in_bytes.
void MacroAssembler::tlab_allocate(Register obj,
                                   Register var_size_in_bytes,
                                   int con_size_in_bytes,
                                   Register t1,
                                   Register t2,
                                   Label& slow_case) {
<<<<<<< HEAD
  BarrierSetAssembler *bs = BarrierSet::barrier_set()->barrier_set_assembler();
  bs->tlab_allocate(this, obj, var_size_in_bytes, con_size_in_bytes, t1, t2, slow_case);
}

// Defines obj, preserves var_size_in_bytes
void MacroAssembler::eden_allocate(Register obj,
                                   Register var_size_in_bytes,
                                   int con_size_in_bytes,
                                   Register t1,
                                   Label& slow_case) {
  BarrierSetAssembler *bs = BarrierSet::barrier_set()->barrier_set_assembler();
  bs->eden_allocate(this, obj, var_size_in_bytes, con_size_in_bytes, t1, slow_case);
=======
  assert_different_registers(obj, t2);
  assert_different_registers(obj, var_size_in_bytes);
  Register end = t2;

  // verify_tlab();

  int oop_extra_words = Universe::heap()->oop_extra_words();

  ldr(obj, Address(rthread, JavaThread::tlab_top_offset()));
  if (var_size_in_bytes == noreg) {
    lea(end, Address(obj, con_size_in_bytes + oop_extra_words * HeapWordSize));
  } else {
    if (oop_extra_words > 0) {
      add(var_size_in_bytes, var_size_in_bytes, oop_extra_words * HeapWordSize);
    }
    lea(end, Address(obj, var_size_in_bytes));
  }
  ldr(rscratch1, Address(rthread, JavaThread::tlab_end_offset()));
  cmp(end, rscratch1);
  br(Assembler::HI, slow_case);

  // update the tlab top pointer
  str(end, Address(rthread, JavaThread::tlab_top_offset()));

  Universe::heap()->compile_prepare_oop(this, obj);

  // recover var_size_in_bytes if necessary
  if (var_size_in_bytes == end) {
    sub(var_size_in_bytes, var_size_in_bytes, obj);
  }
  // verify_tlab();
>>>>>>> 54a32f74
}

// Zero words; len is in bytes
// Destroys all registers except addr
// len must be a nonzero multiple of wordSize
void MacroAssembler::zero_memory(Register addr, Register len, Register t1) {
  assert_different_registers(addr, len, t1, rscratch1, rscratch2);

#ifdef ASSERT
  { Label L;
    tst(len, BytesPerWord - 1);
    br(Assembler::EQ, L);
    stop("len is not a multiple of BytesPerWord");
    bind(L);
  }
#endif

#ifndef PRODUCT
  block_comment("zero memory");
#endif

  Label loop;
  Label entry;

//  Algorithm:
//
//    scratch1 = cnt & 7;
//    cnt -= scratch1;
//    p += scratch1;
//    switch (scratch1) {
//      do {
//        cnt -= 8;
//          p[-8] = 0;
//        case 7:
//          p[-7] = 0;
//        case 6:
//          p[-6] = 0;
//          // ...
//        case 1:
//          p[-1] = 0;
//        case 0:
//          p += 8;
//      } while (cnt);
//    }

  const int unroll = 8; // Number of str(zr) instructions we'll unroll

  lsr(len, len, LogBytesPerWord);
  andr(rscratch1, len, unroll - 1);  // tmp1 = cnt % unroll
  sub(len, len, rscratch1);      // cnt -= unroll
  // t1 always points to the end of the region we're about to zero
  add(t1, addr, rscratch1, Assembler::LSL, LogBytesPerWord);
  adr(rscratch2, entry);
  sub(rscratch2, rscratch2, rscratch1, Assembler::LSL, 2);
  br(rscratch2);
  bind(loop);
  sub(len, len, unroll);
  for (int i = -unroll; i < 0; i++)
    Assembler::str(zr, Address(t1, i * wordSize));
  bind(entry);
  add(t1, t1, unroll * wordSize);
  cbnz(len, loop);
}

void MacroAssembler::verify_tlab() {
#ifdef ASSERT
  if (UseTLAB && VerifyOops) {
    Label next, ok;

    stp(rscratch2, rscratch1, Address(pre(sp, -16)));

    ldr(rscratch2, Address(rthread, in_bytes(JavaThread::tlab_top_offset())));
    ldr(rscratch1, Address(rthread, in_bytes(JavaThread::tlab_start_offset())));
    cmp(rscratch2, rscratch1);
    br(Assembler::HS, next);
    STOP("assert(top >= start)");
    should_not_reach_here();

    bind(next);
    ldr(rscratch2, Address(rthread, in_bytes(JavaThread::tlab_end_offset())));
    ldr(rscratch1, Address(rthread, in_bytes(JavaThread::tlab_top_offset())));
    cmp(rscratch2, rscratch1);
    br(Assembler::HS, ok);
    STOP("assert(top <= end)");
    should_not_reach_here();

    bind(ok);
    ldp(rscratch2, rscratch1, Address(post(sp, 16)));
  }
#endif
}

// Writes to stack successive pages until offset reached to check for
// stack overflow + shadow pages.  This clobbers tmp.
void MacroAssembler::bang_stack_size(Register size, Register tmp) {
  assert_different_registers(tmp, size, rscratch1);
  mov(tmp, sp);
  // Bang stack for total size given plus shadow page size.
  // Bang one page at a time because large size can bang beyond yellow and
  // red zones.
  Label loop;
  mov(rscratch1, os::vm_page_size());
  bind(loop);
  lea(tmp, Address(tmp, -os::vm_page_size()));
  subsw(size, size, rscratch1);
  str(size, Address(tmp));
  br(Assembler::GT, loop);

  // Bang down shadow pages too.
  // At this point, (tmp-0) is the last address touched, so don't
  // touch it again.  (It was touched as (tmp-pagesize) but then tmp
  // was post-decremented.)  Skip this address by starting at i=1, and
  // touch a few more pages below.  N.B.  It is important to touch all
  // the way down to and including i=StackShadowPages.
  for (int i = 0; i < (int)(JavaThread::stack_shadow_zone_size() / os::vm_page_size()) - 1; i++) {
    // this could be any sized move but this is can be a debugging crumb
    // so the bigger the better.
    lea(tmp, Address(tmp, -os::vm_page_size()));
    str(size, Address(tmp));
  }
}


// Move the address of the polling page into dest.
void MacroAssembler::get_polling_page(Register dest, address page, relocInfo::relocType rtype) {
  if (SafepointMechanism::uses_thread_local_poll()) {
    ldr(dest, Address(rthread, Thread::polling_page_offset()));
  } else {
    unsigned long off;
    adrp(dest, Address(page, rtype), off);
    assert(off == 0, "polling page must be page aligned");
  }
}

// Move the address of the polling page into r, then read the polling
// page.
address MacroAssembler::read_polling_page(Register r, address page, relocInfo::relocType rtype) {
  get_polling_page(r, page, rtype);
  return read_polling_page(r, rtype);
}

// Read the polling page.  The address of the polling page must
// already be in r.
address MacroAssembler::read_polling_page(Register r, relocInfo::relocType rtype) {
  InstructionMark im(this);
  code_section()->relocate(inst_mark(), rtype);
  ldrw(zr, Address(r, 0));
  return inst_mark();
}

void MacroAssembler::adrp(Register reg1, const Address &dest, unsigned long &byte_offset) {
  relocInfo::relocType rtype = dest.rspec().reloc()->type();
  unsigned long low_page = (unsigned long)CodeCache::low_bound() >> 12;
  unsigned long high_page = (unsigned long)(CodeCache::high_bound()-1) >> 12;
  unsigned long dest_page = (unsigned long)dest.target() >> 12;
  long offset_low = dest_page - low_page;
  long offset_high = dest_page - high_page;

  assert(is_valid_AArch64_address(dest.target()), "bad address");
  assert(dest.getMode() == Address::literal, "ADRP must be applied to a literal address");

  InstructionMark im(this);
  code_section()->relocate(inst_mark(), dest.rspec());
  // 8143067: Ensure that the adrp can reach the dest from anywhere within
  // the code cache so that if it is relocated we know it will still reach
  if (offset_high >= -(1<<20) && offset_low < (1<<20)) {
    _adrp(reg1, dest.target());
  } else {
    unsigned long target = (unsigned long)dest.target();
    unsigned long adrp_target
      = (target & 0xffffffffUL) | ((unsigned long)pc() & 0xffff00000000UL);

    _adrp(reg1, (address)adrp_target);
    movk(reg1, target >> 32, 32);
  }
  byte_offset = (unsigned long)dest.target() & 0xfff;
}

void MacroAssembler::load_byte_map_base(Register reg) {
  jbyte *byte_map_base =
    ((CardTableBarrierSet*)(BarrierSet::barrier_set()))->card_table()->byte_map_base();

  if (is_valid_AArch64_address((address)byte_map_base)) {
    // Strictly speaking the byte_map_base isn't an address at all,
    // and it might even be negative.
    unsigned long offset;
    adrp(reg, ExternalAddress((address)byte_map_base), offset);
    // We expect offset to be zero with most collectors.
    if (offset != 0) {
      add(reg, reg, offset);
    }
  } else {
    mov(reg, (uint64_t)byte_map_base);
  }
}

void MacroAssembler::build_frame(int framesize) {
  assert(framesize > 0, "framesize must be > 0");
  if (framesize < ((1 << 9) + 2 * wordSize)) {
    sub(sp, sp, framesize);
    stp(rfp, lr, Address(sp, framesize - 2 * wordSize));
    if (PreserveFramePointer) add(rfp, sp, framesize - 2 * wordSize);
  } else {
    stp(rfp, lr, Address(pre(sp, -2 * wordSize)));
    if (PreserveFramePointer) mov(rfp, sp);
    if (framesize < ((1 << 12) + 2 * wordSize))
      sub(sp, sp, framesize - 2 * wordSize);
    else {
      mov(rscratch1, framesize - 2 * wordSize);
      sub(sp, sp, rscratch1);
    }
  }
}

void MacroAssembler::remove_frame(int framesize) {
  assert(framesize > 0, "framesize must be > 0");
  if (framesize < ((1 << 9) + 2 * wordSize)) {
    ldp(rfp, lr, Address(sp, framesize - 2 * wordSize));
    add(sp, sp, framesize);
  } else {
    if (framesize < ((1 << 12) + 2 * wordSize))
      add(sp, sp, framesize - 2 * wordSize);
    else {
      mov(rscratch1, framesize - 2 * wordSize);
      add(sp, sp, rscratch1);
    }
    ldp(rfp, lr, Address(post(sp, 2 * wordSize)));
  }
}

typedef void (MacroAssembler::* chr_insn)(Register Rt, const Address &adr);

// Search for str1 in str2 and return index or -1
void MacroAssembler::string_indexof(Register str2, Register str1,
                                    Register cnt2, Register cnt1,
                                    Register tmp1, Register tmp2,
                                    Register tmp3, Register tmp4,
                                    Register tmp5, Register tmp6,
                                    int icnt1, Register result, int ae) {
  // NOTE: tmp5, tmp6 can be zr depending on specific method version
  Label LINEARSEARCH, LINEARSTUB, LINEAR_MEDIUM, DONE, NOMATCH, MATCH;

  Register ch1 = rscratch1;
  Register ch2 = rscratch2;
  Register cnt1tmp = tmp1;
  Register cnt2tmp = tmp2;
  Register cnt1_neg = cnt1;
  Register cnt2_neg = cnt2;
  Register result_tmp = tmp4;

  bool isL = ae == StrIntrinsicNode::LL;

  bool str1_isL = ae == StrIntrinsicNode::LL || ae == StrIntrinsicNode::UL;
  bool str2_isL = ae == StrIntrinsicNode::LL || ae == StrIntrinsicNode::LU;
  int str1_chr_shift = str1_isL ? 0:1;
  int str2_chr_shift = str2_isL ? 0:1;
  int str1_chr_size = str1_isL ? 1:2;
  int str2_chr_size = str2_isL ? 1:2;
  chr_insn str1_load_1chr = str1_isL ? (chr_insn)&MacroAssembler::ldrb :
                                      (chr_insn)&MacroAssembler::ldrh;
  chr_insn str2_load_1chr = str2_isL ? (chr_insn)&MacroAssembler::ldrb :
                                      (chr_insn)&MacroAssembler::ldrh;
  chr_insn load_2chr = isL ? (chr_insn)&MacroAssembler::ldrh : (chr_insn)&MacroAssembler::ldrw;
  chr_insn load_4chr = isL ? (chr_insn)&MacroAssembler::ldrw : (chr_insn)&MacroAssembler::ldr;

  // Note, inline_string_indexOf() generates checks:
  // if (substr.count > string.count) return -1;
  // if (substr.count == 0) return 0;

  // We have two strings, a source string in str2, cnt2 and a pattern string
  // in str1, cnt1. Find the 1st occurence of pattern in source or return -1.

  // For larger pattern and source we use a simplified Boyer Moore algorithm.
  // With a small pattern and source we use linear scan.

  if (icnt1 == -1) {
    sub(result_tmp, cnt2, cnt1);
    cmp(cnt1, 8);             // Use Linear Scan if cnt1 < 8 || cnt1 >= 256
    br(LT, LINEARSEARCH);
    dup(v0, T16B, cnt1); // done in separate FPU pipeline. Almost no penalty
    cmp(cnt1, 256);
    lsr(tmp1, cnt2, 2);
    ccmp(cnt1, tmp1, 0b0000, LT); // Source must be 4 * pattern for BM
    br(GE, LINEARSTUB);
  }

// The Boyer Moore alogorithm is based on the description here:-
//
// http://en.wikipedia.org/wiki/Boyer%E2%80%93Moore_string_search_algorithm
//
// This describes and algorithm with 2 shift rules. The 'Bad Character' rule
// and the 'Good Suffix' rule.
//
// These rules are essentially heuristics for how far we can shift the
// pattern along the search string.
//
// The implementation here uses the 'Bad Character' rule only because of the
// complexity of initialisation for the 'Good Suffix' rule.
//
// This is also known as the Boyer-Moore-Horspool algorithm:-
//
// http://en.wikipedia.org/wiki/Boyer-Moore-Horspool_algorithm
//
// This particular implementation has few java-specific optimizations.
//
// #define ASIZE 256
//
//    int bm(unsigned char *x, int m, unsigned char *y, int n) {
//       int i, j;
//       unsigned c;
//       unsigned char bc[ASIZE];
//
//       /* Preprocessing */
//       for (i = 0; i < ASIZE; ++i)
//          bc[i] = m;
//       for (i = 0; i < m - 1; ) {
//          c = x[i];
//          ++i;
//          // c < 256 for Latin1 string, so, no need for branch
//          #ifdef PATTERN_STRING_IS_LATIN1
//          bc[c] = m - i;
//          #else
//          if (c < ASIZE) bc[c] = m - i;
//          #endif
//       }
//
//       /* Searching */
//       j = 0;
//       while (j <= n - m) {
//          c = y[i+j];
//          if (x[m-1] == c)
//            for (i = m - 2; i >= 0 && x[i] == y[i + j]; --i);
//          if (i < 0) return j;
//          // c < 256 for Latin1 string, so, no need for branch
//          #ifdef SOURCE_STRING_IS_LATIN1
//          // LL case: (c< 256) always true. Remove branch
//          j += bc[y[j+m-1]];
//          #endif
//          #ifndef PATTERN_STRING_IS_UTF
//          // UU case: need if (c<ASIZE) check. Skip 1 character if not.
//          if (c < ASIZE)
//            j += bc[y[j+m-1]];
//          else
//            j += 1
//          #endif
//          #ifdef PATTERN_IS_LATIN1_AND_SOURCE_IS_UTF
//          // UL case: need if (c<ASIZE) check. Skip <pattern length> if not.
//          if (c < ASIZE)
//            j += bc[y[j+m-1]];
//          else
//            j += m
//          #endif
//       }
//    }

  if (icnt1 == -1) {
    Label BCLOOP, BCSKIP, BMLOOPSTR2, BMLOOPSTR1, BMSKIP, BMADV, BMMATCH,
        BMLOOPSTR1_LASTCMP, BMLOOPSTR1_CMP, BMLOOPSTR1_AFTER_LOAD, BM_INIT_LOOP;
    Register cnt1end = tmp2;
    Register str2end = cnt2;
    Register skipch = tmp2;

    // str1 length is >=8, so, we can read at least 1 register for cases when
    // UTF->Latin1 conversion is not needed(8 LL or 4UU) and half register for
    // UL case. We'll re-read last character in inner pre-loop code to have
    // single outer pre-loop load
    const int firstStep = isL ? 7 : 3;

    const int ASIZE = 256;
    const int STORED_BYTES = 32; // amount of bytes stored per instruction
    sub(sp, sp, ASIZE);
    mov(tmp5, ASIZE/STORED_BYTES); // loop iterations
    mov(ch1, sp);
    BIND(BM_INIT_LOOP);
      stpq(v0, v0, Address(post(ch1, STORED_BYTES)));
      subs(tmp5, tmp5, 1);
      br(GT, BM_INIT_LOOP);

      sub(cnt1tmp, cnt1, 1);
      mov(tmp5, str2);
      add(str2end, str2, result_tmp, LSL, str2_chr_shift);
      sub(ch2, cnt1, 1);
      mov(tmp3, str1);
    BIND(BCLOOP);
      (this->*str1_load_1chr)(ch1, Address(post(tmp3, str1_chr_size)));
      if (!str1_isL) {
        cmp(ch1, ASIZE);
        br(HS, BCSKIP);
      }
      strb(ch2, Address(sp, ch1));
    BIND(BCSKIP);
      subs(ch2, ch2, 1);
      br(GT, BCLOOP);

      add(tmp6, str1, cnt1, LSL, str1_chr_shift); // address after str1
      if (str1_isL == str2_isL) {
        // load last 8 bytes (8LL/4UU symbols)
        ldr(tmp6, Address(tmp6, -wordSize));
      } else {
        ldrw(tmp6, Address(tmp6, -wordSize/2)); // load last 4 bytes(4 symbols)
        // convert Latin1 to UTF. We'll have to wait until load completed, but
        // it's still faster than per-character loads+checks
        lsr(tmp3, tmp6, BitsPerByte * (wordSize/2 - str1_chr_size)); // str1[N-1]
        ubfx(ch1, tmp6, 8, 8); // str1[N-2]
        ubfx(ch2, tmp6, 16, 8); // str1[N-3]
        andr(tmp6, tmp6, 0xFF); // str1[N-4]
        orr(ch2, ch1, ch2, LSL, 16);
        orr(tmp6, tmp6, tmp3, LSL, 48);
        orr(tmp6, tmp6, ch2, LSL, 16);
      }
    BIND(BMLOOPSTR2);
      (this->*str2_load_1chr)(skipch, Address(str2, cnt1tmp, Address::lsl(str2_chr_shift)));
      sub(cnt1tmp, cnt1tmp, firstStep); // cnt1tmp is positive here, because cnt1 >= 8
      if (str1_isL == str2_isL) {
        // re-init tmp3. It's for free because it's executed in parallel with
        // load above. Alternative is to initialize it before loop, but it'll
        // affect performance on in-order systems with 2 or more ld/st pipelines
        lsr(tmp3, tmp6, BitsPerByte * (wordSize - str1_chr_size));
      }
      if (!isL) { // UU/UL case
        lsl(ch2, cnt1tmp, 1); // offset in bytes
      }
      cmp(tmp3, skipch);
      br(NE, BMSKIP);
      ldr(ch2, Address(str2, isL ? cnt1tmp : ch2));
      mov(ch1, tmp6);
      if (isL) {
        b(BMLOOPSTR1_AFTER_LOAD);
      } else {
        sub(cnt1tmp, cnt1tmp, 1); // no need to branch for UU/UL case. cnt1 >= 8
        b(BMLOOPSTR1_CMP);
      }
    BIND(BMLOOPSTR1);
      (this->*str1_load_1chr)(ch1, Address(str1, cnt1tmp, Address::lsl(str1_chr_shift)));
      (this->*str2_load_1chr)(ch2, Address(str2, cnt1tmp, Address::lsl(str2_chr_shift)));
    BIND(BMLOOPSTR1_AFTER_LOAD);
      subs(cnt1tmp, cnt1tmp, 1);
      br(LT, BMLOOPSTR1_LASTCMP);
    BIND(BMLOOPSTR1_CMP);
      cmp(ch1, ch2);
      br(EQ, BMLOOPSTR1);
    BIND(BMSKIP);
      if (!isL) {
        // if we've met UTF symbol while searching Latin1 pattern, then we can
        // skip cnt1 symbols
        if (str1_isL != str2_isL) {
          mov(result_tmp, cnt1);
        } else {
          mov(result_tmp, 1);
        }
        cmp(skipch, ASIZE);
        br(HS, BMADV);
      }
      ldrb(result_tmp, Address(sp, skipch)); // load skip distance
    BIND(BMADV);
      sub(cnt1tmp, cnt1, 1);
      add(str2, str2, result_tmp, LSL, str2_chr_shift);
      cmp(str2, str2end);
      br(LE, BMLOOPSTR2);
      add(sp, sp, ASIZE);
      b(NOMATCH);
    BIND(BMLOOPSTR1_LASTCMP);
      cmp(ch1, ch2);
      br(NE, BMSKIP);
    BIND(BMMATCH);
      sub(result, str2, tmp5);
      if (!str2_isL) lsr(result, result, 1);
      add(sp, sp, ASIZE);
      b(DONE);

    BIND(LINEARSTUB);
    cmp(cnt1, 16); // small patterns still should be handled by simple algorithm
    br(LT, LINEAR_MEDIUM);
    mov(result, zr);
    RuntimeAddress stub = NULL;
    if (isL) {
      stub = RuntimeAddress(StubRoutines::aarch64::string_indexof_linear_ll());
      assert(stub.target() != NULL, "string_indexof_linear_ll stub has not been generated");
    } else if (str1_isL) {
      stub = RuntimeAddress(StubRoutines::aarch64::string_indexof_linear_ul());
       assert(stub.target() != NULL, "string_indexof_linear_ul stub has not been generated");
    } else {
      stub = RuntimeAddress(StubRoutines::aarch64::string_indexof_linear_uu());
      assert(stub.target() != NULL, "string_indexof_linear_uu stub has not been generated");
    }
    trampoline_call(stub);
    b(DONE);
  }

  BIND(LINEARSEARCH);
  {
    Label DO1, DO2, DO3;

    Register str2tmp = tmp2;
    Register first = tmp3;

    if (icnt1 == -1)
    {
        Label DOSHORT, FIRST_LOOP, STR2_NEXT, STR1_LOOP, STR1_NEXT;

        cmp(cnt1, str1_isL == str2_isL ? 4 : 2);
        br(LT, DOSHORT);
      BIND(LINEAR_MEDIUM);
        (this->*str1_load_1chr)(first, Address(str1));
        lea(str1, Address(str1, cnt1, Address::lsl(str1_chr_shift)));
        sub(cnt1_neg, zr, cnt1, LSL, str1_chr_shift);
        lea(str2, Address(str2, result_tmp, Address::lsl(str2_chr_shift)));
        sub(cnt2_neg, zr, result_tmp, LSL, str2_chr_shift);

      BIND(FIRST_LOOP);
        (this->*str2_load_1chr)(ch2, Address(str2, cnt2_neg));
        cmp(first, ch2);
        br(EQ, STR1_LOOP);
      BIND(STR2_NEXT);
        adds(cnt2_neg, cnt2_neg, str2_chr_size);
        br(LE, FIRST_LOOP);
        b(NOMATCH);

      BIND(STR1_LOOP);
        adds(cnt1tmp, cnt1_neg, str1_chr_size);
        add(cnt2tmp, cnt2_neg, str2_chr_size);
        br(GE, MATCH);

      BIND(STR1_NEXT);
        (this->*str1_load_1chr)(ch1, Address(str1, cnt1tmp));
        (this->*str2_load_1chr)(ch2, Address(str2, cnt2tmp));
        cmp(ch1, ch2);
        br(NE, STR2_NEXT);
        adds(cnt1tmp, cnt1tmp, str1_chr_size);
        add(cnt2tmp, cnt2tmp, str2_chr_size);
        br(LT, STR1_NEXT);
        b(MATCH);

      BIND(DOSHORT);
      if (str1_isL == str2_isL) {
        cmp(cnt1, 2);
        br(LT, DO1);
        br(GT, DO3);
      }
    }

    if (icnt1 == 4) {
      Label CH1_LOOP;

        (this->*load_4chr)(ch1, str1);
        sub(result_tmp, cnt2, 4);
        lea(str2, Address(str2, result_tmp, Address::lsl(str2_chr_shift)));
        sub(cnt2_neg, zr, result_tmp, LSL, str2_chr_shift);

      BIND(CH1_LOOP);
        (this->*load_4chr)(ch2, Address(str2, cnt2_neg));
        cmp(ch1, ch2);
        br(EQ, MATCH);
        adds(cnt2_neg, cnt2_neg, str2_chr_size);
        br(LE, CH1_LOOP);
        b(NOMATCH);
      }

    if ((icnt1 == -1 && str1_isL == str2_isL) || icnt1 == 2) {
      Label CH1_LOOP;

      BIND(DO2);
        (this->*load_2chr)(ch1, str1);
        if (icnt1 == 2) {
          sub(result_tmp, cnt2, 2);
        }
        lea(str2, Address(str2, result_tmp, Address::lsl(str2_chr_shift)));
        sub(cnt2_neg, zr, result_tmp, LSL, str2_chr_shift);
      BIND(CH1_LOOP);
        (this->*load_2chr)(ch2, Address(str2, cnt2_neg));
        cmp(ch1, ch2);
        br(EQ, MATCH);
        adds(cnt2_neg, cnt2_neg, str2_chr_size);
        br(LE, CH1_LOOP);
        b(NOMATCH);
    }

    if ((icnt1 == -1 && str1_isL == str2_isL) || icnt1 == 3) {
      Label FIRST_LOOP, STR2_NEXT, STR1_LOOP;

      BIND(DO3);
        (this->*load_2chr)(first, str1);
        (this->*str1_load_1chr)(ch1, Address(str1, 2*str1_chr_size));
        if (icnt1 == 3) {
          sub(result_tmp, cnt2, 3);
        }
        lea(str2, Address(str2, result_tmp, Address::lsl(str2_chr_shift)));
        sub(cnt2_neg, zr, result_tmp, LSL, str2_chr_shift);
      BIND(FIRST_LOOP);
        (this->*load_2chr)(ch2, Address(str2, cnt2_neg));
        cmpw(first, ch2);
        br(EQ, STR1_LOOP);
      BIND(STR2_NEXT);
        adds(cnt2_neg, cnt2_neg, str2_chr_size);
        br(LE, FIRST_LOOP);
        b(NOMATCH);

      BIND(STR1_LOOP);
        add(cnt2tmp, cnt2_neg, 2*str2_chr_size);
        (this->*str2_load_1chr)(ch2, Address(str2, cnt2tmp));
        cmp(ch1, ch2);
        br(NE, STR2_NEXT);
        b(MATCH);
    }

    if (icnt1 == -1 || icnt1 == 1) {
      Label CH1_LOOP, HAS_ZERO, DO1_SHORT, DO1_LOOP;

      BIND(DO1);
        (this->*str1_load_1chr)(ch1, str1);
        cmp(cnt2, 8);
        br(LT, DO1_SHORT);

        sub(result_tmp, cnt2, 8/str2_chr_size);
        sub(cnt2_neg, zr, result_tmp, LSL, str2_chr_shift);
        mov(tmp3, str2_isL ? 0x0101010101010101 : 0x0001000100010001);
        lea(str2, Address(str2, result_tmp, Address::lsl(str2_chr_shift)));

        if (str2_isL) {
          orr(ch1, ch1, ch1, LSL, 8);
        }
        orr(ch1, ch1, ch1, LSL, 16);
        orr(ch1, ch1, ch1, LSL, 32);
      BIND(CH1_LOOP);
        ldr(ch2, Address(str2, cnt2_neg));
        eor(ch2, ch1, ch2);
        sub(tmp1, ch2, tmp3);
        orr(tmp2, ch2, str2_isL ? 0x7f7f7f7f7f7f7f7f : 0x7fff7fff7fff7fff);
        bics(tmp1, tmp1, tmp2);
        br(NE, HAS_ZERO);
        adds(cnt2_neg, cnt2_neg, 8);
        br(LT, CH1_LOOP);

        cmp(cnt2_neg, 8);
        mov(cnt2_neg, 0);
        br(LT, CH1_LOOP);
        b(NOMATCH);

      BIND(HAS_ZERO);
        rev(tmp1, tmp1);
        clz(tmp1, tmp1);
        add(cnt2_neg, cnt2_neg, tmp1, LSR, 3);
        b(MATCH);

      BIND(DO1_SHORT);
        mov(result_tmp, cnt2);
        lea(str2, Address(str2, cnt2, Address::lsl(str2_chr_shift)));
        sub(cnt2_neg, zr, cnt2, LSL, str2_chr_shift);
      BIND(DO1_LOOP);
        (this->*str2_load_1chr)(ch2, Address(str2, cnt2_neg));
        cmpw(ch1, ch2);
        br(EQ, MATCH);
        adds(cnt2_neg, cnt2_neg, str2_chr_size);
        br(LT, DO1_LOOP);
    }
  }
  BIND(NOMATCH);
    mov(result, -1);
    b(DONE);
  BIND(MATCH);
    add(result, result_tmp, cnt2_neg, ASR, str2_chr_shift);
  BIND(DONE);
}

typedef void (MacroAssembler::* chr_insn)(Register Rt, const Address &adr);
typedef void (MacroAssembler::* uxt_insn)(Register Rd, Register Rn);

void MacroAssembler::string_indexof_char(Register str1, Register cnt1,
                                         Register ch, Register result,
                                         Register tmp1, Register tmp2, Register tmp3)
{
  Label CH1_LOOP, HAS_ZERO, DO1_SHORT, DO1_LOOP, MATCH, NOMATCH, DONE;
  Register cnt1_neg = cnt1;
  Register ch1 = rscratch1;
  Register result_tmp = rscratch2;

  cmp(cnt1, 4);
  br(LT, DO1_SHORT);

  orr(ch, ch, ch, LSL, 16);
  orr(ch, ch, ch, LSL, 32);

  sub(cnt1, cnt1, 4);
  mov(result_tmp, cnt1);
  lea(str1, Address(str1, cnt1, Address::uxtw(1)));
  sub(cnt1_neg, zr, cnt1, LSL, 1);

  mov(tmp3, 0x0001000100010001);

  BIND(CH1_LOOP);
    ldr(ch1, Address(str1, cnt1_neg));
    eor(ch1, ch, ch1);
    sub(tmp1, ch1, tmp3);
    orr(tmp2, ch1, 0x7fff7fff7fff7fff);
    bics(tmp1, tmp1, tmp2);
    br(NE, HAS_ZERO);
    adds(cnt1_neg, cnt1_neg, 8);
    br(LT, CH1_LOOP);

    cmp(cnt1_neg, 8);
    mov(cnt1_neg, 0);
    br(LT, CH1_LOOP);
    b(NOMATCH);

  BIND(HAS_ZERO);
    rev(tmp1, tmp1);
    clz(tmp1, tmp1);
    add(cnt1_neg, cnt1_neg, tmp1, LSR, 3);
    b(MATCH);

  BIND(DO1_SHORT);
    mov(result_tmp, cnt1);
    lea(str1, Address(str1, cnt1, Address::uxtw(1)));
    sub(cnt1_neg, zr, cnt1, LSL, 1);
  BIND(DO1_LOOP);
    ldrh(ch1, Address(str1, cnt1_neg));
    cmpw(ch, ch1);
    br(EQ, MATCH);
    adds(cnt1_neg, cnt1_neg, 2);
    br(LT, DO1_LOOP);
  BIND(NOMATCH);
    mov(result, -1);
    b(DONE);
  BIND(MATCH);
    add(result, result_tmp, cnt1_neg, ASR, 1);
  BIND(DONE);
}

// Compare strings.
void MacroAssembler::string_compare(Register str1, Register str2,
    Register cnt1, Register cnt2, Register result, Register tmp1, Register tmp2,
    FloatRegister vtmp1, FloatRegister vtmp2, FloatRegister vtmp3, int ae) {
  Label DONE, SHORT_LOOP, SHORT_STRING, SHORT_LAST, TAIL, STUB,
      DIFFERENCE, NEXT_WORD, SHORT_LOOP_TAIL, SHORT_LAST2, SHORT_LAST_INIT,
      SHORT_LOOP_START, TAIL_CHECK;

  const int STUB_THRESHOLD = 64 + 8;
  bool isLL = ae == StrIntrinsicNode::LL;
  bool isLU = ae == StrIntrinsicNode::LU;
  bool isUL = ae == StrIntrinsicNode::UL;

  bool str1_isL = isLL || isLU;
  bool str2_isL = isLL || isUL;

  int str1_chr_shift = str1_isL ? 0 : 1;
  int str2_chr_shift = str2_isL ? 0 : 1;
  int str1_chr_size = str1_isL ? 1 : 2;
  int str2_chr_size = str2_isL ? 1 : 2;
  int minCharsInWord = isLL ? wordSize : wordSize/2;

  FloatRegister vtmpZ = vtmp1, vtmp = vtmp2;
  chr_insn str1_load_chr = str1_isL ? (chr_insn)&MacroAssembler::ldrb :
                                      (chr_insn)&MacroAssembler::ldrh;
  chr_insn str2_load_chr = str2_isL ? (chr_insn)&MacroAssembler::ldrb :
                                      (chr_insn)&MacroAssembler::ldrh;
  uxt_insn ext_chr = isLL ? (uxt_insn)&MacroAssembler::uxtbw :
                            (uxt_insn)&MacroAssembler::uxthw;

  BLOCK_COMMENT("string_compare {");

  // Bizzarely, the counts are passed in bytes, regardless of whether they
  // are L or U strings, however the result is always in characters.
  if (!str1_isL) asrw(cnt1, cnt1, 1);
  if (!str2_isL) asrw(cnt2, cnt2, 1);

  // Compute the minimum of the string lengths and save the difference.
  subsw(result, cnt1, cnt2);
  cselw(cnt2, cnt1, cnt2, Assembler::LE); // min

  // A very short string
  cmpw(cnt2, minCharsInWord);
  br(Assembler::LT, SHORT_STRING);

  // Compare longwords
  // load first parts of strings and finish initialization while loading
  {
    if (str1_isL == str2_isL) { // LL or UU
      ldr(tmp1, Address(str1));
      cmp(str1, str2);
      br(Assembler::EQ, DONE);
      ldr(tmp2, Address(str2));
      cmp(cnt2, STUB_THRESHOLD);
      br(GE, STUB);
      subsw(cnt2, cnt2, minCharsInWord);
      br(EQ, TAIL_CHECK);
      lea(str2, Address(str2, cnt2, Address::uxtw(str2_chr_shift)));
      lea(str1, Address(str1, cnt2, Address::uxtw(str1_chr_shift)));
      sub(cnt2, zr, cnt2, LSL, str2_chr_shift);
    } else if (isLU) {
      ldrs(vtmp, Address(str1));
      cmp(str1, str2);
      br(Assembler::EQ, DONE);
      ldr(tmp2, Address(str2));
      cmp(cnt2, STUB_THRESHOLD);
      br(GE, STUB);
      subsw(cnt2, cnt2, 4);
      br(EQ, TAIL_CHECK);
      eor(vtmpZ, T16B, vtmpZ, vtmpZ);
      lea(str1, Address(str1, cnt2, Address::uxtw(str1_chr_shift)));
      lea(str2, Address(str2, cnt2, Address::uxtw(str2_chr_shift)));
      zip1(vtmp, T8B, vtmp, vtmpZ);
      sub(cnt1, zr, cnt2, LSL, str1_chr_shift);
      sub(cnt2, zr, cnt2, LSL, str2_chr_shift);
      add(cnt1, cnt1, 4);
      fmovd(tmp1, vtmp);
    } else { // UL case
      ldr(tmp1, Address(str1));
      cmp(str1, str2);
      br(Assembler::EQ, DONE);
      ldrs(vtmp, Address(str2));
      cmp(cnt2, STUB_THRESHOLD);
      br(GE, STUB);
      subsw(cnt2, cnt2, 4);
      br(EQ, TAIL_CHECK);
      lea(str1, Address(str1, cnt2, Address::uxtw(str1_chr_shift)));
      eor(vtmpZ, T16B, vtmpZ, vtmpZ);
      lea(str2, Address(str2, cnt2, Address::uxtw(str2_chr_shift)));
      sub(cnt1, zr, cnt2, LSL, str1_chr_shift);
      zip1(vtmp, T8B, vtmp, vtmpZ);
      sub(cnt2, zr, cnt2, LSL, str2_chr_shift);
      add(cnt1, cnt1, 8);
      fmovd(tmp2, vtmp);
    }
    adds(cnt2, cnt2, isUL ? 4 : 8);
    br(GE, TAIL);
    eor(rscratch2, tmp1, tmp2);
    cbnz(rscratch2, DIFFERENCE);
    // main loop
    bind(NEXT_WORD);
    if (str1_isL == str2_isL) {
      ldr(tmp1, Address(str1, cnt2));
      ldr(tmp2, Address(str2, cnt2));
      adds(cnt2, cnt2, 8);
    } else if (isLU) {
      ldrs(vtmp, Address(str1, cnt1));
      ldr(tmp2, Address(str2, cnt2));
      add(cnt1, cnt1, 4);
      zip1(vtmp, T8B, vtmp, vtmpZ);
      fmovd(tmp1, vtmp);
      adds(cnt2, cnt2, 8);
    } else { // UL
      ldrs(vtmp, Address(str2, cnt2));
      ldr(tmp1, Address(str1, cnt1));
      zip1(vtmp, T8B, vtmp, vtmpZ);
      add(cnt1, cnt1, 8);
      fmovd(tmp2, vtmp);
      adds(cnt2, cnt2, 4);
    }
    br(GE, TAIL);

    eor(rscratch2, tmp1, tmp2);
    cbz(rscratch2, NEXT_WORD);
    b(DIFFERENCE);
    bind(TAIL);
    eor(rscratch2, tmp1, tmp2);
    cbnz(rscratch2, DIFFERENCE);
    // Last longword.  In the case where length == 4 we compare the
    // same longword twice, but that's still faster than another
    // conditional branch.
    if (str1_isL == str2_isL) {
      ldr(tmp1, Address(str1));
      ldr(tmp2, Address(str2));
    } else if (isLU) {
      ldrs(vtmp, Address(str1));
      ldr(tmp2, Address(str2));
      zip1(vtmp, T8B, vtmp, vtmpZ);
      fmovd(tmp1, vtmp);
    } else { // UL
      ldrs(vtmp, Address(str2));
      ldr(tmp1, Address(str1));
      zip1(vtmp, T8B, vtmp, vtmpZ);
      fmovd(tmp2, vtmp);
    }
    bind(TAIL_CHECK);
    eor(rscratch2, tmp1, tmp2);
    cbz(rscratch2, DONE);

    // Find the first different characters in the longwords and
    // compute their difference.
    bind(DIFFERENCE);
    rev(rscratch2, rscratch2);
    clz(rscratch2, rscratch2);
    andr(rscratch2, rscratch2, isLL ? -8 : -16);
    lsrv(tmp1, tmp1, rscratch2);
    (this->*ext_chr)(tmp1, tmp1);
    lsrv(tmp2, tmp2, rscratch2);
    (this->*ext_chr)(tmp2, tmp2);
    subw(result, tmp1, tmp2);
    b(DONE);
  }

  bind(STUB);
    RuntimeAddress stub = NULL;
    switch(ae) {
      case StrIntrinsicNode::LL:
        stub = RuntimeAddress(StubRoutines::aarch64::compare_long_string_LL());
        break;
      case StrIntrinsicNode::UU:
        stub = RuntimeAddress(StubRoutines::aarch64::compare_long_string_UU());
        break;
      case StrIntrinsicNode::LU:
        stub = RuntimeAddress(StubRoutines::aarch64::compare_long_string_LU());
        break;
      case StrIntrinsicNode::UL:
        stub = RuntimeAddress(StubRoutines::aarch64::compare_long_string_UL());
        break;
      default:
        ShouldNotReachHere();
     }
    assert(stub.target() != NULL, "compare_long_string stub has not been generated");
    trampoline_call(stub);
    b(DONE);

  bind(SHORT_STRING);
  // Is the minimum length zero?
  cbz(cnt2, DONE);
  // arrange code to do most branches while loading and loading next characters
  // while comparing previous
  (this->*str1_load_chr)(tmp1, Address(post(str1, str1_chr_size)));
  subs(cnt2, cnt2, 1);
  br(EQ, SHORT_LAST_INIT);
  (this->*str2_load_chr)(cnt1, Address(post(str2, str2_chr_size)));
  b(SHORT_LOOP_START);
  bind(SHORT_LOOP);
  subs(cnt2, cnt2, 1);
  br(EQ, SHORT_LAST);
  bind(SHORT_LOOP_START);
  (this->*str1_load_chr)(tmp2, Address(post(str1, str1_chr_size)));
  (this->*str2_load_chr)(rscratch1, Address(post(str2, str2_chr_size)));
  cmp(tmp1, cnt1);
  br(NE, SHORT_LOOP_TAIL);
  subs(cnt2, cnt2, 1);
  br(EQ, SHORT_LAST2);
  (this->*str1_load_chr)(tmp1, Address(post(str1, str1_chr_size)));
  (this->*str2_load_chr)(cnt1, Address(post(str2, str2_chr_size)));
  cmp(tmp2, rscratch1);
  br(EQ, SHORT_LOOP);
  sub(result, tmp2, rscratch1);
  b(DONE);
  bind(SHORT_LOOP_TAIL);
  sub(result, tmp1, cnt1);
  b(DONE);
  bind(SHORT_LAST2);
  cmp(tmp2, rscratch1);
  br(EQ, DONE);
  sub(result, tmp2, rscratch1);

  b(DONE);
  bind(SHORT_LAST_INIT);
  (this->*str2_load_chr)(cnt1, Address(post(str2, str2_chr_size)));
  bind(SHORT_LAST);
  cmp(tmp1, cnt1);
  br(EQ, DONE);
  sub(result, tmp1, cnt1);

  bind(DONE);

  BLOCK_COMMENT("} string_compare");
}

// This method checks if provided byte array contains byte with highest bit set.
void MacroAssembler::has_negatives(Register ary1, Register len, Register result) {
    // Simple and most common case of aligned small array which is not at the
    // end of memory page is placed here. All other cases are in stub.
    Label LOOP, END, STUB, STUB_LONG, SET_RESULT, DONE;
    const uint64_t UPPER_BIT_MASK=0x8080808080808080;
    assert_different_registers(ary1, len, result);

    cmpw(len, 0);
    br(LE, SET_RESULT);
    cmpw(len, 4 * wordSize);
    br(GE, STUB_LONG); // size > 32 then go to stub

    int shift = 64 - exact_log2(os::vm_page_size());
    lsl(rscratch1, ary1, shift);
    mov(rscratch2, (size_t)(4 * wordSize) << shift);
    adds(rscratch2, rscratch1, rscratch2);  // At end of page?
    br(CS, STUB); // at the end of page then go to stub
    subs(len, len, wordSize);
    br(LT, END);

  BIND(LOOP);
    ldr(rscratch1, Address(post(ary1, wordSize)));
    tst(rscratch1, UPPER_BIT_MASK);
    br(NE, SET_RESULT);
    subs(len, len, wordSize);
    br(GE, LOOP);
    cmpw(len, -wordSize);
    br(EQ, SET_RESULT);

  BIND(END);
    ldr(result, Address(ary1));
    sub(len, zr, len, LSL, 3); // LSL 3 is to get bits from bytes
    lslv(result, result, len);
    tst(result, UPPER_BIT_MASK);
    b(SET_RESULT);

  BIND(STUB);
    RuntimeAddress has_neg =  RuntimeAddress(StubRoutines::aarch64::has_negatives());
    assert(has_neg.target() != NULL, "has_negatives stub has not been generated");
    trampoline_call(has_neg);
    b(DONE);

  BIND(STUB_LONG);
    RuntimeAddress has_neg_long =  RuntimeAddress(
            StubRoutines::aarch64::has_negatives_long());
    assert(has_neg_long.target() != NULL, "has_negatives stub has not been generated");
    trampoline_call(has_neg_long);
    b(DONE);

  BIND(SET_RESULT);
    cset(result, NE); // set true or false

  BIND(DONE);
}

void MacroAssembler::arrays_equals(Register a1, Register a2, Register tmp3,
                                   Register tmp4, Register tmp5, Register result,
                                   Register cnt1, int elem_size) {
  Label DONE, SAME;
  Register tmp1 = rscratch1;
  Register tmp2 = rscratch2;
  Register cnt2 = tmp2;  // cnt2 only used in array length compare
  int elem_per_word = wordSize/elem_size;
  int log_elem_size = exact_log2(elem_size);
  int length_offset = arrayOopDesc::length_offset_in_bytes();
  int base_offset
    = arrayOopDesc::base_offset_in_bytes(elem_size == 2 ? T_CHAR : T_BYTE);
  int stubBytesThreshold = 3 * 64 + (UseSIMDForArrayEquals ? 0 : 16);

  assert(elem_size == 1 || elem_size == 2, "must be char or byte");
  assert_different_registers(a1, a2, result, cnt1, rscratch1, rscratch2);

#ifndef PRODUCT
  {
    const char kind = (elem_size == 2) ? 'U' : 'L';
    char comment[64];
    snprintf(comment, sizeof comment, "array_equals%c{", kind);
    BLOCK_COMMENT(comment);
  }
#endif
<<<<<<< HEAD

  // if (a1 == a2)
  //     return true;
  cmpoop(a1, a2); // May have read barriers for a1 and a2.
  br(EQ, SAME);

  if (UseSimpleArrayEquals) {
    Label NEXT_WORD, SHORT, TAIL03, TAIL01, A_MIGHT_BE_NULL, A_IS_NOT_NULL;
    // if (a1 == null || a2 == null)
=======
  resolve_for_write(IN_HEAP, a1);
  resolve_for_write(IN_HEAP, a2);

  if (UseSimpleArrayEquals) {
    Label NEXT_WORD, SHORT, SAME, TAIL03, TAIL01, A_MIGHT_BE_NULL, A_IS_NOT_NULL;
    // if (a1==a2)
    //     return true;
    cmp(a1, a2);
    br(Assembler::EQ, SAME);
    // if (a==null || a2==null)
>>>>>>> 54a32f74
    //     return false;
    // a1 & a2 == 0 means (some-pointer is null) or
    // (very-rare-or-even-probably-impossible-pointer-values)
    // so, we can save one branch in most cases
    tst(a1, a2);
    mov(result, false);
    br(EQ, A_MIGHT_BE_NULL);
    // if (a1.length != a2.length)
    //      return false;
    bind(A_IS_NOT_NULL);
    ldrw(cnt1, Address(a1, length_offset));
    ldrw(cnt2, Address(a2, length_offset));
    eorw(tmp5, cnt1, cnt2);
    cbnzw(tmp5, DONE);
    lea(a1, Address(a1, base_offset));
    lea(a2, Address(a2, base_offset));
    // Check for short strings, i.e. smaller than wordSize.
    subs(cnt1, cnt1, elem_per_word);
    br(Assembler::LT, SHORT);
    // Main 8 byte comparison loop.
    bind(NEXT_WORD); {
      ldr(tmp1, Address(post(a1, wordSize)));
      ldr(tmp2, Address(post(a2, wordSize)));
      subs(cnt1, cnt1, elem_per_word);
      eor(tmp5, tmp1, tmp2);
      cbnz(tmp5, DONE);
    } br(GT, NEXT_WORD);
    // Last longword.  In the case where length == 4 we compare the
    // same longword twice, but that's still faster than another
    // conditional branch.
    // cnt1 could be 0, -1, -2, -3, -4 for chars; -4 only happens when
    // length == 4.
    if (log_elem_size > 0)
      lsl(cnt1, cnt1, log_elem_size);
    ldr(tmp3, Address(a1, cnt1));
    ldr(tmp4, Address(a2, cnt1));
    eor(tmp5, tmp3, tmp4);
    cbnz(tmp5, DONE);
    b(SAME);
    bind(A_MIGHT_BE_NULL);
    // in case both a1 and a2 are not-null, proceed with loads
    cbz(a1, DONE);
    cbz(a2, DONE);
    b(A_IS_NOT_NULL);
    bind(SHORT);

    tbz(cnt1, 2 - log_elem_size, TAIL03); // 0-7 bytes left.
    {
      ldrw(tmp1, Address(post(a1, 4)));
      ldrw(tmp2, Address(post(a2, 4)));
      eorw(tmp5, tmp1, tmp2);
      cbnzw(tmp5, DONE);
    }
    bind(TAIL03);
    tbz(cnt1, 1 - log_elem_size, TAIL01); // 0-3 bytes left.
    {
      ldrh(tmp3, Address(post(a1, 2)));
      ldrh(tmp4, Address(post(a2, 2)));
      eorw(tmp5, tmp3, tmp4);
      cbnzw(tmp5, DONE);
    }
    bind(TAIL01);
    if (elem_size == 1) { // Only needed when comparing byte arrays.
      tbz(cnt1, 0, SAME); // 0-1 bytes left.
      {
        ldrb(tmp1, a1);
        ldrb(tmp2, a2);
        eorw(tmp5, tmp1, tmp2);
        cbnzw(tmp5, DONE);
      }
    }
  } else {
    Label NEXT_DWORD, SHORT, TAIL, TAIL2, STUB, EARLY_OUT,
        CSET_EQ, LAST_CHECK;
    mov(result, false);
    cbz(a1, DONE);
    ldrw(cnt1, Address(a1, length_offset));
    cbz(a2, DONE);
    ldrw(cnt2, Address(a2, length_offset));
    // on most CPUs a2 is still "locked"(surprisingly) in ldrw and it's
    // faster to perform another branch before comparing a1 and a2
    cmp(cnt1, elem_per_word);
    br(LE, SHORT); // short or same
    ldr(tmp3, Address(pre(a1, base_offset)));
    cmp(cnt1, stubBytesThreshold);
    br(GE, STUB);
    ldr(tmp4, Address(pre(a2, base_offset)));
    sub(tmp5, zr, cnt1, LSL, 3 + log_elem_size);
    cmp(cnt2, cnt1);
    br(NE, DONE);

    // Main 16 byte comparison loop with 2 exits
    bind(NEXT_DWORD); {
      ldr(tmp1, Address(pre(a1, wordSize)));
      ldr(tmp2, Address(pre(a2, wordSize)));
      subs(cnt1, cnt1, 2 * elem_per_word);
      br(LE, TAIL);
      eor(tmp4, tmp3, tmp4);
      cbnz(tmp4, DONE);
      ldr(tmp3, Address(pre(a1, wordSize)));
      ldr(tmp4, Address(pre(a2, wordSize)));
      cmp(cnt1, elem_per_word);
      br(LE, TAIL2);
      cmp(tmp1, tmp2);
    } br(EQ, NEXT_DWORD);
    b(DONE);

    bind(TAIL);
    eor(tmp4, tmp3, tmp4);
    eor(tmp2, tmp1, tmp2);
    lslv(tmp2, tmp2, tmp5);
    orr(tmp5, tmp4, tmp2);
    cmp(tmp5, zr);
    b(CSET_EQ);

    bind(TAIL2);
    eor(tmp2, tmp1, tmp2);
    cbnz(tmp2, DONE);
    b(LAST_CHECK);

    bind(STUB);
    ldr(tmp4, Address(pre(a2, base_offset)));
    cmp(cnt2, cnt1);
    br(NE, DONE);
    if (elem_size == 2) { // convert to byte counter
      lsl(cnt1, cnt1, 1);
    }
    eor(tmp5, tmp3, tmp4);
    cbnz(tmp5, DONE);
    RuntimeAddress stub = RuntimeAddress(StubRoutines::aarch64::large_array_equals());
    assert(stub.target() != NULL, "array_equals_long stub has not been generated");
    trampoline_call(stub);
    b(DONE);

    bind(EARLY_OUT);
    // (a1 != null && a2 == null) || (a1 != null && a2 != null && a1 == a2)
    // so, if a2 == null => return false(0), else return true, so we can return a2
    mov(result, a2);
    b(DONE);
    bind(SHORT);
    cmp(cnt2, cnt1);
    br(NE, DONE);
    cbz(cnt1, SAME);
    sub(tmp5, zr, cnt1, LSL, 3 + log_elem_size);
    ldr(tmp3, Address(a1, base_offset));
    ldr(tmp4, Address(a2, base_offset));
    bind(LAST_CHECK);
    eor(tmp4, tmp3, tmp4);
    lslv(tmp5, tmp4, tmp5);
    cmp(tmp5, zr);
    bind(CSET_EQ);
    cset(result, EQ);
    b(DONE);
  }

  bind(SAME);
  mov(result, true);
  // That's it.
  bind(DONE);

  BLOCK_COMMENT("} array_equals");
}

// Compare Strings

// For Strings we're passed the address of the first characters in a1
// and a2 and the length in cnt1.
// elem_size is the element size in bytes: either 1 or 2.
// There are two implementations.  For arrays >= 8 bytes, all
// comparisons (including the final one, which may overlap) are
// performed 8 bytes at a time.  For strings < 8 bytes, we compare a
// halfword, then a short, and then a byte.

void MacroAssembler::string_equals(Register a1, Register a2,
                                   Register result, Register cnt1, int elem_size)
{
  Label SAME, DONE, SHORT, NEXT_WORD;
  Register tmp1 = rscratch1;
  Register tmp2 = rscratch2;
  Register cnt2 = tmp2;  // cnt2 only used in array length compare

  assert(elem_size == 1 || elem_size == 2, "must be 2 or 1 byte");
  assert_different_registers(a1, a2, result, cnt1, rscratch1, rscratch2);

#ifndef PRODUCT
  {
    const char kind = (elem_size == 2) ? 'U' : 'L';
    char comment[64];
    snprintf(comment, sizeof comment, "{string_equals%c", kind);
    BLOCK_COMMENT(comment);
  }
#endif

  mov(result, false);

  // Check for short strings, i.e. smaller than wordSize.
  subs(cnt1, cnt1, wordSize);
  br(Assembler::LT, SHORT);
  // Main 8 byte comparison loop.
  bind(NEXT_WORD); {
    ldr(tmp1, Address(post(a1, wordSize)));
    ldr(tmp2, Address(post(a2, wordSize)));
    subs(cnt1, cnt1, wordSize);
    eor(tmp1, tmp1, tmp2);
    cbnz(tmp1, DONE);
  } br(GT, NEXT_WORD);
  // Last longword.  In the case where length == 4 we compare the
  // same longword twice, but that's still faster than another
  // conditional branch.
  // cnt1 could be 0, -1, -2, -3, -4 for chars; -4 only happens when
  // length == 4.
  ldr(tmp1, Address(a1, cnt1));
  ldr(tmp2, Address(a2, cnt1));
  eor(tmp2, tmp1, tmp2);
  cbnz(tmp2, DONE);
  b(SAME);

  bind(SHORT);
  Label TAIL03, TAIL01;

  tbz(cnt1, 2, TAIL03); // 0-7 bytes left.
  {
    ldrw(tmp1, Address(post(a1, 4)));
    ldrw(tmp2, Address(post(a2, 4)));
    eorw(tmp1, tmp1, tmp2);
    cbnzw(tmp1, DONE);
  }
  bind(TAIL03);
  tbz(cnt1, 1, TAIL01); // 0-3 bytes left.
  {
    ldrh(tmp1, Address(post(a1, 2)));
    ldrh(tmp2, Address(post(a2, 2)));
    eorw(tmp1, tmp1, tmp2);
    cbnzw(tmp1, DONE);
  }
  bind(TAIL01);
  if (elem_size == 1) { // Only needed when comparing 1-byte elements
    tbz(cnt1, 0, SAME); // 0-1 bytes left.
    {
      ldrb(tmp1, a1);
      ldrb(tmp2, a2);
      eorw(tmp1, tmp1, tmp2);
      cbnzw(tmp1, DONE);
    }
  }
  // Arrays are equal.
  bind(SAME);
  mov(result, true);

  // That's it.
  bind(DONE);
  BLOCK_COMMENT("} string_equals");
}


// The size of the blocks erased by the zero_blocks stub.  We must
// handle anything smaller than this ourselves in zero_words().
const int MacroAssembler::zero_words_block_size = 8;

// zero_words() is used by C2 ClearArray patterns.  It is as small as
// possible, handling small word counts locally and delegating
// anything larger to the zero_blocks stub.  It is expanded many times
// in compiled code, so it is important to keep it short.

// ptr:   Address of a buffer to be zeroed.
// cnt:   Count in HeapWords.
//
// ptr, cnt, rscratch1, and rscratch2 are clobbered.
void MacroAssembler::zero_words(Register ptr, Register cnt)
{
  assert(is_power_of_2(zero_words_block_size), "adjust this");
  assert(ptr == r10 && cnt == r11, "mismatch in register usage");

  BLOCK_COMMENT("zero_words {");
  cmp(cnt, zero_words_block_size);
  Label around, done, done16;
  br(LO, around);
  {
    RuntimeAddress zero_blocks =  RuntimeAddress(StubRoutines::aarch64::zero_blocks());
    assert(zero_blocks.target() != NULL, "zero_blocks stub has not been generated");
    if (StubRoutines::aarch64::complete()) {
      trampoline_call(zero_blocks);
    } else {
      bl(zero_blocks);
    }
  }
  bind(around);
  for (int i = zero_words_block_size >> 1; i > 1; i >>= 1) {
    Label l;
    tbz(cnt, exact_log2(i), l);
    for (int j = 0; j < i; j += 2) {
      stp(zr, zr, post(ptr, 16));
    }
    bind(l);
  }
  {
    Label l;
    tbz(cnt, 0, l);
    str(zr, Address(ptr));
    bind(l);
  }
  BLOCK_COMMENT("} zero_words");
}

// base:         Address of a buffer to be zeroed, 8 bytes aligned.
// cnt:          Immediate count in HeapWords.
#define SmallArraySize (18 * BytesPerLong)
void MacroAssembler::zero_words(Register base, u_int64_t cnt)
{
  BLOCK_COMMENT("zero_words {");
  int i = cnt & 1;  // store any odd word to start
  if (i) str(zr, Address(base));

  if (cnt <= SmallArraySize / BytesPerLong) {
    for (; i < (int)cnt; i += 2)
      stp(zr, zr, Address(base, i * wordSize));
  } else {
    const int unroll = 4; // Number of stp(zr, zr) instructions we'll unroll
    int remainder = cnt % (2 * unroll);
    for (; i < remainder; i += 2)
      stp(zr, zr, Address(base, i * wordSize));

    Label loop;
    Register cnt_reg = rscratch1;
    Register loop_base = rscratch2;
    cnt = cnt - remainder;
    mov(cnt_reg, cnt);
    // adjust base and prebias by -2 * wordSize so we can pre-increment
    add(loop_base, base, (remainder - 2) * wordSize);
    bind(loop);
    sub(cnt_reg, cnt_reg, 2 * unroll);
    for (i = 1; i < unroll; i++)
      stp(zr, zr, Address(loop_base, 2 * i * wordSize));
    stp(zr, zr, Address(pre(loop_base, 2 * unroll * wordSize)));
    cbnz(cnt_reg, loop);
  }
  BLOCK_COMMENT("} zero_words");
}

// Zero blocks of memory by using DC ZVA.
//
// Aligns the base address first sufficently for DC ZVA, then uses
// DC ZVA repeatedly for every full block.  cnt is the size to be
// zeroed in HeapWords.  Returns the count of words left to be zeroed
// in cnt.
//
// NOTE: This is intended to be used in the zero_blocks() stub.  If
// you want to use it elsewhere, note that cnt must be >= 2*zva_length.
void MacroAssembler::zero_dcache_blocks(Register base, Register cnt) {
  Register tmp = rscratch1;
  Register tmp2 = rscratch2;
  int zva_length = VM_Version::zva_length();
  Label initial_table_end, loop_zva;
  Label fini;

  // Base must be 16 byte aligned. If not just return and let caller handle it
  tst(base, 0x0f);
  br(Assembler::NE, fini);
  // Align base with ZVA length.
  neg(tmp, base);
  andr(tmp, tmp, zva_length - 1);

  // tmp: the number of bytes to be filled to align the base with ZVA length.
  add(base, base, tmp);
  sub(cnt, cnt, tmp, Assembler::ASR, 3);
  adr(tmp2, initial_table_end);
  sub(tmp2, tmp2, tmp, Assembler::LSR, 2);
  br(tmp2);

  for (int i = -zva_length + 16; i < 0; i += 16)
    stp(zr, zr, Address(base, i));
  bind(initial_table_end);

  sub(cnt, cnt, zva_length >> 3);
  bind(loop_zva);
  dc(Assembler::ZVA, base);
  subs(cnt, cnt, zva_length >> 3);
  add(base, base, zva_length);
  br(Assembler::GE, loop_zva);
  add(cnt, cnt, zva_length >> 3); // count not zeroed by DC ZVA
  bind(fini);
}

// base:   Address of a buffer to be filled, 8 bytes aligned.
// cnt:    Count in 8-byte unit.
// value:  Value to be filled with.
// base will point to the end of the buffer after filling.
void MacroAssembler::fill_words(Register base, Register cnt, Register value)
{
//  Algorithm:
//
//    scratch1 = cnt & 7;
//    cnt -= scratch1;
//    p += scratch1;
//    switch (scratch1) {
//      do {
//        cnt -= 8;
//          p[-8] = v;
//        case 7:
//          p[-7] = v;
//        case 6:
//          p[-6] = v;
//          // ...
//        case 1:
//          p[-1] = v;
//        case 0:
//          p += 8;
//      } while (cnt);
//    }

  assert_different_registers(base, cnt, value, rscratch1, rscratch2);

  Label fini, skip, entry, loop;
  const int unroll = 8; // Number of stp instructions we'll unroll

  cbz(cnt, fini);
  tbz(base, 3, skip);
  str(value, Address(post(base, 8)));
  sub(cnt, cnt, 1);
  bind(skip);

  andr(rscratch1, cnt, (unroll-1) * 2);
  sub(cnt, cnt, rscratch1);
  add(base, base, rscratch1, Assembler::LSL, 3);
  adr(rscratch2, entry);
  sub(rscratch2, rscratch2, rscratch1, Assembler::LSL, 1);
  br(rscratch2);

  bind(loop);
  add(base, base, unroll * 16);
  for (int i = -unroll; i < 0; i++)
    stp(value, value, Address(base, i * 16));
  bind(entry);
  subs(cnt, cnt, unroll * 2);
  br(Assembler::GE, loop);

  tbz(cnt, 0, fini);
  str(value, Address(post(base, 8)));
  bind(fini);
}

// Intrinsic for sun/nio/cs/ISO_8859_1$Encoder.implEncodeISOArray and
// java/lang/StringUTF16.compress.
void MacroAssembler::encode_iso_array(Register src, Register dst,
                      Register len, Register result,
                      FloatRegister Vtmp1, FloatRegister Vtmp2,
                      FloatRegister Vtmp3, FloatRegister Vtmp4)
{
    Label DONE, SET_RESULT, NEXT_32, NEXT_32_PRFM, LOOP_8, NEXT_8, LOOP_1, NEXT_1,
        NEXT_32_START, NEXT_32_PRFM_START;
    Register tmp1 = rscratch1, tmp2 = rscratch2;

      mov(result, len); // Save initial len

#ifndef BUILTIN_SIM
      cmp(len, 8); // handle shortest strings first
      br(LT, LOOP_1);
      cmp(len, 32);
      br(LT, NEXT_8);
      // The following code uses the SIMD 'uzp1' and 'uzp2' instructions
      // to convert chars to bytes
      if (SoftwarePrefetchHintDistance >= 0) {
        ld1(Vtmp1, Vtmp2, Vtmp3, Vtmp4, T8H, src);
        cmp(len, SoftwarePrefetchHintDistance/2 + 16);
        br(LE, NEXT_32_START);
        b(NEXT_32_PRFM_START);
        BIND(NEXT_32_PRFM);
          ld1(Vtmp1, Vtmp2, Vtmp3, Vtmp4, T8H, src);
        BIND(NEXT_32_PRFM_START);
          prfm(Address(src, SoftwarePrefetchHintDistance));
          orr(v4, T16B, Vtmp1, Vtmp2);
          orr(v5, T16B, Vtmp3, Vtmp4);
          uzp1(Vtmp1, T16B, Vtmp1, Vtmp2);
          uzp1(Vtmp3, T16B, Vtmp3, Vtmp4);
          stpq(Vtmp1, Vtmp3, dst);
          uzp2(v5, T16B, v4, v5); // high bytes
          umov(tmp2, v5, D, 1);
          fmovd(tmp1, v5);
          orr(tmp1, tmp1, tmp2);
          cbnz(tmp1, LOOP_8);
          sub(len, len, 32);
          add(dst, dst, 32);
          add(src, src, 64);
          cmp(len, SoftwarePrefetchHintDistance/2 + 16);
          br(GE, NEXT_32_PRFM);
          cmp(len, 32);
          br(LT, LOOP_8);
        BIND(NEXT_32);
          ld1(Vtmp1, Vtmp2, Vtmp3, Vtmp4, T8H, src);
        BIND(NEXT_32_START);
      } else {
        BIND(NEXT_32);
          ld1(Vtmp1, Vtmp2, Vtmp3, Vtmp4, T8H, src);
      }
      prfm(Address(src, SoftwarePrefetchHintDistance));
      uzp1(v4, T16B, Vtmp1, Vtmp2);
      uzp1(v5, T16B, Vtmp3, Vtmp4);
      stpq(v4, v5, dst);
      orr(Vtmp1, T16B, Vtmp1, Vtmp2);
      orr(Vtmp3, T16B, Vtmp3, Vtmp4);
      uzp2(Vtmp1, T16B, Vtmp1, Vtmp3); // high bytes
      umov(tmp2, Vtmp1, D, 1);
      fmovd(tmp1, Vtmp1);
      orr(tmp1, tmp1, tmp2);
      cbnz(tmp1, LOOP_8);
      sub(len, len, 32);
      add(dst, dst, 32);
      add(src, src, 64);
      cmp(len, 32);
      br(GE, NEXT_32);
      cbz(len, DONE);

    BIND(LOOP_8);
      cmp(len, 8);
      br(LT, LOOP_1);
    BIND(NEXT_8);
      ld1(Vtmp1, T8H, src);
      uzp1(Vtmp2, T16B, Vtmp1, Vtmp1); // low bytes
      uzp2(Vtmp3, T16B, Vtmp1, Vtmp1); // high bytes
      strd(Vtmp2, dst);
      fmovd(tmp1, Vtmp3);
      cbnz(tmp1, NEXT_1);

      sub(len, len, 8);
      add(dst, dst, 8);
      add(src, src, 16);
      cmp(len, 8);
      br(GE, NEXT_8);

    BIND(LOOP_1);
#endif
    cbz(len, DONE);
    BIND(NEXT_1);
      ldrh(tmp1, Address(post(src, 2)));
      strb(tmp1, Address(post(dst, 1)));
      tst(tmp1, 0xff00);
      br(NE, SET_RESULT);
      subs(len, len, 1);
      br(GT, NEXT_1);

    BIND(SET_RESULT);
      sub(result, result, len); // Return index where we stopped
                                // Return len == 0 if we processed all
                                // characters
    BIND(DONE);
}


// Inflate byte[] array to char[].
void MacroAssembler::byte_array_inflate(Register src, Register dst, Register len,
                                        FloatRegister vtmp1, FloatRegister vtmp2, FloatRegister vtmp3,
                                        Register tmp4) {
  Label big, done, after_init, to_stub;

  assert_different_registers(src, dst, len, tmp4, rscratch1);

  fmovd(vtmp1, zr);
  lsrw(tmp4, len, 3);
  bind(after_init);
  cbnzw(tmp4, big);
  // Short string: less than 8 bytes.
  {
    Label loop, tiny;

    cmpw(len, 4);
    br(LT, tiny);
    // Use SIMD to do 4 bytes.
    ldrs(vtmp2, post(src, 4));
    zip1(vtmp3, T8B, vtmp2, vtmp1);
    subw(len, len, 4);
    strd(vtmp3, post(dst, 8));

    cbzw(len, done);

    // Do the remaining bytes by steam.
    bind(loop);
    ldrb(tmp4, post(src, 1));
    strh(tmp4, post(dst, 2));
    subw(len, len, 1);

    bind(tiny);
    cbnz(len, loop);

    b(done);
  }

  if (SoftwarePrefetchHintDistance >= 0) {
    bind(to_stub);
      RuntimeAddress stub =  RuntimeAddress(StubRoutines::aarch64::large_byte_array_inflate());
      assert(stub.target() != NULL, "large_byte_array_inflate stub has not been generated");
      trampoline_call(stub);
      b(after_init);
  }

  // Unpack the bytes 8 at a time.
  bind(big);
  {
    Label loop, around, loop_last, loop_start;

    if (SoftwarePrefetchHintDistance >= 0) {
      const int large_loop_threshold = (64 + 16)/8;
      ldrd(vtmp2, post(src, 8));
      andw(len, len, 7);
      cmp(tmp4, large_loop_threshold);
      br(GE, to_stub);
      b(loop_start);

      bind(loop);
      ldrd(vtmp2, post(src, 8));
      bind(loop_start);
      subs(tmp4, tmp4, 1);
      br(EQ, loop_last);
      zip1(vtmp2, T16B, vtmp2, vtmp1);
      ldrd(vtmp3, post(src, 8));
      st1(vtmp2, T8H, post(dst, 16));
      subs(tmp4, tmp4, 1);
      zip1(vtmp3, T16B, vtmp3, vtmp1);
      st1(vtmp3, T8H, post(dst, 16));
      br(NE, loop);
      b(around);
      bind(loop_last);
      zip1(vtmp2, T16B, vtmp2, vtmp1);
      st1(vtmp2, T8H, post(dst, 16));
      bind(around);
      cbz(len, done);
    } else {
      andw(len, len, 7);
      bind(loop);
      ldrd(vtmp2, post(src, 8));
      sub(tmp4, tmp4, 1);
      zip1(vtmp3, T16B, vtmp2, vtmp1);
      st1(vtmp3, T8H, post(dst, 16));
      cbnz(tmp4, loop);
    }
  }

  // Do the tail of up to 8 bytes.
  add(src, src, len);
  ldrd(vtmp3, Address(src, -8));
  add(dst, dst, len, ext::uxtw, 1);
  zip1(vtmp3, T16B, vtmp3, vtmp1);
  strq(vtmp3, Address(dst, -16));

  bind(done);
}

// Compress char[] array to byte[].
void MacroAssembler::char_array_compress(Register src, Register dst, Register len,
                                         FloatRegister tmp1Reg, FloatRegister tmp2Reg,
                                         FloatRegister tmp3Reg, FloatRegister tmp4Reg,
                                         Register result) {
  encode_iso_array(src, dst, len, result,
                   tmp1Reg, tmp2Reg, tmp3Reg, tmp4Reg);
  cmp(len, zr);
  csel(result, result, zr, EQ);
}

// get_thread() can be called anywhere inside generated code so we
// need to save whatever non-callee save context might get clobbered
// by the call to JavaThread::aarch64_get_thread_helper() or, indeed,
// the call setup code.
//
// aarch64_get_thread_helper() clobbers only r0, r1, and flags.
//
void MacroAssembler::get_thread(Register dst) {
  RegSet saved_regs = RegSet::range(r0, r1) + lr - dst;
  push(saved_regs, sp);

  mov(lr, CAST_FROM_FN_PTR(address, JavaThread::aarch64_get_thread_helper));
  blrt(lr, 1, 0, 1);
  if (dst != c_rarg0) {
    mov(dst, c_rarg0);
  }

  pop(saved_regs, sp);
}<|MERGE_RESOLUTION|>--- conflicted
+++ resolved
@@ -2568,15 +2568,10 @@
 }
 #endif
 
-<<<<<<< HEAD
-void MacroAssembler::push_call_clobbered_registers() {
+void MacroAssembler::push_call_clobbered_fp_registers() {
   int step = 4 * wordSize;
-  push(RegSet::range(r0, r18) - RegSet::of(rscratch1, rscratch2), sp);
   sub(sp, sp, step);
   mov(rscratch1, -step);
-=======
-void MacroAssembler::push_call_clobbered_fp_registers() {
->>>>>>> 54a32f74
   // Push v0-v7, v16-v31.
   for (int i = 31; i>= 4; i -= 4) {
     if (i <= v7->encoding() || i >= v16->encoding())
@@ -2587,33 +2582,21 @@
       as_FloatRegister(3), T1D, Address(sp));
 }
 
-<<<<<<< HEAD
-void MacroAssembler::pop_call_clobbered_registers() {
+void MacroAssembler::pop_call_clobbered_fp_registers() {
   for (int i = 0; i < 32; i += 4) {
     if (i <= v7->encoding() || i >= v16->encoding())
       ld1(as_FloatRegister(i), as_FloatRegister(i+1), as_FloatRegister(i+2),
           as_FloatRegister(i+3), T1D, Address(post(sp, 4 * wordSize)));
-=======
-void MacroAssembler::pop_call_clobbered_fp_registers() {
-
-  for (int i = 0; i < 32; i += 2) {
-    if (i <= v7->encoding() || i >= v16->encoding()) {
-      ldpd(as_FloatRegister(i), as_FloatRegister(i+1),
-           Address(post(sp, 2 * wordSize)));
-    }
->>>>>>> 54a32f74
   }
 }
 
 void MacroAssembler::push_call_clobbered_registers() {
   push(RegSet::range(r0, r18) - RegSet::of(rscratch1, rscratch2), sp);
-
   push_call_clobbered_fp_registers();
 }
 
 void MacroAssembler::pop_call_clobbered_registers() {
   pop_call_clobbered_fp_registers();
-
   pop(RegSet::range(r0, r18) - RegSet::of(rscratch1, rscratch2), sp);
 }
 
@@ -4159,7 +4142,6 @@
                                    Register t1,
                                    Register t2,
                                    Label& slow_case) {
-<<<<<<< HEAD
   BarrierSetAssembler *bs = BarrierSet::barrier_set()->barrier_set_assembler();
   bs->tlab_allocate(this, obj, var_size_in_bytes, con_size_in_bytes, t1, t2, slow_case);
 }
@@ -4172,39 +4154,6 @@
                                    Label& slow_case) {
   BarrierSetAssembler *bs = BarrierSet::barrier_set()->barrier_set_assembler();
   bs->eden_allocate(this, obj, var_size_in_bytes, con_size_in_bytes, t1, slow_case);
-=======
-  assert_different_registers(obj, t2);
-  assert_different_registers(obj, var_size_in_bytes);
-  Register end = t2;
-
-  // verify_tlab();
-
-  int oop_extra_words = Universe::heap()->oop_extra_words();
-
-  ldr(obj, Address(rthread, JavaThread::tlab_top_offset()));
-  if (var_size_in_bytes == noreg) {
-    lea(end, Address(obj, con_size_in_bytes + oop_extra_words * HeapWordSize));
-  } else {
-    if (oop_extra_words > 0) {
-      add(var_size_in_bytes, var_size_in_bytes, oop_extra_words * HeapWordSize);
-    }
-    lea(end, Address(obj, var_size_in_bytes));
-  }
-  ldr(rscratch1, Address(rthread, JavaThread::tlab_end_offset()));
-  cmp(end, rscratch1);
-  br(Assembler::HI, slow_case);
-
-  // update the tlab top pointer
-  str(end, Address(rthread, JavaThread::tlab_top_offset()));
-
-  Universe::heap()->compile_prepare_oop(this, obj);
-
-  // recover var_size_in_bytes if necessary
-  if (var_size_in_bytes == end) {
-    sub(var_size_in_bytes, var_size_in_bytes, obj);
-  }
-  // verify_tlab();
->>>>>>> 54a32f74
 }
 
 // Zero words; len is in bytes
@@ -5246,7 +5195,6 @@
     BLOCK_COMMENT(comment);
   }
 #endif
-<<<<<<< HEAD
 
   // if (a1 == a2)
   //     return true;
@@ -5256,18 +5204,6 @@
   if (UseSimpleArrayEquals) {
     Label NEXT_WORD, SHORT, TAIL03, TAIL01, A_MIGHT_BE_NULL, A_IS_NOT_NULL;
     // if (a1 == null || a2 == null)
-=======
-  resolve_for_write(IN_HEAP, a1);
-  resolve_for_write(IN_HEAP, a2);
-
-  if (UseSimpleArrayEquals) {
-    Label NEXT_WORD, SHORT, SAME, TAIL03, TAIL01, A_MIGHT_BE_NULL, A_IS_NOT_NULL;
-    // if (a1==a2)
-    //     return true;
-    cmp(a1, a2);
-    br(Assembler::EQ, SAME);
-    // if (a==null || a2==null)
->>>>>>> 54a32f74
     //     return false;
     // a1 & a2 == 0 means (some-pointer is null) or
     // (very-rare-or-even-probably-impossible-pointer-values)
