/*
 * Copyright (c) 2018, Oracle and/or its affiliates. All rights reserved.
 * DO NOT ALTER OR REMOVE COPYRIGHT NOTICES OR THIS FILE HEADER.
 *
 * This code is free software; you can redistribute it and/or modify it
 * under the terms of the GNU General Public License version 2 only, as
 * published by the Free Software Foundation.
 *
 * This code is distributed in the hope that it will be useful, but WITHOUT
 * ANY WARRANTY; without even the implied warranty of MERCHANTABILITY or
 * FITNESS FOR A PARTICULAR PURPOSE.  See the GNU General Public License
 * version 2 for more details (a copy is included in the LICENSE file that
 * accompanied this code).
 *
 * You should have received a copy of the GNU General Public License version
 * 2 along with this work; if not, write to the Free Software Foundation,
 * Inc., 51 Franklin St, Fifth Floor, Boston, MA 02110-1301 USA.
 *
 * Please contact Oracle, 500 Oracle Parkway, Redwood Shores, CA 94065 USA
 * or visit www.oracle.com if you need additional information or have any
 * questions.
 *
 */

#ifndef CPU_AARCH64_GC_SHARED_BARRIERSETASSEMBLER_AARCH64_HPP
#define CPU_AARCH64_GC_SHARED_BARRIERSETASSEMBLER_AARCH64_HPP

#include "asm/macroAssembler.hpp"
#include "memory/allocation.hpp"
#include "oops/access.hpp"

class BarrierSetAssembler: public CHeapObj<mtGC> {
public:
  virtual void arraycopy_prologue(MacroAssembler* masm, DecoratorSet decorators, bool is_oop,
                                  Register addr, Register count, RegSet saved_regs) {}
  virtual void arraycopy_epilogue(MacroAssembler* masm, DecoratorSet decorators, bool is_oop,
                                  Register start, Register end, Register tmp, RegSet saved_regs) {}
  virtual void load_at(MacroAssembler* masm, DecoratorSet decorators, BasicType type,
                       Register dst, Address src, Register tmp1, Register tmp_thread);
  virtual void store_at(MacroAssembler* masm, DecoratorSet decorators, BasicType type,
                        Address dst, Register val, Register tmp1, Register tmp2);

<<<<<<< HEAD
  virtual void obj_equals(MacroAssembler* masm, DecoratorSet decorators, Register src1, Register src2);
  virtual void resolve_for_read(MacroAssembler* masm, DecoratorSet decorators, Register obj);
  virtual void resolve_for_write(MacroAssembler* masm, DecoratorSet decorators, Register obj);
=======
  virtual void try_resolve_jobject_in_native(MacroAssembler* masm, Register robj, Register tmp, Label& slowpath);

>>>>>>> 523f7920
  virtual void barrier_stubs_init() {}
};

#endif // CPU_AARCH64_GC_SHARED_BARRIERSETASSEMBLER_AARCH64_HPP<|MERGE_RESOLUTION|>--- conflicted
+++ resolved
@@ -40,14 +40,12 @@
   virtual void store_at(MacroAssembler* masm, DecoratorSet decorators, BasicType type,
                         Address dst, Register val, Register tmp1, Register tmp2);
 
-<<<<<<< HEAD
+  virtual void try_resolve_jobject_in_native(MacroAssembler* masm, Register robj, Register tmp, Label& slowpath);
+
   virtual void obj_equals(MacroAssembler* masm, DecoratorSet decorators, Register src1, Register src2);
   virtual void resolve_for_read(MacroAssembler* masm, DecoratorSet decorators, Register obj);
   virtual void resolve_for_write(MacroAssembler* masm, DecoratorSet decorators, Register obj);
-=======
-  virtual void try_resolve_jobject_in_native(MacroAssembler* masm, Register robj, Register tmp, Label& slowpath);
 
->>>>>>> 523f7920
   virtual void barrier_stubs_init() {}
 };
 
