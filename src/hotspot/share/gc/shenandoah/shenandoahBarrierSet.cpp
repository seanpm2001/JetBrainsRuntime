/*
 * Copyright (c) 2013, 2018, Red Hat, Inc. and/or its affiliates.
 *
 * This code is free software; you can redistribute it and/or modify it
 * under the terms of the GNU General Public License version 2 only, as
 * published by the Free Software Foundation.
 *
 * This code is distributed in the hope that it will be useful, but WITHOUT
 * ANY WARRANTY; without even the implied warranty of MERCHANTABILITY or
 * FITNESS FOR A PARTICULAR PURPOSE.  See the GNU General Public License
 * version 2 for more details (a copy is included in the LICENSE file that
 * accompanied this code).
 *
 * You should have received a copy of the GNU General Public License version
 * 2 along with this work; if not, write to the Free Software Foundation,
 * Inc., 51 Franklin St, Fifth Floor, Boston, MA 02110-1301 USA.
 *
 * Please contact Oracle, 500 Oracle Parkway, Redwood Shores, CA 94065 USA
 * or visit www.oracle.com if you need additional information or have any
 * questions.
 *
 */

#include "precompiled.hpp"
#include "gc/g1/g1BarrierSet.hpp"
#include "gc/shenandoah/shenandoahAsserts.hpp"
#include "gc/shenandoah/shenandoahBarrierSet.hpp"
#include "gc/shenandoah/shenandoahBarrierSetAssembler.hpp"
#include "gc/shenandoah/shenandoahCollectorPolicy.hpp"
#include "gc/shenandoah/shenandoahConnectionMatrix.inline.hpp"
#include "gc/shenandoah/shenandoahHeap.inline.hpp"
#include "runtime/interfaceSupport.inline.hpp"

ShenandoahSATBMarkQueueSet ShenandoahBarrierSet::_satb_mark_queue_set;

template <bool UPDATE_MATRIX, bool STOREVAL_WRITE_BARRIER, bool ALWAYS_ENQUEUE>
class ShenandoahUpdateRefsForOopClosure: public ExtendedOopClosure {
private:
  ShenandoahHeap* _heap;
  template <class T>
  inline void do_oop_work(T* p) {
    oop o;
    if (STOREVAL_WRITE_BARRIER) {
      bool evac;
      o = _heap->evac_update_with_forwarded(p, evac);
      if ((ALWAYS_ENQUEUE || evac) && !CompressedOops::is_null(o)) {
        ShenandoahBarrierSet::enqueue(o);
      }
    } else {
      o = _heap->maybe_update_with_forwarded(p);
    }
    if (UPDATE_MATRIX && !CompressedOops::is_null(o)) {
      _heap->connection_matrix()->set_connected(p, o);
    }
  }
public:
  ShenandoahUpdateRefsForOopClosure() : _heap(ShenandoahHeap::heap()) {
    assert(UseShenandoahGC && ShenandoahCloneBarrier, "should be enabled");
  }
  void do_oop(oop* p)       { do_oop_work(p); }
  void do_oop(narrowOop* p) { do_oop_work(p); }
};

ShenandoahBarrierSet::ShenandoahBarrierSet(ShenandoahHeap* heap) :
  BarrierSet(make_barrier_set_assembler<ShenandoahBarrierSetAssembler>(),
             BarrierSet::FakeRtti(BarrierSet::Shenandoah)),
  _heap(heap)
{
}

void ShenandoahBarrierSet::print_on(outputStream* st) const {
  st->print("ShenandoahBarrierSet");
}

bool ShenandoahBarrierSet::is_a(BarrierSet::Name bsn) {
  return bsn == BarrierSet::Shenandoah;
}

bool ShenandoahBarrierSet::is_aligned(HeapWord* hw) {
  return true;
}

void ShenandoahBarrierSet::resize_covered_region(MemRegion mr) {
  Unimplemented();
}

bool ShenandoahBarrierSet::need_update_refs_barrier() {
  if (UseShenandoahMatrix || _heap->is_concurrent_traversal_in_progress()) {
    return true;
  }
  if (_heap->shenandoahPolicy()->update_refs()) {
    return _heap->is_update_refs_in_progress();
  } else {
    return _heap->is_concurrent_mark_in_progress() && _heap->has_forwarded_objects();
  }
}

void ShenandoahBarrierSet::write_ref_array_work(MemRegion r) {
  ShouldNotReachHere();
}

template <class T, bool UPDATE_MATRIX, bool STOREVAL_WRITE_BARRIER, bool ALWAYS_ENQUEUE>
void ShenandoahBarrierSet::write_ref_array_loop(HeapWord* start, size_t count) {
  assert(UseShenandoahGC && ShenandoahCloneBarrier, "should be enabled");
  ShenandoahUpdateRefsForOopClosure<UPDATE_MATRIX, STOREVAL_WRITE_BARRIER, ALWAYS_ENQUEUE> cl;
  ShenandoahEvacOOMScope oom_evac_scope;
  T* dst = (T*) start;
  for (size_t i = 0; i < count; i++) {
    cl.do_oop(dst++);
  }
}

void ShenandoahBarrierSet::write_ref_array(HeapWord* start, size_t count) {
  assert(UseShenandoahGC, "should be enabled");
  if (!ShenandoahCloneBarrier) return;
  if (!need_update_refs_barrier()) return;

  if (UseShenandoahMatrix) {
    assert(! _heap->is_concurrent_traversal_in_progress(), "traversal GC should take another branch");
    if (_heap->is_concurrent_partial_in_progress()) {
      if (UseCompressedOops) {
        write_ref_array_loop<narrowOop, /* matrix = */ true, /* wb = */ true,  /* enqueue = */ false>(start, count);
      } else {
        write_ref_array_loop<oop,       /* matrix = */ true, /* wb = */ true,  /* enqueue = */ false>(start, count);
      }
    } else {
      if (UseCompressedOops) {
        write_ref_array_loop<narrowOop, /* matrix = */ true, /* wb = */ false, /* enqueue = */ false>(start, count);
      } else {
        write_ref_array_loop<oop,       /* matrix = */ true, /* wb = */ false, /* enqueue = */ false>(start, count);
      }
    }
  } else if (_heap->is_concurrent_traversal_in_progress()) {
    if (UseCompressedOops) {
      write_ref_array_loop<narrowOop,   /* matrix = */ false, /* wb = */ true, /* enqueue = */ true>(start, count);
    } else {
      write_ref_array_loop<oop,         /* matrix = */ false, /* wb = */ true, /* enqueue = */ true>(start, count);
    }
  } else {
    if (UseCompressedOops) {
      write_ref_array_loop<narrowOop,   /* matrix = */ false, /* wb = */ false, /* enqueue = */ false>(start, count);
    } else {
      write_ref_array_loop<oop,         /* matrix = */ false, /* wb = */ false, /* enqueue = */ false>(start, count);
    }
  }
}

void ShenandoahBarrierSet::write_ref_array_pre_oop_entry(oop* dst, size_t length) {
  ShenandoahBarrierSet *bs = barrier_set_cast<ShenandoahBarrierSet>(BarrierSet::barrier_set());
  bs->write_ref_array_pre(dst, length, false);
}

void ShenandoahBarrierSet::write_ref_array_pre_narrow_oop_entry(narrowOop* dst, size_t length) {
  ShenandoahBarrierSet *bs = barrier_set_cast<ShenandoahBarrierSet>(BarrierSet::barrier_set());
  bs->write_ref_array_pre(dst, length, false);
}

void ShenandoahBarrierSet::write_ref_array_post_entry(HeapWord* dst, size_t length) {
  ShenandoahBarrierSet *bs = barrier_set_cast<ShenandoahBarrierSet>(BarrierSet::barrier_set());
  bs->ShenandoahBarrierSet::write_ref_array(dst, length);
}


template <class T>
void ShenandoahBarrierSet::write_ref_array_pre_work(T* dst, int count) {
  shenandoah_assert_not_in_cset_loc_except(dst, _heap->cancelled_concgc());
  if (ShenandoahSATBBarrier ||
      (ShenandoahConditionalSATBBarrier && _heap->is_concurrent_mark_in_progress())) {
    T* elem_ptr = dst;
    for (int i = 0; i < count; i++, elem_ptr++) {
      T heap_oop = RawAccess<>::oop_load(elem_ptr);
      if (!CompressedOops::is_null(heap_oop)) {
        enqueue(CompressedOops::decode_not_null(heap_oop));
      }
    }
  }
}

void ShenandoahBarrierSet::write_ref_array_pre(oop* dst, int count, bool dest_uninitialized) {
  if (! dest_uninitialized) {
    write_ref_array_pre_work(dst, count);
  }
}

void ShenandoahBarrierSet::write_ref_array_pre(narrowOop* dst, int count, bool dest_uninitialized) {
  if (! dest_uninitialized) {
    write_ref_array_pre_work(dst, count);
  }
}

template <class T>
inline void ShenandoahBarrierSet::inline_write_ref_field_pre(T* field, oop new_val) {
  shenandoah_assert_not_in_cset_loc_except(field, _heap->cancelled_concgc());
  if (_heap->is_concurrent_mark_in_progress()) {
    T heap_oop = RawAccess<>::oop_load(field);
    if (!CompressedOops::is_null(heap_oop)) {
      enqueue(CompressedOops::decode(heap_oop));
    }
  }
  if (UseShenandoahMatrix && ! CompressedOops::is_null(new_val)) {
    ShenandoahConnectionMatrix* matrix = _heap->connection_matrix();
    matrix->set_connected(field, new_val);
  }
}

// These are the more general virtual versions.
void ShenandoahBarrierSet::write_ref_field_pre_work(oop* field, oop new_val) {
  inline_write_ref_field_pre(field, new_val);
}

void ShenandoahBarrierSet::write_ref_field_pre_work(narrowOop* field, oop new_val) {
  inline_write_ref_field_pre(field, new_val);
}

void ShenandoahBarrierSet::write_ref_field_pre_work(void* field, oop new_val) {
  guarantee(false, "Not needed");
}

void ShenandoahBarrierSet::write_ref_field_work(void* v, oop o, bool release) {
  shenandoah_assert_not_in_cset_loc_except(v, _heap->cancelled_concgc());
  shenandoah_assert_not_forwarded_except  (v, o, o == NULL || _heap->cancelled_concgc() || !_heap->is_concurrent_mark_in_progress());
  shenandoah_assert_not_in_cset_except    (v, o, o == NULL || _heap->cancelled_concgc() || !_heap->is_concurrent_mark_in_progress());
}

void ShenandoahBarrierSet::write_region(MemRegion mr) {
  assert(UseShenandoahGC, "should be enabled");
  if (!ShenandoahCloneBarrier) return;
  if (! need_update_refs_barrier()) return;

  // This is called for cloning an object (see jvm.cpp) after the clone
  // has been made. We are not interested in any 'previous value' because
  // it would be NULL in any case. But we *are* interested in any oop*
  // that potentially need to be updated.

  ShenandoahEvacOOMScope oom_evac_scope;
  oop obj = oop(mr.start());
  assert(oopDesc::is_oop(obj), "must be an oop");
  if (UseShenandoahMatrix) {
    assert(! _heap->is_concurrent_traversal_in_progress(), "traversal GC should take another branch");
    if (_heap->is_concurrent_partial_in_progress()) {
      ShenandoahUpdateRefsForOopClosure<true, true, false> cl;
      obj->oop_iterate(&cl);
    } else {
      ShenandoahUpdateRefsForOopClosure<true, false, false> cl;
      obj->oop_iterate(&cl);
    }
  } else {
    assert(! _heap->is_concurrent_partial_in_progress(), "partial GC needs matrix");
    if (_heap->is_concurrent_traversal_in_progress()) {
      ShenandoahUpdateRefsForOopClosure<false, true, true> cl;
      obj->oop_iterate(&cl);
    } else {
      ShenandoahUpdateRefsForOopClosure<false, false, false> cl;
      obj->oop_iterate(&cl);
    }
  }
}

oop ShenandoahBarrierSet::read_barrier(oop src) {
<<<<<<< HEAD
=======
  // Check for forwarded objects, because on Full GC path we might deal with
  // non-trivial fwdptrs that contain Full GC specific metadata. We could check
  // for is_full_gc_in_progress(), but this also covers the case of stable heap,
  // which provides a bit of performance improvement.
>>>>>>> b18ec55a
  if (ShenandoahReadBarrier && _heap->has_forwarded_objects()) {
    return ShenandoahBarrierSet::resolve_forwarded(src);
  } else {
    return src;
  }
}

bool ShenandoahBarrierSet::obj_equals(oop obj1, oop obj2) {
  bool eq = oopDesc::unsafe_equals(obj1, obj2);
  if (! eq && ShenandoahAcmpBarrier) {
    OrderAccess::loadload();
    obj1 = resolve_forwarded(obj1);
    obj2 = resolve_forwarded(obj2);
    eq = oopDesc::unsafe_equals(obj1, obj2);
  }
  return eq;
}

JRT_LEAF(oopDesc*, ShenandoahBarrierSet::write_barrier_JRT(oopDesc* src))
  oop result = ((ShenandoahBarrierSet*)BarrierSet::barrier_set())->write_barrier(src);
  return (oopDesc*) result;
JRT_END

IRT_LEAF(oopDesc*, ShenandoahBarrierSet::write_barrier_IRT(oopDesc* src))
  oop result = ((ShenandoahBarrierSet*)BarrierSet::barrier_set())->write_barrier(src);
  return (oopDesc*) result;
IRT_END

oop ShenandoahBarrierSet::write_barrier_impl(oop obj) {
  assert(UseShenandoahGC && (ShenandoahWriteBarrier || ShenandoahStoreValWriteBarrier), "should be enabled");
  if (!CompressedOops::is_null(obj)) {
    bool evac_in_progress = _heap->is_gc_in_progress_mask(ShenandoahHeap::EVACUATION | ShenandoahHeap::PARTIAL | ShenandoahHeap::TRAVERSAL);
    oop fwd = resolve_forwarded_not_null(obj);
    if (evac_in_progress &&
        _heap->in_collection_set(obj) &&
        oopDesc::unsafe_equals(obj, fwd)) {
      ShenandoahEvacOOMScope oom_evac_scope;
      bool evac;
      oop copy = _heap->evacuate_object(obj, Thread::current(), evac);
      if (evac && _heap->is_concurrent_partial_in_progress()) {
        enqueue(copy);
      }
      return copy;
    } else {
      return fwd;
    }
  } else {
    return obj;
  }
}

oop ShenandoahBarrierSet::write_barrier(oop obj) {
  if (ShenandoahWriteBarrier) {
    return write_barrier_impl(obj);
  } else {
    return obj;
  }
}

oop ShenandoahBarrierSet::storeval_barrier(oop obj) {
  if (ShenandoahStoreValWriteBarrier || ShenandoahStoreValEnqueueBarrier) {
    obj = write_barrier(obj);
  }
  if (ShenandoahStoreValEnqueueBarrier && !CompressedOops::is_null(obj)) {
    enqueue(obj);
  }
  if (ShenandoahStoreValReadBarrier) {
    obj = resolve_forwarded(obj);
  }
  return obj;
}

void ShenandoahBarrierSet::keep_alive_barrier(oop obj) {
  if (ShenandoahKeepAliveBarrier) {
    if (_heap->is_concurrent_mark_in_progress()) {
      enqueue(obj);
    } else if (_heap->is_concurrent_partial_in_progress()) {
      write_barrier_impl(obj);
    }
  }
}

void ShenandoahBarrierSet::enqueue(oop obj) {
  shenandoah_assert_not_forwarded_if(NULL, obj, ShenandoahHeap::heap()->is_concurrent_traversal_in_progress());
  // Nulls should have been already filtered.
  assert(oopDesc::is_oop(obj, true), "Error");

  if (!_satb_mark_queue_set.is_active()) return;
  Thread* thr = Thread::current();
  if (thr->is_Java_thread()) {
    ShenandoahThreadLocalData::satb_mark_queue(thr).enqueue(obj);
  } else {
    MutexLockerEx x(Shared_SATB_Q_lock, Mutex::_no_safepoint_check_flag);
    _satb_mark_queue_set.shared_satb_queue()->enqueue(obj);
  }
}

#ifdef ASSERT
void ShenandoahBarrierSet::verify_safe_oop(oop p) {
  shenandoah_assert_not_in_cset_except(NULL, p, (p == NULL) || ShenandoahHeap::heap()->cancelled_concgc());
}
#endif

void ShenandoahBarrierSet::on_thread_create(Thread* thread) {
  // Create thread local data
  ShenandoahThreadLocalData::create(thread);
}

void ShenandoahBarrierSet::on_thread_destroy(Thread* thread) {
  // Destroy thread local data
  ShenandoahThreadLocalData::destroy(thread);
}


void ShenandoahBarrierSet::on_thread_attach(JavaThread* thread) {
  assert(!SafepointSynchronize::is_at_safepoint(), "We should not be at a safepoint");
  assert(!ShenandoahThreadLocalData::satb_mark_queue(thread).is_active(), "SATB queue should not be active");
  assert(ShenandoahThreadLocalData::satb_mark_queue(thread).is_empty(), "SATB queue should be empty");
  if (ShenandoahBarrierSet::satb_mark_queue_set().is_active()) {
    ShenandoahThreadLocalData::satb_mark_queue(thread).set_active(true);
  }
  ShenandoahThreadLocalData::set_gc_state(thread, ShenandoahHeap::heap()->gc_state());
}

void ShenandoahBarrierSet::on_thread_detach(JavaThread* thread) {
  ShenandoahThreadLocalData::satb_mark_queue(thread).flush();
  if (UseTLAB && thread->gclab().is_initialized()) {
    thread->gclab().make_parsable(true);
  }
}<|MERGE_RESOLUTION|>--- conflicted
+++ resolved
@@ -257,13 +257,10 @@
 }
 
 oop ShenandoahBarrierSet::read_barrier(oop src) {
-<<<<<<< HEAD
-=======
   // Check for forwarded objects, because on Full GC path we might deal with
   // non-trivial fwdptrs that contain Full GC specific metadata. We could check
   // for is_full_gc_in_progress(), but this also covers the case of stable heap,
   // which provides a bit of performance improvement.
->>>>>>> b18ec55a
   if (ShenandoahReadBarrier && _heap->has_forwarded_objects()) {
     return ShenandoahBarrierSet::resolve_forwarded(src);
   } else {
