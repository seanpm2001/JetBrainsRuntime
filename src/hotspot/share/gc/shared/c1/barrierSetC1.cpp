--- conflicted
+++ resolved
@@ -53,13 +53,8 @@
   LIRGenerator *gen = access.gen();
 
   LIR_Opr addr_opr;
-<<<<<<< HEAD
   if (is_array) {
-    addr_opr = LIR_OprFact::address(gen->emit_array_address(base.result(), offset, access.type()));
-=======
-  if (on_array) {
     addr_opr = LIR_OprFact::address(gen->emit_array_address(base, offset, access.type()));
->>>>>>> 54a32f74
   } else if (needs_patching) {
     // we need to patch the offset in the instruction so don't allow
     // generate_address to try to be smart about emitting the -1.
