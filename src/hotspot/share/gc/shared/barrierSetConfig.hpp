--- conflicted
+++ resolved
@@ -30,14 +30,10 @@
 // Do something for each concrete barrier set part of the build.
 #define FOR_EACH_CONCRETE_BARRIER_SET_DO(f)          \
   f(CardTableBarrierSet)                             \
-<<<<<<< HEAD
-  G1GC_ONLY(f(G1BarrierSet))                         \
-  SHENANDOAHGC_ONLY(f(Shenandoah))
-=======
   EPSILONGC_ONLY(f(EpsilonBarrierSet))               \
   G1GC_ONLY(f(G1BarrierSet))                         \
-  ZGC_ONLY(f(ZBarrierSet))
->>>>>>> c444168e
+  ZGC_ONLY(f(ZBarrierSet))                           \
+  SHENANDOAHGC_ONLY(f(Shenandoah))
 
 #define FOR_EACH_ABSTRACT_BARRIER_SET_DO(f)          \
   f(ModRef)
