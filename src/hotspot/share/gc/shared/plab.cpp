--- conflicted
+++ resolved
@@ -84,26 +84,16 @@
 size_t PLAB::retire_internal() {
   size_t result = 0;
   if (_top < _hard_end) {
-<<<<<<< HEAD
     assert(pointer_delta(_hard_end, _top) >= (size_t)(oopDesc::header_size() + Universe::heap()->oop_extra_words()),
            "better have enough space left to fill with dummy");
-    HeapWord* obj = Universe::heap()->tlab_post_allocation_setup(_top);
-    CollectedHeap::fill_with_object(obj, _hard_end);
-=======
     Universe::heap()->fill_with_dummy_object(_top, _hard_end, true);
->>>>>>> 4e83c0cc
     result += invalidate();
   }
   return result;
 }
 
 void PLAB::add_undo_waste(HeapWord* obj, size_t word_sz) {
-<<<<<<< HEAD
-  HeapWord* head_obj = Universe::heap()->tlab_post_allocation_setup(obj);
-  CollectedHeap::fill_with_object(head_obj, word_sz - (head_obj - obj));
-=======
   Universe::heap()->fill_with_dummy_object(obj, obj + word_sz, true);
->>>>>>> 4e83c0cc
   _undo_wasted += word_sz;
 }
 
