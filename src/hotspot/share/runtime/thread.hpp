--- conflicted
+++ resolved
@@ -1100,16 +1100,11 @@
   DirtyCardQueue _dirty_card_queue;      // Thread-local log for dirty cards.
   // Set of all such queues.
   static DirtyCardQueueSet _dirty_card_queue_set;
-<<<<<<< HEAD
-
-  void flush_barrier_queues();
 
   // Support for Shenandoah barriers
   static char _gc_state_global;
   char _gc_state;
 
-=======
->>>>>>> e9709f82
 #endif // INCLUDE_ALL_GCS
 
   friend class VMThread;
@@ -2005,11 +2000,11 @@
 
   inline char gc_state() const;
 
-private:
   void set_gc_state(char in_prog);
 
 public:
   static void set_gc_state_all_threads(char in_prog);
+  static char gc_state_global() { return _gc_state_global; }
 
 #endif // INCLUDE_ALL_GCS
 
