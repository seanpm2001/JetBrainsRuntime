--- conflicted
+++ resolved
@@ -219,14 +219,8 @@
 template<bool external_guard>
 inline oop JNIHandles::guard_value(oop value) {
   if (!external_guard) {
-<<<<<<< HEAD
-    assert(!oopDesc::unsafe_equals(value, badJNIHandle), "Pointing to zapped jni handle area");
     assert(!oopDesc::equals(value, deleted_handle()),    "Used a deleted global handle");
-  } else if (oopDesc::unsafe_equals(value, badJNIHandle) || oopDesc::equals(value, deleted_handle())) {
-=======
-    assert(value != deleted_handle(), "Used a deleted global handle");
-  } else if (value == deleted_handle()) {
->>>>>>> e17cf3fc
+  } else if (oopDesc::equals(value, deleted_handle())) {
     value = NULL;
   }
   return value;
