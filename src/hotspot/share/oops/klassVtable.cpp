--- conflicted
+++ resolved
@@ -497,11 +497,7 @@
           // to link to the first super, and we get all the others.
           Handle super_loader(THREAD, super_klass->class_loader());
 
-<<<<<<< HEAD
-          if (! oopDesc::equals(target_loader(), super_loader())) {
-=======
           if (!oopDesc::equals(target_loader(), super_loader())) {
->>>>>>> 7d987653
             ResourceMark rm(THREAD);
             Symbol* failed_type_symbol =
               SystemDictionary::check_signature_loaders(signature, target_loader,
@@ -1230,11 +1226,7 @@
       // if checkconstraints requested
       if (checkconstraints) {
         Handle method_holder_loader (THREAD, target->method_holder()->class_loader());
-<<<<<<< HEAD
-        if (! oopDesc::equals(method_holder_loader(), interface_loader())) {
-=======
         if (!oopDesc::equals(method_holder_loader(), interface_loader())) {
->>>>>>> 7d987653
           ResourceMark rm(THREAD);
           Symbol* failed_type_symbol =
             SystemDictionary::check_signature_loaders(m->signature(),
