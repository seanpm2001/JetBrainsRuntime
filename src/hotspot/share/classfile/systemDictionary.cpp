/*
 * Copyright (c) 1997, 2018, Oracle and/or its affiliates. All rights reserved.
 * DO NOT ALTER OR REMOVE COPYRIGHT NOTICES OR THIS FILE HEADER.
 *
 * This code is free software; you can redistribute it and/or modify it
 * under the terms of the GNU General Public License version 2 only, as
 * published by the Free Software Foundation.
 *
 * This code is distributed in the hope that it will be useful, but WITHOUT
 * ANY WARRANTY; without even the implied warranty of MERCHANTABILITY or
 * FITNESS FOR A PARTICULAR PURPOSE.  See the GNU General Public License
 * version 2 for more details (a copy is included in the LICENSE file that
 * accompanied this code).
 *
 * You should have received a copy of the GNU General Public License version
 * 2 along with this work; if not, write to the Free Software Foundation,
 * Inc., 51 Franklin St, Fifth Floor, Boston, MA 02110-1301 USA.
 *
 * Please contact Oracle, 500 Oracle Parkway, Redwood Shores, CA 94065 USA
 * or visit www.oracle.com if you need additional information or have any
 * questions.
 *
 */

#include "precompiled.hpp"
#include "jvm.h"
#include "aot/aotLoader.hpp"
#include "classfile/classFileParser.hpp"
#include "classfile/classFileStream.hpp"
#include "classfile/classLoader.hpp"
#include "classfile/classLoaderData.inline.hpp"
#include "classfile/classLoaderExt.hpp"
#include "classfile/dictionary.hpp"
#include "classfile/javaClasses.inline.hpp"
#include "classfile/klassFactory.hpp"
#include "classfile/loaderConstraints.hpp"
#include "classfile/packageEntry.hpp"
#include "classfile/placeholders.hpp"
#include "classfile/protectionDomainCache.hpp"
#include "classfile/resolutionErrors.hpp"
#include "classfile/stringTable.hpp"
#include "classfile/systemDictionary.hpp"
#include "classfile/vmSymbols.hpp"
#include "code/codeCache.hpp"
#include "compiler/compileBroker.hpp"
#include "gc/shared/gcTraceTime.inline.hpp"
#include "gc/shared/oopStorage.inline.hpp"
#include "interpreter/bytecodeStream.hpp"
#include "interpreter/interpreter.hpp"
#include "logging/log.hpp"
#include "logging/logStream.hpp"
#include "memory/filemap.hpp"
#include "memory/metaspaceClosure.hpp"
#include "memory/oopFactory.hpp"
#include "memory/resourceArea.hpp"
#include "oops/access.inline.hpp"
#include "oops/instanceKlass.hpp"
#include "oops/instanceRefKlass.hpp"
#include "oops/klass.inline.hpp"
#include "oops/method.inline.hpp"
#include "oops/methodData.hpp"
#include "oops/objArrayKlass.hpp"
#include "oops/objArrayOop.inline.hpp"
#include "oops/oop.inline.hpp"
#include "oops/symbol.hpp"
#include "oops/typeArrayKlass.hpp"
#include "prims/jvmtiEnvBase.hpp"
#include "prims/resolvedMethodTable.hpp"
#include "prims/methodHandles.hpp"
#include "runtime/arguments.hpp"
#include "runtime/arguments_ext.hpp"
#include "runtime/biasedLocking.hpp"
#include "runtime/fieldType.hpp"
#include "runtime/handles.inline.hpp"
#include "runtime/java.hpp"
#include "runtime/javaCalls.hpp"
#include "runtime/mutexLocker.hpp"
#include "runtime/orderAccess.inline.hpp"
#include "runtime/sharedRuntime.hpp"
#include "runtime/signature.hpp"
#include "services/classLoadingService.hpp"
#include "services/diagnosticCommand.hpp"
#include "services/threadService.hpp"
#include "trace/tracing.hpp"
#include "utilities/macros.hpp"
#if INCLUDE_CDS
#include "classfile/sharedClassUtil.hpp"
#include "classfile/systemDictionaryShared.hpp"
#endif
#if INCLUDE_JVMCI
#include "jvmci/jvmciRuntime.hpp"
#endif

PlaceholderTable*      SystemDictionary::_placeholders        = NULL;
Dictionary*            SystemDictionary::_shared_dictionary   = NULL;
LoaderConstraintTable* SystemDictionary::_loader_constraints  = NULL;
ResolutionErrorTable*  SystemDictionary::_resolution_errors   = NULL;
SymbolPropertyTable*   SystemDictionary::_invoke_method_table = NULL;
ProtectionDomainCacheTable*   SystemDictionary::_pd_cache_table = NULL;

int         SystemDictionary::_number_of_modifications = 0;
oop         SystemDictionary::_system_loader_lock_obj     =  NULL;

InstanceKlass*      SystemDictionary::_well_known_klasses[SystemDictionary::WKID_LIMIT]
                                                          =  { NULL /*, NULL...*/ };

InstanceKlass*      SystemDictionary::_box_klasses[T_VOID+1]      =  { NULL /*, NULL...*/ };

oop         SystemDictionary::_java_system_loader         =  NULL;
oop         SystemDictionary::_java_platform_loader       =  NULL;

bool        SystemDictionary::_has_checkPackageAccess     =  false;

// lazily initialized klass variables
InstanceKlass* volatile SystemDictionary::_abstract_ownable_synchronizer_klass = NULL;

// Default ProtectionDomainCacheSize value

const int defaultProtectionDomainCacheSize = 1009;

OopStorage* SystemDictionary::_vm_weak_oop_storage = NULL;


// ----------------------------------------------------------------------------
// Java-level SystemLoader and PlatformLoader

oop SystemDictionary::java_system_loader() {
  return _java_system_loader;
}

oop SystemDictionary::java_platform_loader() {
  return _java_platform_loader;
}

void SystemDictionary::compute_java_loaders(TRAPS) {
  JavaValue result(T_OBJECT);
  InstanceKlass* class_loader_klass = SystemDictionary::ClassLoader_klass();
  JavaCalls::call_static(&result,
                         class_loader_klass,
                         vmSymbols::getSystemClassLoader_name(),
                         vmSymbols::void_classloader_signature(),
                         CHECK);

  _java_system_loader = (oop)result.get_jobject();

  JavaCalls::call_static(&result,
                         class_loader_klass,
                         vmSymbols::getPlatformClassLoader_name(),
                         vmSymbols::void_classloader_signature(),
                         CHECK);

  _java_platform_loader = (oop)result.get_jobject();

  CDS_ONLY(SystemDictionaryShared::initialize(CHECK);)
}

ClassLoaderData* SystemDictionary::register_loader(Handle class_loader) {
  if (class_loader() == NULL) return ClassLoaderData::the_null_class_loader_data();
  return ClassLoaderDataGraph::find_or_create(class_loader);
}

// ----------------------------------------------------------------------------
// Parallel class loading check

bool SystemDictionary::is_parallelCapable(Handle class_loader) {
  if (class_loader.is_null()) return true;
  if (AlwaysLockClassLoader) return false;
  return java_lang_ClassLoader::parallelCapable(class_loader());
}
// ----------------------------------------------------------------------------
// ParallelDefineClass flag does not apply to bootclass loader
bool SystemDictionary::is_parallelDefine(Handle class_loader) {
   if (class_loader.is_null()) return false;
   if (AllowParallelDefineClass && java_lang_ClassLoader::parallelCapable(class_loader())) {
     return true;
   }
   return false;
}

// Returns true if the passed class loader is the builtin application class loader
// or a custom system class loader. A customer system class loader can be
// specified via -Djava.system.class.loader.
bool SystemDictionary::is_system_class_loader(oop class_loader) {
  if (class_loader == NULL) {
    return false;
  }
  return (class_loader->klass() == SystemDictionary::jdk_internal_loader_ClassLoaders_AppClassLoader_klass() ||
<<<<<<< HEAD
          oopDesc::equals(class_loader, _java_system_loader));
=======
         oopDesc::equals(class_loader, _java_system_loader));
>>>>>>> 7d987653
}

// Returns true if the passed class loader is the platform class loader.
bool SystemDictionary::is_platform_class_loader(oop class_loader) {
  if (class_loader == NULL) {
    return false;
  }
  return (class_loader->klass() == SystemDictionary::jdk_internal_loader_ClassLoaders_PlatformClassLoader_klass());
}

// ----------------------------------------------------------------------------
// Resolving of classes

// Forwards to resolve_or_null

Klass* SystemDictionary::resolve_or_fail(Symbol* class_name, Handle class_loader, Handle protection_domain, bool throw_error, TRAPS) {
  Klass* klass = resolve_or_null(class_name, class_loader, protection_domain, THREAD);
  if (HAS_PENDING_EXCEPTION || klass == NULL) {
    // can return a null klass
    klass = handle_resolution_exception(class_name, throw_error, klass, THREAD);
  }
  return klass;
}

Klass* SystemDictionary::handle_resolution_exception(Symbol* class_name,
                                                     bool throw_error,
                                                     Klass* klass, TRAPS) {
  if (HAS_PENDING_EXCEPTION) {
    // If we have a pending exception we forward it to the caller, unless throw_error is true,
    // in which case we have to check whether the pending exception is a ClassNotFoundException,
    // and if so convert it to a NoClassDefFoundError
    // And chain the original ClassNotFoundException
    if (throw_error && PENDING_EXCEPTION->is_a(SystemDictionary::ClassNotFoundException_klass())) {
      ResourceMark rm(THREAD);
      assert(klass == NULL, "Should not have result with exception pending");
      Handle e(THREAD, PENDING_EXCEPTION);
      CLEAR_PENDING_EXCEPTION;
      THROW_MSG_CAUSE_NULL(vmSymbols::java_lang_NoClassDefFoundError(), class_name->as_C_string(), e);
    } else {
      return NULL;
    }
  }
  // Class not found, throw appropriate error or exception depending on value of throw_error
  if (klass == NULL) {
    ResourceMark rm(THREAD);
    if (throw_error) {
      THROW_MSG_NULL(vmSymbols::java_lang_NoClassDefFoundError(), class_name->as_C_string());
    } else {
      THROW_MSG_NULL(vmSymbols::java_lang_ClassNotFoundException(), class_name->as_C_string());
    }
  }
  return klass;
}


Klass* SystemDictionary::resolve_or_fail(Symbol* class_name,
                                           bool throw_error, TRAPS)
{
  return resolve_or_fail(class_name, Handle(), Handle(), throw_error, THREAD);
}


// Forwards to resolve_instance_class_or_null

Klass* SystemDictionary::resolve_or_null(Symbol* class_name, Handle class_loader, Handle protection_domain, TRAPS) {
  assert(THREAD->can_call_java(),
         "can not load classes with compiler thread: class=%s, classloader=%s",
         class_name->as_C_string(),
         class_loader.is_null() ? "null" : class_loader->klass()->name()->as_C_string());
  if (FieldType::is_array(class_name)) {
    return resolve_array_class_or_null(class_name, class_loader, protection_domain, THREAD);
  } else if (FieldType::is_obj(class_name)) {
    ResourceMark rm(THREAD);
    // Ignore wrapping L and ;.
    TempNewSymbol name = SymbolTable::new_symbol(class_name->as_C_string() + 1,
                                   class_name->utf8_length() - 2, CHECK_NULL);
    return resolve_instance_class_or_null(name, class_loader, protection_domain, THREAD);
  } else {
    return resolve_instance_class_or_null(class_name, class_loader, protection_domain, THREAD);
  }
}

Klass* SystemDictionary::resolve_or_null(Symbol* class_name, TRAPS) {
  return resolve_or_null(class_name, Handle(), Handle(), THREAD);
}

// Forwards to resolve_instance_class_or_null

Klass* SystemDictionary::resolve_array_class_or_null(Symbol* class_name,
                                                     Handle class_loader,
                                                     Handle protection_domain,
                                                     TRAPS) {
  assert(FieldType::is_array(class_name), "must be array");
  Klass* k = NULL;
  FieldArrayInfo fd;
  // dimension and object_key in FieldArrayInfo are assigned as a side-effect
  // of this call
  BasicType t = FieldType::get_array_info(class_name, fd, CHECK_NULL);
  if (t == T_OBJECT) {
    // naked oop "k" is OK here -- we assign back into it
    k = SystemDictionary::resolve_instance_class_or_null(fd.object_key(),
                                                         class_loader,
                                                         protection_domain,
                                                         CHECK_NULL);
    if (k != NULL) {
      k = k->array_klass(fd.dimension(), CHECK_NULL);
    }
  } else {
    k = Universe::typeArrayKlassObj(t);
    k = TypeArrayKlass::cast(k)->array_klass(fd.dimension(), CHECK_NULL);
  }
  return k;
}


// Must be called for any super-class or super-interface resolution
// during class definition to allow class circularity checking
// super-interface callers:
//    parse_interfaces - for defineClass & jvmtiRedefineClasses
// super-class callers:
//   ClassFileParser - for defineClass & jvmtiRedefineClasses
//   load_shared_class - while loading a class from shared archive
//   resolve_instance_class_or_null:
//     via: handle_parallel_super_load
//      when resolving a class that has an existing placeholder with
//      a saved superclass [i.e. a defineClass is currently in progress]
//      if another thread is trying to resolve the class, it must do
//      super-class checks on its own thread to catch class circularity
// This last call is critical in class circularity checking for cases
// where classloading is delegated to different threads and the
// classloader lock is released.
// Take the case: Base->Super->Base
//   1. If thread T1 tries to do a defineClass of class Base
//    resolve_super_or_fail creates placeholder: T1, Base (super Super)
//   2. resolve_instance_class_or_null does not find SD or placeholder for Super
//    so it tries to load Super
//   3. If we load the class internally, or user classloader uses same thread
//      loadClassFromxxx or defineClass via parseClassFile Super ...
//      3.1 resolve_super_or_fail creates placeholder: T1, Super (super Base)
//      3.3 resolve_instance_class_or_null Base, finds placeholder for Base
//      3.4 calls resolve_super_or_fail Base
//      3.5 finds T1,Base -> throws class circularity
//OR 4. If T2 tries to resolve Super via defineClass Super ...
//      4.1 resolve_super_or_fail creates placeholder: T2, Super (super Base)
//      4.2 resolve_instance_class_or_null Base, finds placeholder for Base (super Super)
//      4.3 calls resolve_super_or_fail Super in parallel on own thread T2
//      4.4 finds T2, Super -> throws class circularity
// Must be called, even if superclass is null, since this is
// where the placeholder entry is created which claims this
// thread is loading this class/classloader.
// Be careful when modifying this code: once you have run
// placeholders()->find_and_add(PlaceholderTable::LOAD_SUPER),
// you need to find_and_remove it before returning.
// So be careful to not exit with a CHECK_ macro betweeen these calls.
Klass* SystemDictionary::resolve_super_or_fail(Symbol* child_name,
                                                 Symbol* class_name,
                                                 Handle class_loader,
                                                 Handle protection_domain,
                                                 bool is_superclass,
                                                 TRAPS) {
#if INCLUDE_CDS
  if (DumpSharedSpaces) {
    // Special processing for CDS dump time.
    Klass* k = SystemDictionaryShared::dump_time_resolve_super_or_fail(child_name,
        class_name, class_loader, protection_domain, is_superclass, CHECK_NULL);
    if (k) {
      return k;
    }
  }
#endif // INCLUDE_CDS

  // Double-check, if child class is already loaded, just return super-class,interface
  // Don't add a placedholder if already loaded, i.e. already in appropriate class loader
  // dictionary.
  // Make sure there's a placeholder for the *child* before resolving.
  // Used as a claim that this thread is currently loading superclass/classloader
  // Used here for ClassCircularity checks and also for heap verification
  // (every InstanceKlass needs to be in its class loader dictionary or have a placeholder).
  // Must check ClassCircularity before checking if super class is already loaded.
  //
  // We might not already have a placeholder if this child_name was
  // first seen via resolve_from_stream (jni_DefineClass or JVM_DefineClass);
  // the name of the class might not be known until the stream is actually
  // parsed.
  // Bugs 4643874, 4715493

  ClassLoaderData* loader_data = class_loader_data(class_loader);
  Dictionary* dictionary = loader_data->dictionary();
  unsigned int d_hash = dictionary->compute_hash(child_name);
  unsigned int p_hash = placeholders()->compute_hash(child_name);
  int p_index = placeholders()->hash_to_index(p_hash);
  // can't throw error holding a lock
  bool child_already_loaded = false;
  bool throw_circularity_error = false;
  {
    MutexLocker mu(SystemDictionary_lock, THREAD);
    Klass* childk = find_class(d_hash, child_name, dictionary);
    Klass* quicksuperk;
    // to support // loading: if child done loading, just return superclass
    // if class_name, & class_loader don't match:
    // if initial define, SD update will give LinkageError
    // if redefine: compare_class_versions will give HIERARCHY_CHANGED
    // so we don't throw an exception here.
    // see: nsk redefclass014 & java.lang.instrument Instrument032
    if ((childk != NULL ) && (is_superclass) &&
       ((quicksuperk = childk->super()) != NULL) &&

         ((quicksuperk->name() == class_name) &&
<<<<<<< HEAD
          (oopDesc::equals(quicksuperk->class_loader(), class_loader())))) {
=======
            (oopDesc::equals(quicksuperk->class_loader(), class_loader())))) {
>>>>>>> 7d987653
           return quicksuperk;
    } else {
      PlaceholderEntry* probe = placeholders()->get_entry(p_index, p_hash, child_name, loader_data);
      if (probe && probe->check_seen_thread(THREAD, PlaceholderTable::LOAD_SUPER)) {
          throw_circularity_error = true;
      }
    }
    if (!throw_circularity_error) {
      // Be careful not to exit resolve_super
      PlaceholderEntry* newprobe = placeholders()->find_and_add(p_index, p_hash, child_name, loader_data, PlaceholderTable::LOAD_SUPER, class_name, THREAD);
    }
  }
  if (throw_circularity_error) {
      ResourceMark rm(THREAD);
      THROW_MSG_NULL(vmSymbols::java_lang_ClassCircularityError(), child_name->as_C_string());
  }

// java.lang.Object should have been found above
  assert(class_name != NULL, "null super class for resolving");
  // Resolve the super class or interface, check results on return
  Klass* superk = SystemDictionary::resolve_or_null(class_name,
                                                    class_loader,
                                                    protection_domain,
                                                    THREAD);

  // Clean up of placeholders moved so that each classloadAction registrar self-cleans up
  // It is no longer necessary to keep the placeholder table alive until update_dictionary
  // or error. GC used to walk the placeholder table as strong roots.
  // The instanceKlass is kept alive because the class loader is on the stack,
  // which keeps the loader_data alive, as well as all instanceKlasses in
  // the loader_data. parseClassFile adds the instanceKlass to loader_data.
  {
    MutexLocker mu(SystemDictionary_lock, THREAD);
    placeholders()->find_and_remove(p_index, p_hash, child_name, loader_data, PlaceholderTable::LOAD_SUPER, THREAD);
    SystemDictionary_lock->notify_all();
  }
  if (HAS_PENDING_EXCEPTION || superk == NULL) {
    // can null superk
    superk = handle_resolution_exception(class_name, true, superk, THREAD);
  }

  return superk;
}

void SystemDictionary::validate_protection_domain(InstanceKlass* klass,
                                                  Handle class_loader,
                                                  Handle protection_domain,
                                                  TRAPS) {
  if(!has_checkPackageAccess()) return;

  // Now we have to call back to java to check if the initating class has access
  JavaValue result(T_VOID);
  LogTarget(Debug, protectiondomain) lt;
  if (lt.is_enabled()) {
    ResourceMark rm;
    // Print out trace information
    LogStream ls(lt);
    ls.print_cr("Checking package access");
    ls.print("class loader: "); class_loader()->print_value_on(&ls);
    ls.print(" protection domain: "); protection_domain()->print_value_on(&ls);
    ls.print(" loading: "); klass->print_value_on(&ls);
    ls.cr();
  }

  // This handle and the class_loader handle passed in keeps this class from
  // being unloaded through several GC points.
  // The class_loader handle passed in is the initiating loader.
  Handle mirror(THREAD, klass->java_mirror());

  InstanceKlass* system_loader = SystemDictionary::ClassLoader_klass();
  JavaCalls::call_special(&result,
                         class_loader,
                         system_loader,
                         vmSymbols::checkPackageAccess_name(),
                         vmSymbols::class_protectiondomain_signature(),
                         mirror,
                         protection_domain,
                         THREAD);

  if (HAS_PENDING_EXCEPTION) {
    log_debug(protectiondomain)("DENIED !!!!!!!!!!!!!!!!!!!!!");
  } else {
   log_debug(protectiondomain)("granted");
  }

  if (HAS_PENDING_EXCEPTION) return;

  // If no exception has been thrown, we have validated the protection domain
  // Insert the protection domain of the initiating class into the set.
  {
    ClassLoaderData* loader_data = class_loader_data(class_loader);
    Dictionary* dictionary = loader_data->dictionary();

    Symbol*  kn = klass->name();
    unsigned int d_hash = dictionary->compute_hash(kn);

    MutexLocker mu(SystemDictionary_lock, THREAD);
    int d_index = dictionary->hash_to_index(d_hash);
    dictionary->add_protection_domain(d_index, d_hash, klass,
                                      protection_domain, THREAD);
  }
}

// We only get here if this thread finds that another thread
// has already claimed the placeholder token for the current operation,
// but that other thread either never owned or gave up the
// object lock
// Waits on SystemDictionary_lock to indicate placeholder table updated
// On return, caller must recheck placeholder table state
//
// We only get here if
//  1) custom classLoader, i.e. not bootstrap classloader
//  2) custom classLoader has broken the class loader objectLock
//     so another thread got here in parallel
//
// lockObject must be held.
// Complicated dance due to lock ordering:
// Must first release the classloader object lock to
// allow initial definer to complete the class definition
// and to avoid deadlock
// Reclaim classloader lock object with same original recursion count
// Must release SystemDictionary_lock after notify, since
// class loader lock must be claimed before SystemDictionary_lock
// to prevent deadlocks
//
// The notify allows applications that did an untimed wait() on
// the classloader object lock to not hang.
void SystemDictionary::double_lock_wait(Handle lockObject, TRAPS) {
  assert_lock_strong(SystemDictionary_lock);

  bool calledholdinglock
      = ObjectSynchronizer::current_thread_holds_lock((JavaThread*)THREAD, lockObject);
  assert(calledholdinglock,"must hold lock for notify");
<<<<<<< HEAD
  assert((! oopDesc::equals(lockObject(), _system_loader_lock_obj) && !is_parallelCapable(lockObject)), "unexpected double_lock_wait");
=======
  assert((!oopDesc::equals(lockObject(), _system_loader_lock_obj) && !is_parallelCapable(lockObject)), "unexpected double_lock_wait");
>>>>>>> 7d987653
  ObjectSynchronizer::notifyall(lockObject, THREAD);
  intptr_t recursions =  ObjectSynchronizer::complete_exit(lockObject, THREAD);
  SystemDictionary_lock->wait();
  SystemDictionary_lock->unlock();
  ObjectSynchronizer::reenter(lockObject, recursions, THREAD);
  SystemDictionary_lock->lock();
}

// If the class in is in the placeholder table, class loading is in progress
// For cases where the application changes threads to load classes, it
// is critical to ClassCircularity detection that we try loading
// the superclass on the same thread internally, so we do parallel
// super class loading here.
// This also is critical in cases where the original thread gets stalled
// even in non-circularity situations.
// Note: must call resolve_super_or_fail even if null super -
// to force placeholder entry creation for this class for circularity detection
// Caller must check for pending exception
// Returns non-null Klass* if other thread has completed load
// and we are done,
// If return null Klass* and no pending exception, the caller must load the class
InstanceKlass* SystemDictionary::handle_parallel_super_load(
    Symbol* name, Symbol* superclassname, Handle class_loader,
    Handle protection_domain, Handle lockObject, TRAPS) {

  ClassLoaderData* loader_data = class_loader_data(class_loader);
  Dictionary* dictionary = loader_data->dictionary();
  unsigned int d_hash = dictionary->compute_hash(name);
  unsigned int p_hash = placeholders()->compute_hash(name);
  int p_index = placeholders()->hash_to_index(p_hash);

  // superk is not used, resolve_super called for circularity check only
  // This code is reached in two situations. One if this thread
  // is loading the same class twice (e.g. ClassCircularity, or
  // java.lang.instrument).
  // The second is if another thread started the resolve_super first
  // and has not yet finished.
  // In both cases the original caller will clean up the placeholder
  // entry on error.
  Klass* superk = SystemDictionary::resolve_super_or_fail(name,
                                                          superclassname,
                                                          class_loader,
                                                          protection_domain,
                                                          true,
                                                          CHECK_NULL);

  // parallelCapable class loaders do NOT wait for parallel superclass loads to complete
  // Serial class loaders and bootstrap classloader do wait for superclass loads
 if (!class_loader.is_null() && is_parallelCapable(class_loader)) {
    MutexLocker mu(SystemDictionary_lock, THREAD);
    // Check if classloading completed while we were loading superclass or waiting
    return find_class(d_hash, name, dictionary);
  }

  // must loop to both handle other placeholder updates
  // and spurious notifications
  bool super_load_in_progress = true;
  PlaceholderEntry* placeholder;
  while (super_load_in_progress) {
    MutexLocker mu(SystemDictionary_lock, THREAD);
    // Check if classloading completed while we were loading superclass or waiting
    InstanceKlass* check = find_class(d_hash, name, dictionary);
    if (check != NULL) {
      // Klass is already loaded, so just return it
      return check;
    } else {
      placeholder = placeholders()->get_entry(p_index, p_hash, name, loader_data);
      if (placeholder && placeholder->super_load_in_progress() ){
        // We only get here if the application has released the
        // classloader lock when another thread was in the middle of loading a
        // superclass/superinterface for this class, and now
        // this thread is also trying to load this class.
        // To minimize surprises, the first thread that started to
        // load a class should be the one to complete the loading
        // with the classfile it initially expected.
        // This logic has the current thread wait once it has done
        // all the superclass/superinterface loading it can, until
        // the original thread completes the class loading or fails
        // If it completes we will use the resulting InstanceKlass
        // which we will find below in the systemDictionary.
        // We also get here for parallel bootstrap classloader
        if (class_loader.is_null()) {
          SystemDictionary_lock->wait();
        } else {
          double_lock_wait(lockObject, THREAD);
        }
      } else {
        // If not in SD and not in PH, other thread's load must have failed
        super_load_in_progress = false;
      }
    }
  }
  return NULL;
}

static void post_class_load_event(EventClassLoad* event,
                                  const InstanceKlass* k,
                                  const ClassLoaderData* init_cld) {
#if INCLUDE_TRACE
  assert(event != NULL, "invariant");
  assert(k != NULL, "invariant");
  if (event->should_commit()) {
    event->set_loadedClass(k);
    event->set_definingClassLoader(k->class_loader_data());
    event->set_initiatingClassLoader(init_cld);
    event->commit();
  }
#endif // INCLUDE_TRACE
}

static void class_define_event(InstanceKlass* k,
                               const ClassLoaderData* def_cld) {
#if INCLUDE_TRACE
  EventClassDefine event;
  if (event.should_commit()) {
    event.set_definedClass(k);
    event.set_definingClassLoader(def_cld);
    event.commit();
  }
#endif // INCLUDE_TRACE
}

// Be careful when modifying this code: once you have run
// placeholders()->find_and_add(PlaceholderTable::LOAD_INSTANCE),
// you need to find_and_remove it before returning.
// So be careful to not exit with a CHECK_ macro betweeen these calls.
Klass* SystemDictionary::resolve_instance_class_or_null(Symbol* name,
                                                        Handle class_loader,
                                                        Handle protection_domain,
                                                        TRAPS) {
  assert(name != NULL && !FieldType::is_array(name) &&
         !FieldType::is_obj(name), "invalid class name");

  EventClassLoad class_load_start_event;

  HandleMark hm(THREAD);

  // Fix for 4474172; see evaluation for more details
  class_loader = Handle(THREAD, java_lang_ClassLoader::non_reflection_class_loader(class_loader()));
  ClassLoaderData* loader_data = register_loader(class_loader);
  Dictionary* dictionary = loader_data->dictionary();
  unsigned int d_hash = dictionary->compute_hash(name);

  // Do lookup to see if class already exist and the protection domain
  // has the right access
  // This call uses find which checks protection domain already matches
  // All subsequent calls use find_class, and set has_loaded_class so that
  // before we return a result we call out to java to check for valid protection domain
  // to allow returning the Klass* and add it to the pd_set if it is valid
  {
    Klass* probe = dictionary->find(d_hash, name, protection_domain);
    if (probe != NULL) return probe;
  }

  // Non-bootstrap class loaders will call out to class loader and
  // define via jvm/jni_DefineClass which will acquire the
  // class loader object lock to protect against multiple threads
  // defining the class in parallel by accident.
  // This lock must be acquired here so the waiter will find
  // any successful result in the SystemDictionary and not attempt
  // the define.
  // ParallelCapable Classloaders and the bootstrap classloader
  // do not acquire lock here.
  bool DoObjectLock = true;
  if (is_parallelCapable(class_loader)) {
    DoObjectLock = false;
  }

  unsigned int p_hash = placeholders()->compute_hash(name);
  int p_index = placeholders()->hash_to_index(p_hash);

  // Class is not in SystemDictionary so we have to do loading.
  // Make sure we are synchronized on the class loader before we proceed
  Handle lockObject = compute_loader_lock_object(class_loader, THREAD);
  check_loader_lock_contention(lockObject, THREAD);
  ObjectLocker ol(lockObject, THREAD, DoObjectLock);

  // Check again (after locking) if class already exist in SystemDictionary
  bool class_has_been_loaded   = false;
  bool super_load_in_progress  = false;
  bool havesupername = false;
  InstanceKlass* k = NULL;
  PlaceholderEntry* placeholder;
  Symbol* superclassname = NULL;

  {
    MutexLocker mu(SystemDictionary_lock, THREAD);
    InstanceKlass* check = find_class(d_hash, name, dictionary);
    if (check != NULL) {
      // Klass is already loaded, so just return it
      class_has_been_loaded = true;
      k = check;
    } else {
      placeholder = placeholders()->get_entry(p_index, p_hash, name, loader_data);
      if (placeholder && placeholder->super_load_in_progress()) {
         super_load_in_progress = true;
         if (placeholder->havesupername() == true) {
           superclassname = placeholder->supername();
           havesupername = true;
         }
      }
    }
  }

  // If the class is in the placeholder table, class loading is in progress
  if (super_load_in_progress && havesupername==true) {
    k = handle_parallel_super_load(name,
                                   superclassname,
                                   class_loader,
                                   protection_domain,
                                   lockObject, THREAD);
    if (HAS_PENDING_EXCEPTION) {
      return NULL;
    }
    if (k != NULL) {
      class_has_been_loaded = true;
    }
  }

  bool throw_circularity_error = false;
  if (!class_has_been_loaded) {
    bool load_instance_added = false;

    // add placeholder entry to record loading instance class
    // Five cases:
    // All cases need to prevent modifying bootclasssearchpath
    // in parallel with a classload of same classname
    // Redefineclasses uses existence of the placeholder for the duration
    // of the class load to prevent concurrent redefinition of not completely
    // defined classes.
    // case 1. traditional classloaders that rely on the classloader object lock
    //   - no other need for LOAD_INSTANCE
    // case 2. traditional classloaders that break the classloader object lock
    //    as a deadlock workaround. Detection of this case requires that
    //    this check is done while holding the classloader object lock,
    //    and that lock is still held when calling classloader's loadClass.
    //    For these classloaders, we ensure that the first requestor
    //    completes the load and other requestors wait for completion.
    // case 3. Bootstrap classloader - don't own objectLocker
    //    This classloader supports parallelism at the classloader level,
    //    but only allows a single load of a class/classloader pair.
    //    No performance benefit and no deadlock issues.
    // case 4. parallelCapable user level classloaders - without objectLocker
    //    Allow parallel classloading of a class/classloader pair

    {
      MutexLocker mu(SystemDictionary_lock, THREAD);
      if (class_loader.is_null() || !is_parallelCapable(class_loader)) {
        PlaceholderEntry* oldprobe = placeholders()->get_entry(p_index, p_hash, name, loader_data);
        if (oldprobe) {
          // only need check_seen_thread once, not on each loop
          // 6341374 java/lang/Instrument with -Xcomp
          if (oldprobe->check_seen_thread(THREAD, PlaceholderTable::LOAD_INSTANCE)) {
            throw_circularity_error = true;
          } else {
            // case 1: traditional: should never see load_in_progress.
            while (!class_has_been_loaded && oldprobe && oldprobe->instance_load_in_progress()) {

              // case 3: bootstrap classloader: prevent futile classloading,
              // wait on first requestor
              if (class_loader.is_null()) {
                SystemDictionary_lock->wait();
              } else {
              // case 2: traditional with broken classloader lock. wait on first
              // requestor.
                double_lock_wait(lockObject, THREAD);
              }
              // Check if classloading completed while we were waiting
              InstanceKlass* check = find_class(d_hash, name, dictionary);
              if (check != NULL) {
                // Klass is already loaded, so just return it
                k = check;
                class_has_been_loaded = true;
              }
              // check if other thread failed to load and cleaned up
              oldprobe = placeholders()->get_entry(p_index, p_hash, name, loader_data);
            }
          }
        }
      }
      // All cases: add LOAD_INSTANCE holding SystemDictionary_lock
      // case 4: parallelCapable: allow competing threads to try
      // LOAD_INSTANCE in parallel

      if (!throw_circularity_error && !class_has_been_loaded) {
        PlaceholderEntry* newprobe = placeholders()->find_and_add(p_index, p_hash, name, loader_data, PlaceholderTable::LOAD_INSTANCE, NULL, THREAD);
        load_instance_added = true;
        // For class loaders that do not acquire the classloader object lock,
        // if they did not catch another thread holding LOAD_INSTANCE,
        // need a check analogous to the acquire ObjectLocker/find_class
        // i.e. now that we hold the LOAD_INSTANCE token on loading this class/CL
        // one final check if the load has already completed
        // class loaders holding the ObjectLock shouldn't find the class here
        InstanceKlass* check = find_class(d_hash, name, dictionary);
        if (check != NULL) {
        // Klass is already loaded, so return it after checking/adding protection domain
          k = check;
          class_has_been_loaded = true;
        }
      }
    }

    // must throw error outside of owning lock
    if (throw_circularity_error) {
      assert(!HAS_PENDING_EXCEPTION && load_instance_added == false,"circularity error cleanup");
      ResourceMark rm(THREAD);
      THROW_MSG_NULL(vmSymbols::java_lang_ClassCircularityError(), name->as_C_string());
    }

    if (!class_has_been_loaded) {

      // Do actual loading
      k = load_instance_class(name, class_loader, THREAD);

      // If everything was OK (no exceptions, no null return value), and
      // class_loader is NOT the defining loader, do a little more bookkeeping.
      if (!HAS_PENDING_EXCEPTION && k != NULL &&
<<<<<<< HEAD
          !oopDesc::equals(k->class_loader(), class_loader())) {
=======
        !oopDesc::equals(k->class_loader(), class_loader())) {
>>>>>>> 7d987653

        check_constraints(d_hash, k, class_loader, false, THREAD);

        // Need to check for a PENDING_EXCEPTION again; check_constraints
        // can throw and doesn't use the CHECK macro.
        if (!HAS_PENDING_EXCEPTION) {
          { // Grabbing the Compile_lock prevents systemDictionary updates
            // during compilations.
            MutexLocker mu(Compile_lock, THREAD);
            update_dictionary(d_hash, p_index, p_hash,
              k, class_loader, THREAD);
          }

          if (JvmtiExport::should_post_class_load()) {
            Thread *thread = THREAD;
            assert(thread->is_Java_thread(), "thread->is_Java_thread()");
            JvmtiExport::post_class_load((JavaThread *) thread, k);
          }
        }
      }
    } // load_instance_class

    if (load_instance_added == true) {
      // clean up placeholder entries for LOAD_INSTANCE success or error
      // This brackets the SystemDictionary updates for both defining
      // and initiating loaders
      MutexLocker mu(SystemDictionary_lock, THREAD);
      placeholders()->find_and_remove(p_index, p_hash, name, loader_data, PlaceholderTable::LOAD_INSTANCE, THREAD);
      SystemDictionary_lock->notify_all();
    }
  }

  if (HAS_PENDING_EXCEPTION || k == NULL) {
    return NULL;
  }

  post_class_load_event(&class_load_start_event, k, loader_data);

#ifdef ASSERT
  {
    ClassLoaderData* loader_data = k->class_loader_data();
    MutexLocker mu(SystemDictionary_lock, THREAD);
    Klass* kk = find_class(name, loader_data);
    assert(kk == k, "should be present in dictionary");
  }
#endif

  // return if the protection domain in NULL
  if (protection_domain() == NULL) return k;

  // Check the protection domain has the right access
  if (dictionary->is_valid_protection_domain(d_hash, name,
                                             protection_domain)) {
    return k;
  }

  // Verify protection domain. If it fails an exception is thrown
  validate_protection_domain(k, class_loader, protection_domain, CHECK_NULL);

  return k;
}


// This routine does not lock the system dictionary.
//
// Since readers don't hold a lock, we must make sure that system
// dictionary entries are only removed at a safepoint (when only one
// thread is running), and are added to in a safe way (all links must
// be updated in an MT-safe manner).
//
// Callers should be aware that an entry could be added just after
// _dictionary->bucket(index) is read here, so the caller will not see
// the new entry.

Klass* SystemDictionary::find(Symbol* class_name,
                              Handle class_loader,
                              Handle protection_domain,
                              TRAPS) {

  // The result of this call should be consistent with the result
  // of the call to resolve_instance_class_or_null().
  // See evaluation 6790209 and 4474172 for more details.
  class_loader = Handle(THREAD, java_lang_ClassLoader::non_reflection_class_loader(class_loader()));
  ClassLoaderData* loader_data = ClassLoaderData::class_loader_data_or_null(class_loader());

  if (loader_data == NULL) {
    // If the ClassLoaderData has not been setup,
    // then the class loader has no entries in the dictionary.
    return NULL;
  }

  Dictionary* dictionary = loader_data->dictionary();
  unsigned int d_hash = dictionary->compute_hash(class_name);
  return dictionary->find(d_hash, class_name,
                          protection_domain);
}


// Look for a loaded instance or array klass by name.  Do not do any loading.
// return NULL in case of error.
Klass* SystemDictionary::find_instance_or_array_klass(Symbol* class_name,
                                                      Handle class_loader,
                                                      Handle protection_domain,
                                                      TRAPS) {
  Klass* k = NULL;
  assert(class_name != NULL, "class name must be non NULL");

  if (FieldType::is_array(class_name)) {
    // The name refers to an array.  Parse the name.
    // dimension and object_key in FieldArrayInfo are assigned as a
    // side-effect of this call
    FieldArrayInfo fd;
    BasicType t = FieldType::get_array_info(class_name, fd, CHECK_(NULL));
    if (t != T_OBJECT) {
      k = Universe::typeArrayKlassObj(t);
    } else {
      k = SystemDictionary::find(fd.object_key(), class_loader, protection_domain, THREAD);
    }
    if (k != NULL) {
      k = k->array_klass_or_null(fd.dimension());
    }
  } else {
    k = find(class_name, class_loader, protection_domain, THREAD);
  }
  return k;
}

// Note: this method is much like resolve_from_stream, but
// does not publish the classes via the SystemDictionary.
// Handles unsafe_DefineAnonymousClass and redefineclasses
// RedefinedClasses do not add to the class hierarchy
InstanceKlass* SystemDictionary::parse_stream(Symbol* class_name,
                                              Handle class_loader,
                                              Handle protection_domain,
                                              ClassFileStream* st,
                                              const InstanceKlass* host_klass,
                                              GrowableArray<Handle>* cp_patches,
                                              TRAPS) {

  EventClassLoad class_load_start_event;

  ClassLoaderData* loader_data;
  if (host_klass != NULL) {
    // Create a new CLD for anonymous class, that uses the same class loader
    // as the host_klass
    guarantee(oopDesc::equals(host_klass->class_loader(), class_loader()), "should be the same");
    loader_data = ClassLoaderData::anonymous_class_loader_data(class_loader);
  } else {
    loader_data = ClassLoaderData::class_loader_data(class_loader());
  }

  assert(st != NULL, "invariant");
  assert(st->need_verify(), "invariant");

  // Parse stream and create a klass.
  // Note that we do this even though this klass might
  // already be present in the SystemDictionary, otherwise we would not
  // throw potential ClassFormatErrors.

  InstanceKlass* k = KlassFactory::create_from_stream(st,
                                                      class_name,
                                                      loader_data,
                                                      protection_domain,
                                                      host_klass,
                                                      cp_patches,
                                                      CHECK_NULL);

  if (host_klass != NULL && k != NULL) {
    // Anonymous classes must update ClassLoaderData holder (was host_klass loader)
    // so that they can be unloaded when the mirror is no longer referenced.
    k->class_loader_data()->initialize_holder(Handle(THREAD, k->java_mirror()));

    {
      MutexLocker mu_r(Compile_lock, THREAD);

      // Add to class hierarchy, initialize vtables, and do possible
      // deoptimizations.
      add_to_hierarchy(k, CHECK_NULL); // No exception, but can block

      // But, do not add to dictionary.

      // compiled code dependencies need to be validated anyway
      notice_modification();
    }

    // Rewrite and patch constant pool here.
    k->link_class(CHECK_NULL);
    if (cp_patches != NULL) {
      k->constants()->patch_resolved_references(cp_patches);
    }

    // If it's anonymous, initialize it now, since nobody else will.
    k->eager_initialize(CHECK_NULL);

    // notify jvmti
    if (JvmtiExport::should_post_class_load()) {
        assert(THREAD->is_Java_thread(), "thread->is_Java_thread()");
        JvmtiExport::post_class_load((JavaThread *) THREAD, k);
    }

    post_class_load_event(&class_load_start_event, k, loader_data);
  }
  assert(host_klass != NULL || NULL == cp_patches,
         "cp_patches only found with host_klass");

  return k;
}

// Add a klass to the system from a stream (called by jni_DefineClass and
// JVM_DefineClass).
// Note: class_name can be NULL. In that case we do not know the name of
// the class until we have parsed the stream.

InstanceKlass* SystemDictionary::resolve_from_stream(Symbol* class_name,
                                                     Handle class_loader,
                                                     Handle protection_domain,
                                                     ClassFileStream* st,
                                                     TRAPS) {

  HandleMark hm(THREAD);

  // Classloaders that support parallelism, e.g. bootstrap classloader,
  // do not acquire lock here
  bool DoObjectLock = true;
  if (is_parallelCapable(class_loader)) {
    DoObjectLock = false;
  }

  ClassLoaderData* loader_data = register_loader(class_loader);

  // Make sure we are synchronized on the class loader before we proceed
  Handle lockObject = compute_loader_lock_object(class_loader, THREAD);
  check_loader_lock_contention(lockObject, THREAD);
  ObjectLocker ol(lockObject, THREAD, DoObjectLock);

  assert(st != NULL, "invariant");

  // Parse the stream and create a klass.
  // Note that we do this even though this klass might
  // already be present in the SystemDictionary, otherwise we would not
  // throw potential ClassFormatErrors.
 InstanceKlass* k = NULL;

#if INCLUDE_CDS
  if (!DumpSharedSpaces) {
    k = SystemDictionaryShared::lookup_from_stream(class_name,
                                                   class_loader,
                                                   protection_domain,
                                                   st,
                                                   CHECK_NULL);
  }
#endif

  if (k == NULL) {
    if (st->buffer() == NULL) {
      return NULL;
    }
    k = KlassFactory::create_from_stream(st,
                                         class_name,
                                         loader_data,
                                         protection_domain,
                                         NULL, // host_klass
                                         NULL, // cp_patches
                                         CHECK_NULL);
  }

  assert(k != NULL, "no klass created");
  Symbol* h_name = k->name();
  assert(class_name == NULL || class_name == h_name, "name mismatch");

  // Add class just loaded
  // If a class loader supports parallel classloading handle parallel define requests
  // find_or_define_instance_class may return a different InstanceKlass
  if (is_parallelCapable(class_loader)) {
    InstanceKlass* defined_k = find_or_define_instance_class(h_name, class_loader, k, THREAD);
    if (!HAS_PENDING_EXCEPTION && defined_k != k) {
      // If a parallel capable class loader already defined this class, register 'k' for cleanup.
      assert(defined_k != NULL, "Should have a klass if there's no exception");
      loader_data->add_to_deallocate_list(k);
      k = defined_k;
    }
  } else {
    define_instance_class(k, THREAD);
  }

  // If defining the class throws an exception register 'k' for cleanup.
  if (HAS_PENDING_EXCEPTION) {
    assert(k != NULL, "Must have an instance klass here!");
    loader_data->add_to_deallocate_list(k);
    return NULL;
  }

  // Make sure we have an entry in the SystemDictionary on success
  debug_only( {
    MutexLocker mu(SystemDictionary_lock, THREAD);

    Klass* check = find_class(h_name, k->class_loader_data());
    assert(check == k, "should be present in the dictionary");
  } );

  return k;
}

#if INCLUDE_CDS
void SystemDictionary::set_shared_dictionary(HashtableBucket<mtClass>* t, int length,
                                             int number_of_entries) {
  assert(length == _shared_dictionary_size * sizeof(HashtableBucket<mtClass>),
         "bad shared dictionary size.");
  _shared_dictionary = new Dictionary(ClassLoaderData::the_null_class_loader_data(),
                                      _shared_dictionary_size, t, number_of_entries);
}


// If there is a shared dictionary, then find the entry for the
// given shared system class, if any.

InstanceKlass* SystemDictionary::find_shared_class(Symbol* class_name) {
  if (shared_dictionary() != NULL) {
    unsigned int d_hash = shared_dictionary()->compute_hash(class_name);
    int d_index = shared_dictionary()->hash_to_index(d_hash);

    return shared_dictionary()->find_shared_class(d_index, d_hash, class_name);
  } else {
    return NULL;
  }
}


// Load a class from the shared spaces (found through the shared system
// dictionary).  Force the superclass and all interfaces to be loaded.
// Update the class definition to include sibling classes and no
// subclasses (yet).  [Classes in the shared space are not part of the
// object hierarchy until loaded.]

InstanceKlass* SystemDictionary::load_shared_class(
                 Symbol* class_name, Handle class_loader, TRAPS) {
  InstanceKlass* ik = find_shared_class(class_name);
  // Make sure we only return the boot class for the NULL classloader.
  if (ik != NULL &&
      ik->is_shared_boot_class() && class_loader.is_null()) {
    Handle protection_domain;
    return load_shared_class(ik, class_loader, protection_domain, THREAD);
  }
  return NULL;
}

// Check if a shared class can be loaded by the specific classloader:
//
// NULL classloader:
//   - Module class from "modules" jimage. ModuleEntry must be defined in the classloader.
//   - Class from -Xbootclasspath/a. The class has no defined PackageEntry, or must
//     be defined in an unnamed module.
bool SystemDictionary::is_shared_class_visible(Symbol* class_name,
                                               InstanceKlass* ik,
                                               Handle class_loader, TRAPS) {
  assert(!ModuleEntryTable::javabase_moduleEntry()->is_patched(),
         "Cannot use sharing if java.base is patched");
  ResourceMark rm;
  int path_index = ik->shared_classpath_index();
  ClassLoaderData* loader_data = class_loader_data(class_loader);
  if (path_index < 0) {
    // path_index < 0 indicates that the class is intended for a custom loader
    // and should not be loaded by boot/platform/app loaders
    if (loader_data->is_builtin_class_loader_data()) {
      return false;
    } else {
      return true;
    }
  }
  SharedClassPathEntry* ent =
            (SharedClassPathEntry*)FileMapInfo::shared_path(path_index);
  if (!Universe::is_module_initialized()) {
    assert(ent != NULL && ent->is_modules_image(),
           "Loading non-bootstrap classes before the module system is initialized");
    assert(class_loader.is_null(), "sanity");
    return true;
  }
  // Get the pkg_entry from the classloader
  TempNewSymbol pkg_name = NULL;
  PackageEntry* pkg_entry = NULL;
  ModuleEntry* mod_entry = NULL;
  const char* pkg_string = NULL;
  pkg_name = InstanceKlass::package_from_name(class_name, CHECK_false);
  if (pkg_name != NULL) {
    pkg_string = pkg_name->as_C_string();
    if (loader_data != NULL) {
      pkg_entry = loader_data->packages()->lookup_only(pkg_name);
    }
    if (pkg_entry != NULL) {
      mod_entry = pkg_entry->module();
    }
  }

  // If the archived class is from a module that has been patched at runtime,
  // the class cannot be loaded from the archive.
  if (mod_entry != NULL && mod_entry->is_patched()) {
    return false;
  }

  if (class_loader.is_null()) {
    assert(ent != NULL, "Shared class for NULL classloader must have valid SharedClassPathEntry");
    // The NULL classloader can load archived class originated from the
    // "modules" jimage and the -Xbootclasspath/a. For class from the
    // "modules" jimage, the PackageEntry/ModuleEntry must be defined
    // by the NULL classloader.
    if (mod_entry != NULL) {
      // PackageEntry/ModuleEntry is found in the classloader. Check if the
      // ModuleEntry's location agrees with the archived class' origination.
      if (ent->is_modules_image() && mod_entry->location()->starts_with("jrt:")) {
        return true; // Module class from the "module" jimage
      }
    }

    // If the archived class is not from the "module" jimage, the class can be
    // loaded by the NULL classloader if
    //
    // 1. the class is from the unamed package
    // 2. or, the class is not from a module defined in the NULL classloader
    // 3. or, the class is from an unamed module
    if (!ent->is_modules_image() && ik->is_shared_boot_class()) {
      // the class is from the -Xbootclasspath/a
      if (pkg_string == NULL ||
          pkg_entry == NULL ||
          pkg_entry->in_unnamed_module()) {
        assert(mod_entry == NULL ||
               mod_entry == loader_data->unnamed_module(),
               "the unnamed module is not defined in the classloader");
        return true;
      }
    }
    return false;
  } else {
    bool res = SystemDictionaryShared::is_shared_class_visible_for_classloader(
              ik, class_loader, pkg_string, pkg_name,
              pkg_entry, mod_entry, CHECK_(false));
    return res;
  }
}

InstanceKlass* SystemDictionary::load_shared_class(InstanceKlass* ik,
                                                   Handle class_loader,
                                                   Handle protection_domain, TRAPS) {

  if (ik != NULL) {
    Symbol* class_name = ik->name();

    bool visible = is_shared_class_visible(
                            class_name, ik, class_loader, CHECK_NULL);
    if (!visible) {
      return NULL;
    }

    // Resolve the superclass and interfaces. They must be the same
    // as in dump time, because the layout of <ik> depends on
    // the specific layout of ik->super() and ik->local_interfaces().
    //
    // If unexpected superclass or interfaces are found, we cannot
    // load <ik> from the shared archive.

    if (ik->super() != NULL) {
      Symbol*  cn = ik->super()->name();
      Klass *s = resolve_super_or_fail(class_name, cn,
                                       class_loader, protection_domain, true, CHECK_NULL);
      if (s != ik->super()) {
        // The dynamically resolved super class is not the same as the one we used during dump time,
        // so we cannot use ik.
        return NULL;
      } else {
        assert(s->is_shared(), "must be");
      }
    }

    Array<Klass*>* interfaces = ik->local_interfaces();
    int num_interfaces = interfaces->length();
    for (int index = 0; index < num_interfaces; index++) {
      Klass* k = interfaces->at(index);
      Symbol*  name  = k->name();
      Klass* i = resolve_super_or_fail(class_name, name, class_loader, protection_domain, false, CHECK_NULL);
      if (k != i) {
        // The dynamically resolved interface class is not the same as the one we used during dump time,
        // so we cannot use ik.
        return NULL;
      } else {
        assert(i->is_shared(), "must be");
      }
    }

    InstanceKlass* new_ik = KlassFactory::check_shared_class_file_load_hook(
        ik, class_name, class_loader, protection_domain, CHECK_NULL);
    if (new_ik != NULL) {
      // The class is changed by CFLH. Return the new class. The shared class is
      // not used.
      return new_ik;
    }

    // Adjust methods to recover missing data.  They need addresses for
    // interpreter entry points and their default native method address
    // must be reset.

    // Updating methods must be done under a lock so multiple
    // threads don't update these in parallel
    //
    // Shared classes are all currently loaded by either the bootstrap or
    // internal parallel class loaders, so this will never cause a deadlock
    // on a custom class loader lock.

    ClassLoaderData* loader_data = ClassLoaderData::class_loader_data(class_loader());
    {
      HandleMark hm(THREAD);
      Handle lockObject = compute_loader_lock_object(class_loader, THREAD);
      check_loader_lock_contention(lockObject, THREAD);
      ObjectLocker ol(lockObject, THREAD, true);
      // prohibited package check assumes all classes loaded from archive call
      // restore_unshareable_info which calls ik->set_package()
      ik->restore_unshareable_info(loader_data, protection_domain, CHECK_NULL);
    }

    ik->print_class_load_logging(loader_data, NULL, NULL);

    // For boot loader, ensure that GetSystemPackage knows that a class in this
    // package was loaded.
    if (class_loader.is_null()) {
      int path_index = ik->shared_classpath_index();
      ResourceMark rm;
      ClassLoader::add_package(ik->name()->as_C_string(), path_index, THREAD);
    }

    if (DumpLoadedClassList != NULL && classlist_file->is_open()) {
      // Only dump the classes that can be stored into CDS archive
      if (SystemDictionaryShared::is_sharing_possible(loader_data)) {
        ResourceMark rm(THREAD);
        classlist_file->print_cr("%s", ik->name()->as_C_string());
        classlist_file->flush();
      }
    }

    // notify a class loaded from shared object
    ClassLoadingService::notify_class_loaded(ik, true /* shared class */);
  }

  ik->set_has_passed_fingerprint_check(false);
  if (UseAOT && ik->supers_have_passed_fingerprint_checks()) {
    uint64_t aot_fp = AOTLoader::get_saved_fingerprint(ik);
    uint64_t cds_fp = ik->get_stored_fingerprint();
    if (aot_fp != 0 && aot_fp == cds_fp) {
      // This class matches with a class saved in an AOT library
      ik->set_has_passed_fingerprint_check(true);
    } else {
      ResourceMark rm;
      log_info(class, fingerprint)("%s :  expected = " PTR64_FORMAT " actual = " PTR64_FORMAT, ik->external_name(), aot_fp, cds_fp);
    }
  }
  return ik;
}

void SystemDictionary::clear_invoke_method_table() {
  SymbolPropertyEntry* spe = NULL;
  for (int index = 0; index < _invoke_method_table->table_size(); index++) {
    SymbolPropertyEntry* p = _invoke_method_table->bucket(index);
    while (p != NULL) {
      spe = p;
      p = p->next();
      _invoke_method_table->free_entry(spe);
    }
  }
}
#endif // INCLUDE_CDS

InstanceKlass* SystemDictionary::load_instance_class(Symbol* class_name, Handle class_loader, TRAPS) {

  if (class_loader.is_null()) {
    ResourceMark rm;
    PackageEntry* pkg_entry = NULL;
    bool search_only_bootloader_append = false;
    ClassLoaderData *loader_data = class_loader_data(class_loader);

    // Find the package in the boot loader's package entry table.
    TempNewSymbol pkg_name = InstanceKlass::package_from_name(class_name, CHECK_NULL);
    if (pkg_name != NULL) {
      pkg_entry = loader_data->packages()->lookup_only(pkg_name);
    }

    // Prior to attempting to load the class, enforce the boot loader's
    // visibility boundaries.
    if (!Universe::is_module_initialized()) {
      // During bootstrapping, prior to module initialization, any
      // class attempting to be loaded must be checked against the
      // java.base packages in the boot loader's PackageEntryTable.
      // No class outside of java.base is allowed to be loaded during
      // this bootstrapping window.
      if (pkg_entry == NULL || pkg_entry->in_unnamed_module()) {
        // Class is either in the unnamed package or in
        // a named package within the unnamed module.  Either
        // case is outside of java.base, do not attempt to
        // load the class post java.base definition.  If
        // java.base has not been defined, let the class load
        // and its package will be checked later by
        // ModuleEntryTable::verify_javabase_packages.
        if (ModuleEntryTable::javabase_defined()) {
          return NULL;
        }
      } else {
        // Check that the class' package is defined within java.base.
        ModuleEntry* mod_entry = pkg_entry->module();
        Symbol* mod_entry_name = mod_entry->name();
        if (mod_entry_name->fast_compare(vmSymbols::java_base()) != 0) {
          return NULL;
        }
      }
    } else {
      // After the module system has been initialized, check if the class'
      // package is in a module defined to the boot loader.
      if (pkg_name == NULL || pkg_entry == NULL || pkg_entry->in_unnamed_module()) {
        // Class is either in the unnamed package, in a named package
        // within a module not defined to the boot loader or in a
        // a named package within the unnamed module.  In all cases,
        // limit visibility to search for the class only in the boot
        // loader's append path.
        search_only_bootloader_append = true;
      }
    }

    // Prior to bootstrapping's module initialization, never load a class outside
    // of the boot loader's module path
    assert(Universe::is_module_initialized() ||
           !search_only_bootloader_append,
           "Attempt to load a class outside of boot loader's module path");

    // Search the shared system dictionary for classes preloaded into the
    // shared spaces.
    InstanceKlass* k = NULL;
    {
#if INCLUDE_CDS
      PerfTraceTime vmtimer(ClassLoader::perf_shared_classload_time());
      k = load_shared_class(class_name, class_loader, THREAD);
#endif
    }

    if (k == NULL) {
      // Use VM class loader
      PerfTraceTime vmtimer(ClassLoader::perf_sys_classload_time());
      k = ClassLoader::load_class(class_name, search_only_bootloader_append, CHECK_NULL);
    }

    // find_or_define_instance_class may return a different InstanceKlass
    if (k != NULL) {
      InstanceKlass* defined_k =
        find_or_define_instance_class(class_name, class_loader, k, THREAD);
      if (!HAS_PENDING_EXCEPTION && defined_k != k) {
        // If a parallel capable class loader already defined this class, register 'k' for cleanup.
        assert(defined_k != NULL, "Should have a klass if there's no exception");
        loader_data->add_to_deallocate_list(k);
        k = defined_k;
      } else if (HAS_PENDING_EXCEPTION) {
        loader_data->add_to_deallocate_list(k);
        return NULL;
      }
    }
    return k;
  } else {
    // Use user specified class loader to load class. Call loadClass operation on class_loader.
    ResourceMark rm(THREAD);

    assert(THREAD->is_Java_thread(), "must be a JavaThread");
    JavaThread* jt = (JavaThread*) THREAD;

    PerfClassTraceTime vmtimer(ClassLoader::perf_app_classload_time(),
                               ClassLoader::perf_app_classload_selftime(),
                               ClassLoader::perf_app_classload_count(),
                               jt->get_thread_stat()->perf_recursion_counts_addr(),
                               jt->get_thread_stat()->perf_timers_addr(),
                               PerfClassTraceTime::CLASS_LOAD);

    Handle s = java_lang_String::create_from_symbol(class_name, CHECK_NULL);
    // Translate to external class name format, i.e., convert '/' chars to '.'
    Handle string = java_lang_String::externalize_classname(s, CHECK_NULL);

    JavaValue result(T_OBJECT);

    InstanceKlass* spec_klass = SystemDictionary::ClassLoader_klass();

    // Call public unsynchronized loadClass(String) directly for all class loaders.
    // For parallelCapable class loaders, JDK >=7, loadClass(String, boolean) will
    // acquire a class-name based lock rather than the class loader object lock.
    // JDK < 7 already acquire the class loader lock in loadClass(String, boolean).
    JavaCalls::call_virtual(&result,
                            class_loader,
                            spec_klass,
                            vmSymbols::loadClass_name(),
                            vmSymbols::string_class_signature(),
                            string,
                            CHECK_NULL);

    assert(result.get_type() == T_OBJECT, "just checking");
    oop obj = (oop) result.get_jobject();

    // Primitive classes return null since forName() can not be
    // used to obtain any of the Class objects representing primitives or void
    if ((obj != NULL) && !(java_lang_Class::is_primitive(obj))) {
      InstanceKlass* k = InstanceKlass::cast(java_lang_Class::as_Klass(obj));
      // For user defined Java class loaders, check that the name returned is
      // the same as that requested.  This check is done for the bootstrap
      // loader when parsing the class file.
      if (class_name == k->name()) {
        return k;
      }
    }
    // Class is not found or has the wrong name, return NULL
    return NULL;
  }
}

void SystemDictionary::define_instance_class(InstanceKlass* k, TRAPS) {

  HandleMark hm(THREAD);
  ClassLoaderData* loader_data = k->class_loader_data();
  Handle class_loader_h(THREAD, loader_data->class_loader());

 // for bootstrap and other parallel classloaders don't acquire lock,
 // use placeholder token
 // If a parallelCapable class loader calls define_instance_class instead of
 // find_or_define_instance_class to get here, we have a timing
 // hole with systemDictionary updates and check_constraints
 if (!class_loader_h.is_null() && !is_parallelCapable(class_loader_h)) {
    assert(ObjectSynchronizer::current_thread_holds_lock((JavaThread*)THREAD,
         compute_loader_lock_object(class_loader_h, THREAD)),
         "define called without lock");
  }

  // Check class-loading constraints. Throw exception if violation is detected.
  // Grabs and releases SystemDictionary_lock
  // The check_constraints/find_class call and update_dictionary sequence
  // must be "atomic" for a specific class/classloader pair so we never
  // define two different instanceKlasses for that class/classloader pair.
  // Existing classloaders will call define_instance_class with the
  // classloader lock held
  // Parallel classloaders will call find_or_define_instance_class
  // which will require a token to perform the define class
  Symbol*  name_h = k->name();
  Dictionary* dictionary = loader_data->dictionary();
  unsigned int d_hash = dictionary->compute_hash(name_h);
  check_constraints(d_hash, k, class_loader_h, true, CHECK);

  // Register class just loaded with class loader (placed in Vector)
  // Note we do this before updating the dictionary, as this can
  // fail with an OutOfMemoryError (if it does, we will *not* put this
  // class in the dictionary and will not update the class hierarchy).
  // JVMTI FollowReferences needs to find the classes this way.
  if (k->class_loader() != NULL) {
    methodHandle m(THREAD, Universe::loader_addClass_method());
    JavaValue result(T_VOID);
    JavaCallArguments args(class_loader_h);
    args.push_oop(Handle(THREAD, k->java_mirror()));
    JavaCalls::call(&result, m, &args, CHECK);
  }

  // Add the new class. We need recompile lock during update of CHA.
  {
    unsigned int p_hash = placeholders()->compute_hash(name_h);
    int p_index = placeholders()->hash_to_index(p_hash);

    MutexLocker mu_r(Compile_lock, THREAD);

    // Add to class hierarchy, initialize vtables, and do possible
    // deoptimizations.
    add_to_hierarchy(k, CHECK); // No exception, but can block

    // Add to systemDictionary - so other classes can see it.
    // Grabs and releases SystemDictionary_lock
    update_dictionary(d_hash, p_index, p_hash,
                      k, class_loader_h, THREAD);
  }
  k->eager_initialize(THREAD);

  // notify jvmti
  if (JvmtiExport::should_post_class_load()) {
      assert(THREAD->is_Java_thread(), "thread->is_Java_thread()");
      JvmtiExport::post_class_load((JavaThread *) THREAD, k);

  }
  class_define_event(k, loader_data);
}

// Support parallel classloading
// All parallel class loaders, including bootstrap classloader
// lock a placeholder entry for this class/class_loader pair
// to allow parallel defines of different classes for this class loader
// With AllowParallelDefine flag==true, in case they do not synchronize around
// FindLoadedClass/DefineClass, calls, we check for parallel
// loading for them, wait if a defineClass is in progress
// and return the initial requestor's results
// This flag does not apply to the bootstrap classloader.
// With AllowParallelDefine flag==false, call through to define_instance_class
// which will throw LinkageError: duplicate class definition.
// False is the requested default.
// For better performance, the class loaders should synchronize
// findClass(), i.e. FindLoadedClass/DefineClassIfAbsent or they
// potentially waste time reading and parsing the bytestream.
// Note: VM callers should ensure consistency of k/class_name,class_loader
// Be careful when modifying this code: once you have run
// placeholders()->find_and_add(PlaceholderTable::DEFINE_CLASS),
// you need to find_and_remove it before returning.
// So be careful to not exit with a CHECK_ macro betweeen these calls.
InstanceKlass* SystemDictionary::find_or_define_instance_class(Symbol* class_name, Handle class_loader,
                                                               InstanceKlass* k, TRAPS) {

  Symbol*  name_h = k->name(); // passed in class_name may be null
  ClassLoaderData* loader_data = class_loader_data(class_loader);
  Dictionary* dictionary = loader_data->dictionary();

  unsigned int d_hash = dictionary->compute_hash(name_h);

  // Hold SD lock around find_class and placeholder creation for DEFINE_CLASS
  unsigned int p_hash = placeholders()->compute_hash(name_h);
  int p_index = placeholders()->hash_to_index(p_hash);
  PlaceholderEntry* probe;

  {
    MutexLocker mu(SystemDictionary_lock, THREAD);
    // First check if class already defined
    if (is_parallelDefine(class_loader)) {
      InstanceKlass* check = find_class(d_hash, name_h, dictionary);
      if (check != NULL) {
        return check;
      }
    }

    // Acquire define token for this class/classloader
    probe = placeholders()->find_and_add(p_index, p_hash, name_h, loader_data, PlaceholderTable::DEFINE_CLASS, NULL, THREAD);
    // Wait if another thread defining in parallel
    // All threads wait - even those that will throw duplicate class: otherwise
    // caller is surprised by LinkageError: duplicate, but findLoadedClass fails
    // if other thread has not finished updating dictionary
    while (probe->definer() != NULL) {
      SystemDictionary_lock->wait();
    }
    // Only special cases allow parallel defines and can use other thread's results
    // Other cases fall through, and may run into duplicate defines
    // caught by finding an entry in the SystemDictionary
    if (is_parallelDefine(class_loader) && (probe->instance_klass() != NULL)) {
        placeholders()->find_and_remove(p_index, p_hash, name_h, loader_data, PlaceholderTable::DEFINE_CLASS, THREAD);
        SystemDictionary_lock->notify_all();
#ifdef ASSERT
        InstanceKlass* check = find_class(d_hash, name_h, dictionary);
        assert(check != NULL, "definer missed recording success");
#endif
        return probe->instance_klass();
    } else {
      // This thread will define the class (even if earlier thread tried and had an error)
      probe->set_definer(THREAD);
    }
  }

  define_instance_class(k, THREAD);

  Handle linkage_exception = Handle(); // null handle

  // definer must notify any waiting threads
  {
    MutexLocker mu(SystemDictionary_lock, THREAD);
    PlaceholderEntry* probe = placeholders()->get_entry(p_index, p_hash, name_h, loader_data);
    assert(probe != NULL, "DEFINE_CLASS placeholder lost?");
    if (probe != NULL) {
      if (HAS_PENDING_EXCEPTION) {
        linkage_exception = Handle(THREAD,PENDING_EXCEPTION);
        CLEAR_PENDING_EXCEPTION;
      } else {
        probe->set_instance_klass(k);
      }
      probe->set_definer(NULL);
      placeholders()->find_and_remove(p_index, p_hash, name_h, loader_data, PlaceholderTable::DEFINE_CLASS, THREAD);
      SystemDictionary_lock->notify_all();
    }
  }

  // Can't throw exception while holding lock due to rank ordering
  if (linkage_exception() != NULL) {
    THROW_OOP_(linkage_exception(), NULL); // throws exception and returns
  }

  return k;
}

Handle SystemDictionary::compute_loader_lock_object(Handle class_loader, TRAPS) {
  // If class_loader is NULL we synchronize on _system_loader_lock_obj
  if (class_loader.is_null()) {
    return Handle(THREAD, _system_loader_lock_obj);
  } else {
    return class_loader;
  }
}

// This method is added to check how often we have to wait to grab loader
// lock. The results are being recorded in the performance counters defined in
// ClassLoader::_sync_systemLoaderLockContentionRate and
// ClassLoader::_sync_nonSystemLoaderLockConteionRate.
void SystemDictionary::check_loader_lock_contention(Handle loader_lock, TRAPS) {
  if (!UsePerfData) {
    return;
  }

  assert(!loader_lock.is_null(), "NULL lock object");

  if (ObjectSynchronizer::query_lock_ownership((JavaThread*)THREAD, loader_lock)
      == ObjectSynchronizer::owner_other) {
    // contention will likely happen, so increment the corresponding
    // contention counter.
    if (oopDesc::equals(loader_lock(), _system_loader_lock_obj)) {
      ClassLoader::sync_systemLoaderLockContentionRate()->inc();
    } else {
      ClassLoader::sync_nonSystemLoaderLockContentionRate()->inc();
    }
  }
}

// ----------------------------------------------------------------------------
// Lookup

InstanceKlass* SystemDictionary::find_class(unsigned int hash,
                                            Symbol* class_name,
                                            Dictionary* dictionary) {
  assert_locked_or_safepoint(SystemDictionary_lock);
  int index = dictionary->hash_to_index(hash);
  return dictionary->find_class(index, hash, class_name);
}


// Basic find on classes in the midst of being loaded
Symbol* SystemDictionary::find_placeholder(Symbol* class_name,
                                           ClassLoaderData* loader_data) {
  assert_locked_or_safepoint(SystemDictionary_lock);
  unsigned int p_hash = placeholders()->compute_hash(class_name);
  int p_index = placeholders()->hash_to_index(p_hash);
  return placeholders()->find_entry(p_index, p_hash, class_name, loader_data);
}


// Used for assertions and verification only
// Precalculating the hash and index is an optimization because there are many lookups
// before adding the class.
InstanceKlass* SystemDictionary::find_class(Symbol* class_name, ClassLoaderData* loader_data) {
  assert_locked_or_safepoint(SystemDictionary_lock);
  #ifndef ASSERT
  guarantee(VerifyBeforeGC      ||
            VerifyDuringGC      ||
            VerifyBeforeExit    ||
            VerifyDuringStartup ||
            VerifyAfterGC, "too expensive");
  #endif

  Dictionary* dictionary = loader_data->dictionary();
  unsigned int d_hash = dictionary->compute_hash(class_name);
  return find_class(d_hash, class_name, dictionary);
}


// ----------------------------------------------------------------------------
// Update hierachy. This is done before the new klass has been added to the SystemDictionary. The Recompile_lock
// is held, to ensure that the compiler is not using the class hierachy, and that deoptimization will kick in
// before a new class is used.

void SystemDictionary::add_to_hierarchy(InstanceKlass* k, TRAPS) {
  assert(k != NULL, "just checking");
  assert_locked_or_safepoint(Compile_lock);

  // Link into hierachy. Make sure the vtables are initialized before linking into
  k->append_to_sibling_list();                    // add to superklass/sibling list
  k->process_interfaces(THREAD);                  // handle all "implements" declarations
  k->set_init_state(InstanceKlass::loaded);
  // Now flush all code that depended on old class hierarchy.
  // Note: must be done *after* linking k into the hierarchy (was bug 12/9/97)
  // Also, first reinitialize vtable because it may have gotten out of synch
  // while the new class wasn't connected to the class hierarchy.
  CodeCache::flush_dependents_on(k);
}

// ----------------------------------------------------------------------------
// GC support

void SystemDictionary::always_strong_oops_do(OopClosure* blk) {
  roots_oops_do(blk, NULL);
}


#ifdef ASSERT
class VerifySDReachableAndLiveClosure : public OopClosure {
private:
  BoolObjectClosure* _is_alive;

  template <class T> void do_oop_work(T* p) {
    oop obj = RawAccess<>::oop_load(p);
    guarantee(_is_alive->do_object_b(obj), "Oop in protection domain cache table must be live");
  }

public:
  VerifySDReachableAndLiveClosure(BoolObjectClosure* is_alive) : OopClosure(), _is_alive(is_alive) { }

  virtual void do_oop(oop* p)       { do_oop_work(p); }
  virtual void do_oop(narrowOop* p) { do_oop_work(p); }
};
#endif

// Assumes classes in the SystemDictionary are only unloaded at a safepoint
// Note: anonymous classes are not in the SD.
bool SystemDictionary::do_unloading(BoolObjectClosure* is_alive,
                                    GCTimer* gc_timer,
                                    bool do_cleaning) {

  {
    GCTraceTime(Debug, gc, phases) t("SystemDictionary WeakHandle cleaning", gc_timer);
    vm_weak_oop_storage()->weak_oops_do(is_alive, &do_nothing_cl);
  }

  bool unloading_occurred;
  {
    GCTraceTime(Debug, gc, phases) t("ClassLoaderData", gc_timer);

    // First, mark for unload all ClassLoaderData referencing a dead class loader.
    unloading_occurred = ClassLoaderDataGraph::do_unloading(is_alive,
                                                            do_cleaning);
  }

  if (unloading_occurred) {
    GCTraceTime(Debug, gc, phases) t("Dictionary", gc_timer);
    constraints()->purge_loader_constraints();
    resolution_errors()->purge_resolution_errors();
  }

  {
    GCTraceTime(Debug, gc, phases) t("ProtectionDomainCacheTable", gc_timer);
    // Oops referenced by the protection domain cache table may get unreachable independently
    // of the class loader (eg. cached protection domain oops). So we need to
    // explicitly unlink them here.
    _pd_cache_table->unlink(is_alive);

#ifdef ASSERT
    VerifySDReachableAndLiveClosure cl(is_alive);
    _pd_cache_table->oops_do(&cl);
#endif
  }

  if (do_cleaning) {
    GCTraceTime(Debug, gc, phases) t("ResolvedMethodTable", gc_timer);
    ResolvedMethodTable::unlink(is_alive);
  }

  return unloading_occurred;
}

void SystemDictionary::roots_oops_do(OopClosure* strong, OopClosure* weak) {
  strong->do_oop(&_java_system_loader);
  strong->do_oop(&_java_platform_loader);
  strong->do_oop(&_system_loader_lock_obj);
  CDS_ONLY(SystemDictionaryShared::roots_oops_do(strong);)

  // Do strong roots marking if the closures are the same.
  if (strong == weak || !ClassUnloading) {
    // Only the protection domain oops contain references into the heap. Iterate
    // over all of them.
    _pd_cache_table->oops_do(strong);
    vm_weak_oop_storage()->oops_do(strong);
  } else {
   if (weak != NULL) {
     _pd_cache_table->oops_do(weak);
     vm_weak_oop_storage()->oops_do(weak);
   }
  }

  // Visit extra methods
  invoke_method_table()->oops_do(strong);

  if (weak != NULL) {
    ResolvedMethodTable::oops_do(weak);
  }
}

void SystemDictionary::oops_do(OopClosure* f) {
  f->do_oop(&_java_system_loader);
  f->do_oop(&_java_platform_loader);
  f->do_oop(&_system_loader_lock_obj);
  CDS_ONLY(SystemDictionaryShared::oops_do(f);)

  // Only the protection domain oops contain references into the heap. Iterate
  // over all of them.
  _pd_cache_table->oops_do(f);

  // Visit extra methods
  invoke_method_table()->oops_do(f);

  ResolvedMethodTable::oops_do(f);

  vm_weak_oop_storage()->oops_do(f);
}

// CDS: scan and relocate all classes in the system dictionary.
void SystemDictionary::classes_do(MetaspaceClosure* it) {
  ClassLoaderData::the_null_class_loader_data()->dictionary()->classes_do(it);
}

// CDS: scan and relocate all classes referenced by _well_known_klasses[].
void SystemDictionary::well_known_klasses_do(MetaspaceClosure* it) {
  for (int id = FIRST_WKID; id < WKID_LIMIT; id++) {
    it->push(well_known_klass_addr((WKID)id));
  }
}

void SystemDictionary::methods_do(void f(Method*)) {
  // Walk methods in loaded classes
  ClassLoaderDataGraph::methods_do(f);
  // Walk method handle intrinsics
  invoke_method_table()->methods_do(f);
}

class RemoveClassesClosure : public CLDClosure {
  public:
    void do_cld(ClassLoaderData* cld) {
      if (cld->is_system_class_loader_data() || cld->is_platform_class_loader_data()) {
        cld->dictionary()->remove_classes_in_error_state();
      }
    }
};

void SystemDictionary::remove_classes_in_error_state() {
  ClassLoaderData::the_null_class_loader_data()->dictionary()->remove_classes_in_error_state();
  RemoveClassesClosure rcc;
  ClassLoaderDataGraph::cld_do(&rcc);
}

// ----------------------------------------------------------------------------
// Lazily load klasses

void SystemDictionary::load_abstract_ownable_synchronizer_klass(TRAPS) {
  // if multiple threads calling this function, only one thread will load
  // the class.  The other threads will find the loaded version once the
  // class is loaded.
  Klass* aos = _abstract_ownable_synchronizer_klass;
  if (aos == NULL) {
    Klass* k = resolve_or_fail(vmSymbols::java_util_concurrent_locks_AbstractOwnableSynchronizer(), true, CHECK);
    // Force a fence to prevent any read before the write completes
    OrderAccess::fence();
    _abstract_ownable_synchronizer_klass = InstanceKlass::cast(k);
  }
}

// ----------------------------------------------------------------------------
// Initialization

void SystemDictionary::initialize(TRAPS) {
  // Allocate arrays
  _placeholders        = new PlaceholderTable(_placeholder_table_size);
  _number_of_modifications = 0;
  _loader_constraints  = new LoaderConstraintTable(_loader_constraint_size);
  _resolution_errors   = new ResolutionErrorTable(_resolution_error_size);
  _invoke_method_table = new SymbolPropertyTable(_invoke_method_size);
  _pd_cache_table = new ProtectionDomainCacheTable(defaultProtectionDomainCacheSize);

  // Allocate private object used as system class loader lock
  _system_loader_lock_obj = oopFactory::new_intArray(0, CHECK);
  // Initialize basic classes
  initialize_preloaded_classes(CHECK);
}

// Compact table of directions on the initialization of klasses:
static const short wk_init_info[] = {
  #define WK_KLASS_INIT_INFO(name, symbol, option) \
    ( ((int)vmSymbols::VM_SYMBOL_ENUM_NAME(symbol) \
          << SystemDictionary::CEIL_LG_OPTION_LIMIT) \
      | (int)SystemDictionary::option ),
  WK_KLASSES_DO(WK_KLASS_INIT_INFO)
  #undef WK_KLASS_INIT_INFO
  0
};

bool SystemDictionary::initialize_wk_klass(WKID id, int init_opt, TRAPS) {
  assert(id >= (int)FIRST_WKID && id < (int)WKID_LIMIT, "oob");
  int  info = wk_init_info[id - FIRST_WKID];
  int  sid  = (info >> CEIL_LG_OPTION_LIMIT);
  Symbol* symbol = vmSymbols::symbol_at((vmSymbols::SID)sid);
  InstanceKlass** klassp = &_well_known_klasses[id];

  bool must_load;
#if INCLUDE_JVMCI
  if (EnableJVMCI) {
    // If JVMCI is enabled we require its classes to be found.
    must_load = (init_opt < SystemDictionary::Opt) || (init_opt == SystemDictionary::Jvmci);
  } else
#endif
  {
    must_load = (init_opt < SystemDictionary::Opt);
  }

  if ((*klassp) == NULL) {
    Klass* k;
    if (must_load) {
      k = resolve_or_fail(symbol, true, CHECK_0); // load required class
    } else {
      k = resolve_or_null(symbol,       CHECK_0); // load optional klass
    }
    (*klassp) = (k == NULL) ? NULL : InstanceKlass::cast(k);
  }
  return ((*klassp) != NULL);
}

void SystemDictionary::initialize_wk_klasses_until(WKID limit_id, WKID &start_id, TRAPS) {
  assert((int)start_id <= (int)limit_id, "IDs are out of order!");
  for (int id = (int)start_id; id < (int)limit_id; id++) {
    assert(id >= (int)FIRST_WKID && id < (int)WKID_LIMIT, "oob");
    int info = wk_init_info[id - FIRST_WKID];
    int sid  = (info >> CEIL_LG_OPTION_LIMIT);
    int opt  = (info & right_n_bits(CEIL_LG_OPTION_LIMIT));

    initialize_wk_klass((WKID)id, opt, CHECK);
  }

  // move the starting value forward to the limit:
  start_id = limit_id;
}

void SystemDictionary::initialize_preloaded_classes(TRAPS) {
  assert(WK_KLASS(Object_klass) == NULL, "preloaded classes should only be initialized once");

  // Create the ModuleEntry for java.base.  This call needs to be done here,
  // after vmSymbols::initialize() is called but before any classes are pre-loaded.
  ClassLoader::classLoader_init2(CHECK);

  // Preload commonly used klasses
  WKID scan = FIRST_WKID;
  // first do Object, then String, Class
#if INCLUDE_CDS
  if (UseSharedSpaces) {
    initialize_wk_klasses_through(WK_KLASS_ENUM_NAME(Object_klass), scan, CHECK);
    // Initialize the constant pool for the Object_class
    Object_klass()->constants()->restore_unshareable_info(CHECK);
    initialize_wk_klasses_through(WK_KLASS_ENUM_NAME(Class_klass), scan, CHECK);
  } else
#endif
  {
    initialize_wk_klasses_through(WK_KLASS_ENUM_NAME(Class_klass), scan, CHECK);
  }

  // Calculate offsets for String and Class classes since they are loaded and
  // can be used after this point.
  java_lang_String::compute_offsets();
  java_lang_Class::compute_offsets();

  // Fixup mirrors for classes loaded before java.lang.Class.
  // These calls iterate over the objects currently in the perm gen
  // so calling them at this point is matters (not before when there
  // are fewer objects and not later after there are more objects
  // in the perm gen.
  Universe::initialize_basic_type_mirrors(CHECK);
  Universe::fixup_mirrors(CHECK);

  // do a bunch more:
  initialize_wk_klasses_through(WK_KLASS_ENUM_NAME(Reference_klass), scan, CHECK);

  // Preload ref klasses and set reference types
  InstanceKlass::cast(WK_KLASS(Reference_klass))->set_reference_type(REF_OTHER);
  InstanceRefKlass::update_nonstatic_oop_maps(WK_KLASS(Reference_klass));

  initialize_wk_klasses_through(WK_KLASS_ENUM_NAME(PhantomReference_klass), scan, CHECK);
  InstanceKlass::cast(WK_KLASS(SoftReference_klass))->set_reference_type(REF_SOFT);
  InstanceKlass::cast(WK_KLASS(WeakReference_klass))->set_reference_type(REF_WEAK);
  InstanceKlass::cast(WK_KLASS(FinalReference_klass))->set_reference_type(REF_FINAL);
  InstanceKlass::cast(WK_KLASS(PhantomReference_klass))->set_reference_type(REF_PHANTOM);

  initialize_wk_klasses_through(WK_KLASS_ENUM_NAME(ReferenceQueue_klass), scan, CHECK);

  // JSR 292 classes
  WKID jsr292_group_start = WK_KLASS_ENUM_NAME(MethodHandle_klass);
  WKID jsr292_group_end   = WK_KLASS_ENUM_NAME(VolatileCallSite_klass);
  initialize_wk_klasses_until(jsr292_group_start, scan, CHECK);
  initialize_wk_klasses_through(jsr292_group_end, scan, CHECK);
  initialize_wk_klasses_until(NOT_JVMCI(WKID_LIMIT) JVMCI_ONLY(FIRST_JVMCI_WKID), scan, CHECK);

  _box_klasses[T_BOOLEAN] = WK_KLASS(Boolean_klass);
  _box_klasses[T_CHAR]    = WK_KLASS(Character_klass);
  _box_klasses[T_FLOAT]   = WK_KLASS(Float_klass);
  _box_klasses[T_DOUBLE]  = WK_KLASS(Double_klass);
  _box_klasses[T_BYTE]    = WK_KLASS(Byte_klass);
  _box_klasses[T_SHORT]   = WK_KLASS(Short_klass);
  _box_klasses[T_INT]     = WK_KLASS(Integer_klass);
  _box_klasses[T_LONG]    = WK_KLASS(Long_klass);
  //_box_klasses[T_OBJECT]  = WK_KLASS(object_klass);
  //_box_klasses[T_ARRAY]   = WK_KLASS(object_klass);

  { // Compute whether we should use checkPackageAccess or NOT
    Method* method = InstanceKlass::cast(ClassLoader_klass())->find_method(vmSymbols::checkPackageAccess_name(), vmSymbols::class_protectiondomain_signature());
    _has_checkPackageAccess = (method != NULL);
  }
}

// Tells if a given klass is a box (wrapper class, such as java.lang.Integer).
// If so, returns the basic type it holds.  If not, returns T_OBJECT.
BasicType SystemDictionary::box_klass_type(Klass* k) {
  assert(k != NULL, "");
  for (int i = T_BOOLEAN; i < T_VOID+1; i++) {
    if (_box_klasses[i] == k)
      return (BasicType)i;
  }
  return T_OBJECT;
}

// Constraints on class loaders. The details of the algorithm can be
// found in the OOPSLA'98 paper "Dynamic Class Loading in the Java
// Virtual Machine" by Sheng Liang and Gilad Bracha.  The basic idea is
// that the dictionary needs to maintain a set of contraints that
// must be satisfied by all classes in the dictionary.
// if defining is true, then LinkageError if already in dictionary
// if initiating loader, then ok if InstanceKlass matches existing entry

void SystemDictionary::check_constraints(unsigned int d_hash,
                                         InstanceKlass* k,
                                         Handle class_loader, bool defining,
                                         TRAPS) {
  const char *linkage_error1 = NULL;
  const char *linkage_error2 = NULL;
  {
    Symbol*  name  = k->name();
    ClassLoaderData *loader_data = class_loader_data(class_loader);

    MutexLocker mu(SystemDictionary_lock, THREAD);

    InstanceKlass* check = find_class(d_hash, name, loader_data->dictionary());
    if (check != NULL) {
      // if different InstanceKlass - duplicate class definition,
      // else - ok, class loaded by a different thread in parallel,
      // we should only have found it if it was done loading and ok to use
      // dictionary only holds instance classes, placeholders
      // also holds array classes

      assert(check->is_instance_klass(), "noninstance in systemdictionary");
      if ((defining == true) || (k != check)) {
        linkage_error1 = "loader (instance of ";
        linkage_error2 = "): attempted duplicate class definition for name: \"";
      } else {
        return;
      }
    }

#ifdef ASSERT
    Symbol* ph_check = find_placeholder(name, loader_data);
    assert(ph_check == NULL || ph_check == name, "invalid symbol");
#endif

    if (linkage_error1 == NULL) {
      if (constraints()->check_or_update(k, class_loader, name) == false) {
        linkage_error1 = "loader constraint violation: loader (instance of ";
        linkage_error2 = ") previously initiated loading for a different type with name \"";
      }
    }
  }

  // Throw error now if needed (cannot throw while holding
  // SystemDictionary_lock because of rank ordering)

  if (linkage_error1) {
    ResourceMark rm(THREAD);
    const char* class_loader_name = loader_name(class_loader());
    char* type_name = k->name()->as_C_string();
    size_t buflen = strlen(linkage_error1) + strlen(class_loader_name) +
      strlen(linkage_error2) + strlen(type_name) + 2; // +2 for '"' and null byte.
    char* buf = NEW_RESOURCE_ARRAY_IN_THREAD(THREAD, char, buflen);
    jio_snprintf(buf, buflen, "%s%s%s%s\"", linkage_error1, class_loader_name, linkage_error2, type_name);
    THROW_MSG(vmSymbols::java_lang_LinkageError(), buf);
  }
}


// Update class loader data dictionary - done after check_constraint and add_to_hierachy
// have been called.
void SystemDictionary::update_dictionary(unsigned int d_hash,
                                         int p_index, unsigned int p_hash,
                                         InstanceKlass* k,
                                         Handle class_loader,
                                         TRAPS) {
  // Compile_lock prevents systemDictionary updates during compilations
  assert_locked_or_safepoint(Compile_lock);
  Symbol*  name  = k->name();
  ClassLoaderData *loader_data = class_loader_data(class_loader);

  {
    MutexLocker mu1(SystemDictionary_lock, THREAD);

    // See whether biased locking is enabled and if so set it for this
    // klass.
    // Note that this must be done past the last potential blocking
    // point / safepoint. We enable biased locking lazily using a
    // VM_Operation to iterate the SystemDictionary and installing the
    // biasable mark word into each InstanceKlass's prototype header.
    // To avoid race conditions where we accidentally miss enabling the
    // optimization for one class in the process of being added to the
    // dictionary, we must not safepoint after the test of
    // BiasedLocking::enabled().
    if (UseBiasedLocking && BiasedLocking::enabled()) {
      // Set biased locking bit for all loaded classes; it will be
      // cleared if revocation occurs too often for this type
      // NOTE that we must only do this when the class is initally
      // defined, not each time it is referenced from a new class loader
      if (oopDesc::equals(k->class_loader(), class_loader())) {
        k->set_prototype_header(markOopDesc::biased_locking_prototype());
      }
    }

    // Make a new dictionary entry.
    Dictionary* dictionary = loader_data->dictionary();
    InstanceKlass* sd_check = find_class(d_hash, name, dictionary);
    if (sd_check == NULL) {
      dictionary->add_klass(d_hash, name, k);
      notice_modification();
    }
  #ifdef ASSERT
    sd_check = find_class(d_hash, name, dictionary);
    assert (sd_check != NULL, "should have entry in dictionary");
    // Note: there may be a placeholder entry: for circularity testing
    // or for parallel defines
  #endif
    SystemDictionary_lock->notify_all();
  }
}


// Try to find a class name using the loader constraints.  The
// loader constraints might know about a class that isn't fully loaded
// yet and these will be ignored.
Klass* SystemDictionary::find_constrained_instance_or_array_klass(
                    Symbol* class_name, Handle class_loader, TRAPS) {

  // First see if it has been loaded directly.
  // Force the protection domain to be null.  (This removes protection checks.)
  Handle no_protection_domain;
  Klass* klass = find_instance_or_array_klass(class_name, class_loader,
                                              no_protection_domain, CHECK_NULL);
  if (klass != NULL)
    return klass;

  // Now look to see if it has been loaded elsewhere, and is subject to
  // a loader constraint that would require this loader to return the
  // klass that is already loaded.
  if (FieldType::is_array(class_name)) {
    // For array classes, their Klass*s are not kept in the
    // constraint table. The element Klass*s are.
    FieldArrayInfo fd;
    BasicType t = FieldType::get_array_info(class_name, fd, CHECK_(NULL));
    if (t != T_OBJECT) {
      klass = Universe::typeArrayKlassObj(t);
    } else {
      MutexLocker mu(SystemDictionary_lock, THREAD);
      klass = constraints()->find_constrained_klass(fd.object_key(), class_loader);
    }
    // If element class already loaded, allocate array klass
    if (klass != NULL) {
      klass = klass->array_klass_or_null(fd.dimension());
    }
  } else {
    MutexLocker mu(SystemDictionary_lock, THREAD);
    // Non-array classes are easy: simply check the constraint table.
    klass = constraints()->find_constrained_klass(class_name, class_loader);
  }

  return klass;
}


bool SystemDictionary::add_loader_constraint(Symbol* class_name,
                                             Handle class_loader1,
                                             Handle class_loader2,
                                             Thread* THREAD) {
  ClassLoaderData* loader_data1 = class_loader_data(class_loader1);
  ClassLoaderData* loader_data2 = class_loader_data(class_loader2);

  Symbol* constraint_name = NULL;
  if (!FieldType::is_array(class_name)) {
    constraint_name = class_name;
  } else {
    // For array classes, their Klass*s are not kept in the
    // constraint table. The element classes are.
    FieldArrayInfo fd;
    BasicType t = FieldType::get_array_info(class_name, fd, CHECK_(false));
    // primitive types always pass
    if (t != T_OBJECT) {
      return true;
    } else {
      constraint_name = fd.object_key();
    }
  }

  Dictionary* dictionary1 = loader_data1->dictionary();
  unsigned int d_hash1 = dictionary1->compute_hash(constraint_name);

  Dictionary* dictionary2 = loader_data2->dictionary();
  unsigned int d_hash2 = dictionary2->compute_hash(constraint_name);

  {
    MutexLocker mu_s(SystemDictionary_lock, THREAD);
    InstanceKlass* klass1 = find_class(d_hash1, constraint_name, dictionary1);
    InstanceKlass* klass2 = find_class(d_hash2, constraint_name, dictionary2);
    return constraints()->add_entry(constraint_name, klass1, class_loader1,
                                    klass2, class_loader2);
  }
}

// Add entry to resolution error table to record the error when the first
// attempt to resolve a reference to a class has failed.
void SystemDictionary::add_resolution_error(const constantPoolHandle& pool, int which,
                                            Symbol* error, Symbol* message) {
  unsigned int hash = resolution_errors()->compute_hash(pool, which);
  int index = resolution_errors()->hash_to_index(hash);
  {
    MutexLocker ml(SystemDictionary_lock, Thread::current());
    resolution_errors()->add_entry(index, hash, pool, which, error, message);
  }
}

// Delete a resolution error for RedefineClasses for a constant pool is going away
void SystemDictionary::delete_resolution_error(ConstantPool* pool) {
  resolution_errors()->delete_entry(pool);
}

// Lookup resolution error table. Returns error if found, otherwise NULL.
Symbol* SystemDictionary::find_resolution_error(const constantPoolHandle& pool, int which,
                                                Symbol** message) {
  unsigned int hash = resolution_errors()->compute_hash(pool, which);
  int index = resolution_errors()->hash_to_index(hash);
  {
    MutexLocker ml(SystemDictionary_lock, Thread::current());
    ResolutionErrorEntry* entry = resolution_errors()->find_entry(index, hash, pool, which);
    if (entry != NULL) {
      *message = entry->message();
      return entry->error();
    } else {
      return NULL;
    }
  }
}


// Signature constraints ensure that callers and callees agree about
// the meaning of type names in their signatures.  This routine is the
// intake for constraints.  It collects them from several places:
//
//  * LinkResolver::resolve_method (if check_access is true) requires
//    that the resolving class (the caller) and the defining class of
//    the resolved method (the callee) agree on each type in the
//    method's signature.
//
//  * LinkResolver::resolve_interface_method performs exactly the same
//    checks.
//
//  * LinkResolver::resolve_field requires that the constant pool
//    attempting to link to a field agree with the field's defining
//    class about the type of the field signature.
//
//  * klassVtable::initialize_vtable requires that, when a class
//    overrides a vtable entry allocated by a superclass, that the
//    overriding method (i.e., the callee) agree with the superclass
//    on each type in the method's signature.
//
//  * klassItable::initialize_itable requires that, when a class fills
//    in its itables, for each non-abstract method installed in an
//    itable, the method (i.e., the callee) agree with the interface
//    on each type in the method's signature.
//
// All those methods have a boolean (check_access, checkconstraints)
// which turns off the checks.  This is used from specialized contexts
// such as bootstrapping, dumping, and debugging.
//
// No direct constraint is placed between the class and its
// supertypes.  Constraints are only placed along linked relations
// between callers and callees.  When a method overrides or implements
// an abstract method in a supertype (superclass or interface), the
// constraints are placed as if the supertype were the caller to the
// overriding method.  (This works well, since callers to the
// supertype have already established agreement between themselves and
// the supertype.)  As a result of all this, a class can disagree with
// its supertype about the meaning of a type name, as long as that
// class neither calls a relevant method of the supertype, nor is
// called (perhaps via an override) from the supertype.
//
//
// SystemDictionary::check_signature_loaders(sig, l1, l2)
//
// Make sure all class components (including arrays) in the given
// signature will be resolved to the same class in both loaders.
// Returns the name of the type that failed a loader constraint check, or
// NULL if no constraint failed.  No exception except OOME is thrown.
// Arrays are not added to the loader constraint table, their elements are.
Symbol* SystemDictionary::check_signature_loaders(Symbol* signature,
                                               Handle loader1, Handle loader2,
                                               bool is_method, TRAPS)  {
  // Nothing to do if loaders are the same.
  if (oopDesc::equals(loader1(), loader2())) {
    return NULL;
  }

  SignatureStream sig_strm(signature, is_method);
  while (!sig_strm.is_done()) {
    if (sig_strm.is_object()) {
      Symbol* sig = sig_strm.as_symbol(CHECK_NULL);
      if (!add_loader_constraint(sig, loader1, loader2, THREAD)) {
        return sig;
      }
    }
    sig_strm.next();
  }
  return NULL;
}


methodHandle SystemDictionary::find_method_handle_intrinsic(vmIntrinsics::ID iid,
                                                            Symbol* signature,
                                                            TRAPS) {
  methodHandle empty;
  assert(MethodHandles::is_signature_polymorphic(iid) &&
         MethodHandles::is_signature_polymorphic_intrinsic(iid) &&
         iid != vmIntrinsics::_invokeGeneric,
         "must be a known MH intrinsic iid=%d: %s", iid, vmIntrinsics::name_at(iid));

  unsigned int hash  = invoke_method_table()->compute_hash(signature, iid);
  int          index = invoke_method_table()->hash_to_index(hash);
  SymbolPropertyEntry* spe = invoke_method_table()->find_entry(index, hash, signature, iid);
  methodHandle m;
  if (spe == NULL || spe->method() == NULL) {
    spe = NULL;
    // Must create lots of stuff here, but outside of the SystemDictionary lock.
    m = Method::make_method_handle_intrinsic(iid, signature, CHECK_(empty));
    if (!Arguments::is_interpreter_only()) {
      // Generate a compiled form of the MH intrinsic.
      AdapterHandlerLibrary::create_native_wrapper(m);
      // Check if have the compiled code.
      if (!m->has_compiled_code()) {
        THROW_MSG_(vmSymbols::java_lang_VirtualMachineError(),
                   "Out of space in CodeCache for method handle intrinsic", empty);
      }
    }
    // Now grab the lock.  We might have to throw away the new method,
    // if a racing thread has managed to install one at the same time.
    {
      MutexLocker ml(SystemDictionary_lock, THREAD);
      spe = invoke_method_table()->find_entry(index, hash, signature, iid);
      if (spe == NULL)
        spe = invoke_method_table()->add_entry(index, hash, signature, iid);
      if (spe->method() == NULL)
        spe->set_method(m());
    }
  }

  assert(spe != NULL && spe->method() != NULL, "");
  assert(Arguments::is_interpreter_only() || (spe->method()->has_compiled_code() &&
         spe->method()->code()->entry_point() == spe->method()->from_compiled_entry()),
         "MH intrinsic invariant");
  return spe->method();
}

// Helper for unpacking the return value from linkMethod and linkCallSite.
static methodHandle unpack_method_and_appendix(Handle mname,
                                               Klass* accessing_klass,
                                               objArrayHandle appendix_box,
                                               Handle* appendix_result,
                                               TRAPS) {
  methodHandle empty;
  if (mname.not_null()) {
    Method* m = java_lang_invoke_MemberName::vmtarget(mname());
    if (m != NULL) {
      oop appendix = appendix_box->obj_at(0);
      if (TraceMethodHandles) {
    #ifndef PRODUCT
        ttyLocker ttyl;
        tty->print("Linked method=" INTPTR_FORMAT ": ", p2i(m));
        m->print();
        if (appendix != NULL) { tty->print("appendix = "); appendix->print(); }
        tty->cr();
    #endif //PRODUCT
      }
      (*appendix_result) = Handle(THREAD, appendix);
      // the target is stored in the cpCache and if a reference to this
      // MemberName is dropped we need a way to make sure the
      // class_loader containing this method is kept alive.
      ClassLoaderData* this_key = accessing_klass->class_loader_data();
      this_key->record_dependency(m->method_holder());
      return methodHandle(THREAD, m);
    }
  }
  THROW_MSG_(vmSymbols::java_lang_LinkageError(), "bad value from MethodHandleNatives", empty);
  return empty;
}

methodHandle SystemDictionary::find_method_handle_invoker(Klass* klass,
                                                          Symbol* name,
                                                          Symbol* signature,
                                                          Klass* accessing_klass,
                                                          Handle *appendix_result,
                                                          Handle *method_type_result,
                                                          TRAPS) {
  methodHandle empty;
  assert(THREAD->can_call_java() ,"");
  Handle method_type =
    SystemDictionary::find_method_handle_type(signature, accessing_klass, CHECK_(empty));

  int ref_kind = JVM_REF_invokeVirtual;
  oop name_oop = StringTable::intern(name, CHECK_(empty));
  Handle name_str (THREAD, name_oop);
  objArrayHandle appendix_box = oopFactory::new_objArray_handle(SystemDictionary::Object_klass(), 1, CHECK_(empty));
  assert(appendix_box->obj_at(0) == NULL, "");

  // This should not happen.  JDK code should take care of that.
  if (accessing_klass == NULL || method_type.is_null()) {
    THROW_MSG_(vmSymbols::java_lang_InternalError(), "bad invokehandle", empty);
  }

  // call java.lang.invoke.MethodHandleNatives::linkMethod(... String, MethodType) -> MemberName
  JavaCallArguments args;
  args.push_oop(Handle(THREAD, accessing_klass->java_mirror()));
  args.push_int(ref_kind);
  args.push_oop(Handle(THREAD, klass->java_mirror()));
  args.push_oop(name_str);
  args.push_oop(method_type);
  args.push_oop(appendix_box);
  JavaValue result(T_OBJECT);
  JavaCalls::call_static(&result,
                         SystemDictionary::MethodHandleNatives_klass(),
                         vmSymbols::linkMethod_name(),
                         vmSymbols::linkMethod_signature(),
                         &args, CHECK_(empty));
  Handle mname(THREAD, (oop) result.get_jobject());
  (*method_type_result) = method_type;
  return unpack_method_and_appendix(mname, accessing_klass, appendix_box, appendix_result, THREAD);
}

// Decide if we can globally cache a lookup of this class, to be returned to any client that asks.
// We must ensure that all class loaders everywhere will reach this class, for any client.
// This is a safe bet for public classes in java.lang, such as Object and String.
// We also include public classes in java.lang.invoke, because they appear frequently in system-level method types.
// Out of an abundance of caution, we do not include any other classes, not even for packages like java.util.
static bool is_always_visible_class(oop mirror) {
  Klass* klass = java_lang_Class::as_Klass(mirror);
  if (klass->is_objArray_klass()) {
    klass = ObjArrayKlass::cast(klass)->bottom_klass(); // check element type
  }
  if (klass->is_typeArray_klass()) {
    return true; // primitive array
  }
  assert(klass->is_instance_klass(), "%s", klass->external_name());
  return klass->is_public() &&
         (InstanceKlass::cast(klass)->is_same_class_package(SystemDictionary::Object_klass()) ||       // java.lang
          InstanceKlass::cast(klass)->is_same_class_package(SystemDictionary::MethodHandle_klass()));  // java.lang.invoke
}


// Return the Java mirror (java.lang.Class instance) for a single-character
// descriptor.  This result, when available, is the same as produced by the
// heavier API point of the same name that takes a Symbol.
oop SystemDictionary::find_java_mirror_for_type(char signature_char) {
  return java_lang_Class::primitive_mirror(char2type(signature_char));
}

// Find or construct the Java mirror (java.lang.Class instance) for a
// for the given field type signature, as interpreted relative to the
// given class loader.  Handles primitives, void, references, arrays,
// and all other reflectable types, except method types.
// N.B.  Code in reflection should use this entry point.
Handle SystemDictionary::find_java_mirror_for_type(Symbol* signature,
                                                   Klass* accessing_klass,
                                                   Handle class_loader,
                                                   Handle protection_domain,
                                                   SignatureStream::FailureMode failure_mode,
                                                   TRAPS) {
  Handle empty;

  assert(accessing_klass == NULL || (class_loader.is_null() && protection_domain.is_null()),
         "one or the other, or perhaps neither");

  Symbol* type = signature;

  // What we have here must be a valid field descriptor,
  // and all valid field descriptors are supported.
  // Produce the same java.lang.Class that reflection reports.
  if (type->utf8_length() == 1) {

    // It's a primitive.  (Void has a primitive mirror too.)
    char ch = (char) type->byte_at(0);
    assert(is_java_primitive(char2type(ch)) || ch == 'V', "");
    return Handle(THREAD, find_java_mirror_for_type(ch));

  } else if (FieldType::is_obj(type) || FieldType::is_array(type)) {

    // It's a reference type.
    if (accessing_klass != NULL) {
      class_loader      = Handle(THREAD, accessing_klass->class_loader());
      protection_domain = Handle(THREAD, accessing_klass->protection_domain());
    }
    Klass* constant_type_klass;
    if (failure_mode == SignatureStream::ReturnNull) {
      constant_type_klass = resolve_or_null(type, class_loader, protection_domain,
                                            CHECK_(empty));
    } else {
      bool throw_error = (failure_mode == SignatureStream::NCDFError);
      constant_type_klass = resolve_or_fail(type, class_loader, protection_domain,
                                            throw_error, CHECK_(empty));
    }
    if (constant_type_klass == NULL) {
      return Handle();  // report failure this way
    }
    Handle mirror(THREAD, constant_type_klass->java_mirror());

    // Check accessibility, emulating ConstantPool::verify_constant_pool_resolve.
    if (accessing_klass != NULL) {
      Klass* sel_klass = constant_type_klass;
      bool fold_type_to_class = true;
      LinkResolver::check_klass_accessability(accessing_klass, sel_klass,
                                              fold_type_to_class, CHECK_(empty));
    }

    return mirror;

  }

  // Fall through to an error.
  assert(false, "unsupported mirror syntax");
  THROW_MSG_(vmSymbols::java_lang_InternalError(), "unsupported mirror syntax", empty);
}


// Ask Java code to find or construct a java.lang.invoke.MethodType for the given
// signature, as interpreted relative to the given class loader.
// Because of class loader constraints, all method handle usage must be
// consistent with this loader.
Handle SystemDictionary::find_method_handle_type(Symbol* signature,
                                                 Klass* accessing_klass,
                                                 TRAPS) {
  Handle empty;
  vmIntrinsics::ID null_iid = vmIntrinsics::_none;  // distinct from all method handle invoker intrinsics
  unsigned int hash  = invoke_method_table()->compute_hash(signature, null_iid);
  int          index = invoke_method_table()->hash_to_index(hash);
  SymbolPropertyEntry* spe = invoke_method_table()->find_entry(index, hash, signature, null_iid);
  if (spe != NULL && spe->method_type() != NULL) {
    assert(java_lang_invoke_MethodType::is_instance(spe->method_type()), "");
    return Handle(THREAD, spe->method_type());
  } else if (!THREAD->can_call_java()) {
    warning("SystemDictionary::find_method_handle_type called from compiler thread");  // FIXME
    return Handle();  // do not attempt from within compiler, unless it was cached
  }

  Handle class_loader, protection_domain;
  if (accessing_klass != NULL) {
    class_loader      = Handle(THREAD, accessing_klass->class_loader());
    protection_domain = Handle(THREAD, accessing_klass->protection_domain());
  }
  bool can_be_cached = true;
  int npts = ArgumentCount(signature).size();
  objArrayHandle pts = oopFactory::new_objArray_handle(SystemDictionary::Class_klass(), npts, CHECK_(empty));
  int arg = 0;
  Handle rt; // the return type from the signature
  ResourceMark rm(THREAD);
  for (SignatureStream ss(signature); !ss.is_done(); ss.next()) {
    oop mirror = NULL;
    if (can_be_cached) {
      // Use neutral class loader to lookup candidate classes to be placed in the cache.
      mirror = ss.as_java_mirror(Handle(), Handle(),
                                 SignatureStream::ReturnNull, CHECK_(empty));
      if (mirror == NULL || (ss.is_object() && !is_always_visible_class(mirror))) {
        // Fall back to accessing_klass context.
        can_be_cached = false;
      }
    }
    if (!can_be_cached) {
      // Resolve, throwing a real error if it doesn't work.
      mirror = ss.as_java_mirror(class_loader, protection_domain,
                                 SignatureStream::NCDFError, CHECK_(empty));
    }
    assert(mirror != NULL, "%s", ss.as_symbol(THREAD)->as_C_string());
    if (ss.at_return_type())
      rt = Handle(THREAD, mirror);
    else
      pts->obj_at_put(arg++, mirror);

    // Check accessibility.
    if (!java_lang_Class::is_primitive(mirror) && accessing_klass != NULL) {
      Klass* sel_klass = java_lang_Class::as_Klass(mirror);
      mirror = NULL;  // safety
      // Emulate ConstantPool::verify_constant_pool_resolve.
      bool fold_type_to_class = true;
      LinkResolver::check_klass_accessability(accessing_klass, sel_klass,
                                              fold_type_to_class, CHECK_(empty));
    }
  }
  assert(arg == npts, "");

  // call java.lang.invoke.MethodHandleNatives::findMethodHandleType(Class rt, Class[] pts) -> MethodType
  JavaCallArguments args(Handle(THREAD, rt()));
  args.push_oop(pts);
  JavaValue result(T_OBJECT);
  JavaCalls::call_static(&result,
                         SystemDictionary::MethodHandleNatives_klass(),
                         vmSymbols::findMethodHandleType_name(),
                         vmSymbols::findMethodHandleType_signature(),
                         &args, CHECK_(empty));
  Handle method_type(THREAD, (oop) result.get_jobject());

  if (can_be_cached) {
    // We can cache this MethodType inside the JVM.
    MutexLocker ml(SystemDictionary_lock, THREAD);
    spe = invoke_method_table()->find_entry(index, hash, signature, null_iid);
    if (spe == NULL)
      spe = invoke_method_table()->add_entry(index, hash, signature, null_iid);
    if (spe->method_type() == NULL) {
      spe->set_method_type(method_type());
    }
  }

  // report back to the caller with the MethodType
  return method_type;
}

Handle SystemDictionary::find_field_handle_type(Symbol* signature,
                                                Klass* accessing_klass,
                                                TRAPS) {
  Handle empty;
  ResourceMark rm(THREAD);
  SignatureStream ss(signature, /*is_method=*/ false);
  if (!ss.is_done()) {
    Handle class_loader, protection_domain;
    if (accessing_klass != NULL) {
      class_loader      = Handle(THREAD, accessing_klass->class_loader());
      protection_domain = Handle(THREAD, accessing_klass->protection_domain());
    }
    oop mirror = ss.as_java_mirror(class_loader, protection_domain, SignatureStream::NCDFError, CHECK_(empty));
    ss.next();
    if (ss.is_done()) {
      return Handle(THREAD, mirror);
    }
  }
  return empty;
}

// Ask Java code to find or construct a method handle constant.
Handle SystemDictionary::link_method_handle_constant(Klass* caller,
                                                     int ref_kind, //e.g., JVM_REF_invokeVirtual
                                                     Klass* callee,
                                                     Symbol* name,
                                                     Symbol* signature,
                                                     TRAPS) {
  Handle empty;
  if (caller == NULL) {
    THROW_MSG_(vmSymbols::java_lang_InternalError(), "bad MH constant", empty);
  }
  Handle name_str      = java_lang_String::create_from_symbol(name,      CHECK_(empty));
  Handle signature_str = java_lang_String::create_from_symbol(signature, CHECK_(empty));

  // Put symbolic info from the MH constant into freshly created MemberName and resolve it.
  Handle mname = MemberName_klass()->allocate_instance_handle(CHECK_(empty));
  java_lang_invoke_MemberName::set_clazz(mname(), callee->java_mirror());
  java_lang_invoke_MemberName::set_name (mname(), name_str());
  java_lang_invoke_MemberName::set_type (mname(), signature_str());
  java_lang_invoke_MemberName::set_flags(mname(), MethodHandles::ref_kind_to_flags(ref_kind));

  if (ref_kind == JVM_REF_invokeVirtual &&
      callee->name() == vmSymbols::java_lang_invoke_MethodHandle() &&
      (name == vmSymbols::invoke_name() || name == vmSymbols::invokeExact_name())) {
    // Skip resolution for j.l.i.MethodHandle.invoke()/invokeExact().
    // They are public signature polymorphic methods, but require appendix argument
    // which MemberName resolution doesn't handle. There's special logic on JDK side to handle them
    // (see MethodHandles.linkMethodHandleConstant() and MethodHandles.findVirtualForMH()).
  } else {
    MethodHandles::resolve_MemberName(mname, caller, /*speculative_resolve*/false, CHECK_(empty));
  }

  // After method/field resolution succeeded, it's safe to resolve MH signature as well.
  Handle type = MethodHandles::resolve_MemberName_type(mname, caller, CHECK_(empty));

  // call java.lang.invoke.MethodHandleNatives::linkMethodHandleConstant(Class caller, int refKind, Class callee, String name, Object type) -> MethodHandle
  JavaCallArguments args;
  args.push_oop(Handle(THREAD, caller->java_mirror()));  // the referring class
  args.push_int(ref_kind);
  args.push_oop(Handle(THREAD, callee->java_mirror()));  // the target class
  args.push_oop(name_str);
  args.push_oop(type);
  JavaValue result(T_OBJECT);
  JavaCalls::call_static(&result,
                         SystemDictionary::MethodHandleNatives_klass(),
                         vmSymbols::linkMethodHandleConstant_name(),
                         vmSymbols::linkMethodHandleConstant_signature(),
                         &args, CHECK_(empty));
  return Handle(THREAD, (oop) result.get_jobject());
}

// Ask Java to compute a constant by invoking a BSM given a Dynamic_info CP entry
Handle SystemDictionary::link_dynamic_constant(Klass* caller,
                                               int condy_index,
                                               Handle bootstrap_specifier,
                                               Symbol* name,
                                               Symbol* type,
                                               TRAPS) {
  Handle empty;
  Handle bsm, info;
  if (java_lang_invoke_MethodHandle::is_instance(bootstrap_specifier())) {
    bsm = bootstrap_specifier;
  } else {
    assert(bootstrap_specifier->is_objArray(), "");
    objArrayOop args = (objArrayOop) bootstrap_specifier();
    assert(args->length() == 2, "");
    bsm  = Handle(THREAD, args->obj_at(0));
    info = Handle(THREAD, args->obj_at(1));
  }
  guarantee(java_lang_invoke_MethodHandle::is_instance(bsm()),
            "caller must supply a valid BSM");

  // This should not happen.  JDK code should take care of that.
  if (caller == NULL) {
    THROW_MSG_(vmSymbols::java_lang_InternalError(), "bad dynamic constant", empty);
  }

  Handle constant_name = java_lang_String::create_from_symbol(name, CHECK_(empty));

  // Resolve the constant type in the context of the caller class
  Handle type_mirror = find_java_mirror_for_type(type, caller, SignatureStream::NCDFError,
                                                 CHECK_(empty));

  // call java.lang.invoke.MethodHandleNatives::linkConstantDyanmic(caller, condy_index, bsm, type, info)
  JavaCallArguments args;
  args.push_oop(Handle(THREAD, caller->java_mirror()));
  args.push_int(condy_index);
  args.push_oop(bsm);
  args.push_oop(constant_name);
  args.push_oop(type_mirror);
  args.push_oop(info);
  JavaValue result(T_OBJECT);
  JavaCalls::call_static(&result,
                         SystemDictionary::MethodHandleNatives_klass(),
                         vmSymbols::linkDynamicConstant_name(),
                         vmSymbols::linkDynamicConstant_signature(),
                         &args, CHECK_(empty));

  return Handle(THREAD, (oop) result.get_jobject());
}

// Ask Java code to find or construct a java.lang.invoke.CallSite for the given
// name and signature, as interpreted relative to the given class loader.
methodHandle SystemDictionary::find_dynamic_call_site_invoker(Klass* caller,
                                                              int indy_index,
                                                              Handle bootstrap_specifier,
                                                              Symbol* name,
                                                              Symbol* type,
                                                              Handle *appendix_result,
                                                              Handle *method_type_result,
                                                              TRAPS) {
  methodHandle empty;
  Handle bsm, info;
  if (java_lang_invoke_MethodHandle::is_instance(bootstrap_specifier())) {
    bsm = bootstrap_specifier;
  } else {
    objArrayOop args = (objArrayOop) bootstrap_specifier();
    assert(args->length() == 2, "");
    bsm  = Handle(THREAD, args->obj_at(0));
    info = Handle(THREAD, args->obj_at(1));
  }
  guarantee(java_lang_invoke_MethodHandle::is_instance(bsm()),
            "caller must supply a valid BSM");

  Handle method_name = java_lang_String::create_from_symbol(name, CHECK_(empty));
  Handle method_type = find_method_handle_type(type, caller, CHECK_(empty));

  // This should not happen.  JDK code should take care of that.
  if (caller == NULL || method_type.is_null()) {
    THROW_MSG_(vmSymbols::java_lang_InternalError(), "bad invokedynamic", empty);
  }

  objArrayHandle appendix_box = oopFactory::new_objArray_handle(SystemDictionary::Object_klass(), 1, CHECK_(empty));
  assert(appendix_box->obj_at(0) == NULL, "");

  // call java.lang.invoke.MethodHandleNatives::linkCallSite(caller, indy_index, bsm, name, mtype, info, &appendix)
  JavaCallArguments args;
  args.push_oop(Handle(THREAD, caller->java_mirror()));
  args.push_int(indy_index);
  args.push_oop(bsm);
  args.push_oop(method_name);
  args.push_oop(method_type);
  args.push_oop(info);
  args.push_oop(appendix_box);
  JavaValue result(T_OBJECT);
  JavaCalls::call_static(&result,
                         SystemDictionary::MethodHandleNatives_klass(),
                         vmSymbols::linkCallSite_name(),
                         vmSymbols::linkCallSite_signature(),
                         &args, CHECK_(empty));
  Handle mname(THREAD, (oop) result.get_jobject());
  (*method_type_result) = method_type;
  return unpack_method_and_appendix(mname, caller, appendix_box, appendix_result, THREAD);
}

// Protection domain cache table handling

ProtectionDomainCacheEntry* SystemDictionary::cache_get(Handle protection_domain) {
  return _pd_cache_table->get(protection_domain);
}

#if INCLUDE_CDS
void SystemDictionary::reorder_dictionary_for_sharing() {
  ClassLoaderData::the_null_class_loader_data()->dictionary()->reorder_dictionary_for_sharing();
}
#endif

size_t SystemDictionary::count_bytes_for_buckets() {
  return ClassLoaderData::the_null_class_loader_data()->dictionary()->count_bytes_for_buckets();
}

size_t SystemDictionary::count_bytes_for_table() {
  return ClassLoaderData::the_null_class_loader_data()->dictionary()->count_bytes_for_table();
}

void SystemDictionary::copy_buckets(char* top, char* end) {
  ClassLoaderData::the_null_class_loader_data()->dictionary()->copy_buckets(top, end);
}

void SystemDictionary::copy_table(char* top, char* end) {
  ClassLoaderData::the_null_class_loader_data()->dictionary()->copy_table(top, end);
}

// ----------------------------------------------------------------------------
void SystemDictionary::print_shared(outputStream *st) {
  shared_dictionary()->print_on(st);
}

void SystemDictionary::print_on(outputStream *st) {
  if (shared_dictionary() != NULL) {
    st->print_cr("Shared Dictionary");
    shared_dictionary()->print_on(st);
    st->cr();
  }

  GCMutexLocker mu(SystemDictionary_lock);

  ClassLoaderDataGraph::print_dictionary(st);

  // Placeholders
  placeholders()->print_on(st);
  st->cr();

  // loader constraints - print under SD_lock
  constraints()->print_on(st);
  st->cr();

  _pd_cache_table->print_on(st);
  st->cr();
}

void SystemDictionary::verify() {
  guarantee(constraints() != NULL,
            "Verify of loader constraints failed");
  guarantee(placeholders()->number_of_entries() >= 0,
            "Verify of placeholders failed");

  GCMutexLocker mu(SystemDictionary_lock);

  // Verify dictionary
  ClassLoaderDataGraph::verify_dictionary();

  placeholders()->verify();

  // Verify constraint table
  guarantee(constraints() != NULL, "Verify of loader constraints failed");
  constraints()->verify(placeholders());

  _pd_cache_table->verify();
}

void SystemDictionary::dump(outputStream *st, bool verbose) {
  assert_locked_or_safepoint(SystemDictionary_lock);
  if (verbose) {
    print_on(st);
  } else {
    if (shared_dictionary() != NULL) {
      shared_dictionary()->print_table_statistics(st, "Shared Dictionary");
    }
    ClassLoaderDataGraph::print_dictionary_statistics(st);
    placeholders()->print_table_statistics(st, "Placeholder Table");
    constraints()->print_table_statistics(st, "LoaderConstraints Table");
    _pd_cache_table->print_table_statistics(st, "ProtectionDomainCache Table");
  }
}

// Utility for dumping dictionaries.
SystemDictionaryDCmd::SystemDictionaryDCmd(outputStream* output, bool heap) :
                                 DCmdWithParser(output, heap),
  _verbose("-verbose", "Dump the content of each dictionary entry for all class loaders",
           "BOOLEAN", false, "false") {
  _dcmdparser.add_dcmd_option(&_verbose);
}

void SystemDictionaryDCmd::execute(DCmdSource source, TRAPS) {
  VM_DumpHashtable dumper(output(), VM_DumpHashtable::DumpSysDict,
                         _verbose.value());
  VMThread::execute(&dumper);
}

int SystemDictionaryDCmd::num_arguments() {
  ResourceMark rm;
  SystemDictionaryDCmd* dcmd = new SystemDictionaryDCmd(NULL, false);
  if (dcmd != NULL) {
    DCmdMark mark(dcmd);
    return dcmd->_dcmdparser.num_arguments();
  } else {
    return 0;
  }
}

class CombineDictionariesClosure : public CLDClosure {
  private:
    Dictionary* _master_dictionary;
  public:
    CombineDictionariesClosure(Dictionary* master_dictionary) :
      _master_dictionary(master_dictionary) {}
    void do_cld(ClassLoaderData* cld) {
      ResourceMark rm;
      if (cld->is_anonymous()) {
        return;
      }
      if (cld->is_system_class_loader_data() || cld->is_platform_class_loader_data()) {
        for (int i = 0; i < cld->dictionary()->table_size(); ++i) {
          Dictionary* curr_dictionary = cld->dictionary();
          DictionaryEntry* p = curr_dictionary->bucket(i);
          while (p != NULL) {
            Symbol* name = p->instance_klass()->name();
            unsigned int d_hash = _master_dictionary->compute_hash(name);
            int d_index = _master_dictionary->hash_to_index(d_hash);
            DictionaryEntry* next = p->next();
            if (p->literal()->class_loader_data() != cld) {
              // This is an initiating class loader entry; don't use it
              log_trace(cds)("Skipping initiating cl entry: %s", name->as_C_string());
              curr_dictionary->free_entry(p);
            } else {
              log_trace(cds)("Moved to boot dictionary: %s", name->as_C_string());
              curr_dictionary->unlink_entry(p);
              p->set_pd_set(NULL); // pd_set is runtime only information and will be reconstructed.
              _master_dictionary->add_entry(d_index, p);
            }
            p = next;
          }
          *curr_dictionary->bucket_addr(i) = NULL;
        }
      }
    }
};

// Combining platform and system loader dictionaries into boot loader dictionary.
// During run time, we only have one shared dictionary.
void SystemDictionary::combine_shared_dictionaries() {
  assert(DumpSharedSpaces, "dump time only");
  // If AppCDS isn't enabled, we only dump the classes in the boot loader dictionary
  // into the shared archive.
  if (UseAppCDS) {
    Dictionary* master_dictionary = ClassLoaderData::the_null_class_loader_data()->dictionary();
    CombineDictionariesClosure cdc(master_dictionary);
    ClassLoaderDataGraph::cld_do(&cdc);
  }

  // These tables are no longer valid or necessary. Keeping them around will
  // cause SystemDictionary::verify() to fail. Let's empty them.
  _placeholders        = new PlaceholderTable(_placeholder_table_size);
  _loader_constraints  = new LoaderConstraintTable(_loader_constraint_size);

  NOT_PRODUCT(SystemDictionary::verify());
}

// caller needs ResourceMark
const char* SystemDictionary::loader_name(const oop loader) {
  return ((loader) == NULL ? "<bootloader>" :
          InstanceKlass::cast((loader)->klass())->name()->as_C_string());
}

// caller needs ResourceMark
const char* SystemDictionary::loader_name(const ClassLoaderData* loader_data) {
  return (loader_data->class_loader() == NULL ? "<bootloader>" :
          SystemDictionary::loader_name(loader_data->class_loader()));
}

void SystemDictionary::initialize_oop_storage() {
  _vm_weak_oop_storage =
    new OopStorage("VM Weak Oop Handles",
                   VMWeakAlloc_lock,
                   VMWeakActive_lock);
}

OopStorage* SystemDictionary::vm_weak_oop_storage() {
  assert(_vm_weak_oop_storage != NULL, "Uninitialized");
  return _vm_weak_oop_storage;
}<|MERGE_RESOLUTION|>--- conflicted
+++ resolved
@@ -185,11 +185,7 @@
     return false;
   }
   return (class_loader->klass() == SystemDictionary::jdk_internal_loader_ClassLoaders_AppClassLoader_klass() ||
-<<<<<<< HEAD
-          oopDesc::equals(class_loader, _java_system_loader));
-=======
          oopDesc::equals(class_loader, _java_system_loader));
->>>>>>> 7d987653
 }
 
 // Returns true if the passed class loader is the platform class loader.
@@ -398,11 +394,7 @@
        ((quicksuperk = childk->super()) != NULL) &&
 
          ((quicksuperk->name() == class_name) &&
-<<<<<<< HEAD
-          (oopDesc::equals(quicksuperk->class_loader(), class_loader())))) {
-=======
             (oopDesc::equals(quicksuperk->class_loader(), class_loader())))) {
->>>>>>> 7d987653
            return quicksuperk;
     } else {
       PlaceholderEntry* probe = placeholders()->get_entry(p_index, p_hash, child_name, loader_data);
@@ -536,11 +528,7 @@
   bool calledholdinglock
       = ObjectSynchronizer::current_thread_holds_lock((JavaThread*)THREAD, lockObject);
   assert(calledholdinglock,"must hold lock for notify");
-<<<<<<< HEAD
-  assert((! oopDesc::equals(lockObject(), _system_loader_lock_obj) && !is_parallelCapable(lockObject)), "unexpected double_lock_wait");
-=======
   assert((!oopDesc::equals(lockObject(), _system_loader_lock_obj) && !is_parallelCapable(lockObject)), "unexpected double_lock_wait");
->>>>>>> 7d987653
   ObjectSynchronizer::notifyall(lockObject, THREAD);
   intptr_t recursions =  ObjectSynchronizer::complete_exit(lockObject, THREAD);
   SystemDictionary_lock->wait();
@@ -858,11 +846,7 @@
       // If everything was OK (no exceptions, no null return value), and
       // class_loader is NOT the defining loader, do a little more bookkeeping.
       if (!HAS_PENDING_EXCEPTION && k != NULL &&
-<<<<<<< HEAD
-          !oopDesc::equals(k->class_loader(), class_loader())) {
-=======
         !oopDesc::equals(k->class_loader(), class_loader())) {
->>>>>>> 7d987653
 
         check_constraints(d_hash, k, class_loader, false, THREAD);
 
