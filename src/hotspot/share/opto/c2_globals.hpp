/*
 * Copyright (c) 2000, 2016, Oracle and/or its affiliates. All rights reserved.
 * DO NOT ALTER OR REMOVE COPYRIGHT NOTICES OR THIS FILE HEADER.
 *
 * This code is free software; you can redistribute it and/or modify it
 * under the terms of the GNU General Public License version 2 only, as
 * published by the Free Software Foundation.
 *
 * This code is distributed in the hope that it will be useful, but WITHOUT
 * ANY WARRANTY; without even the implied warranty of MERCHANTABILITY or
 * FITNESS FOR A PARTICULAR PURPOSE.  See the GNU General Public License
 * version 2 for more details (a copy is included in the LICENSE file that
 * accompanied this code).
 *
 * You should have received a copy of the GNU General Public License version
 * 2 along with this work; if not, write to the Free Software Foundation,
 * Inc., 51 Franklin St, Fifth Floor, Boston, MA 02110-1301 USA.
 *
 * Please contact Oracle, 500 Oracle Parkway, Redwood Shores, CA 94065 USA
 * or visit www.oracle.com if you need additional information or have any
 * questions.
 *
 */

#ifndef SHARE_VM_OPTO_C2_GLOBALS_HPP
#define SHARE_VM_OPTO_C2_GLOBALS_HPP

#include "runtime/globals.hpp"
#include "utilities/macros.hpp"

#include CPU_HEADER(c2_globals)
#include OS_HEADER(c2_globals)

//
// Defines all globals flags used by the server compiler.
//

#define C2_FLAGS(develop, \
                 develop_pd, \
                 product, \
                 product_pd, \
                 diagnostic, \
                 diagnostic_pd, \
                 experimental, \
                 notproduct, \
                 range, \
                 constraint, \
                 writeable) \
                                                                            \
  diagnostic(bool, StressLCM, false,                                        \
          "Randomize instruction scheduling in LCM")                        \
                                                                            \
  diagnostic(bool, StressGCM, false,                                        \
          "Randomize instruction scheduling in GCM")                        \
                                                                            \
  develop(intx, OptoPrologueNops, 0,                                        \
          "Insert this many extra nop instructions "                        \
          "in the prologue of every nmethod")                               \
          range(0, 128)                                                     \
                                                                            \
  product_pd(intx, InteriorEntryAlignment,                                  \
          "Code alignment for interior entry points "                       \
          "in generated code (in bytes)")                                   \
          constraint(InteriorEntryAlignmentConstraintFunc, AfterErgo)       \
                                                                            \
  product(intx, MaxLoopPad, (OptoLoopAlignment-1),                          \
          "Align a loop if padding size in bytes is less or equal to this " \
          "value")                                                          \
          range(0, max_jint)                                                \
                                                                            \
  product(intx, MaxVectorSize, 64,                                          \
          "Max vector size in bytes, "                                      \
          "actual size could be less depending on elements type")           \
          range(0, max_jint)                                                \
                                                                            \
  product(bool, AlignVector, true,                                          \
          "Perform vector store/load alignment in loop")                    \
                                                                            \
  product(intx, NumberOfLoopInstrToAlign, 4,                                \
          "Number of first instructions in a loop to align")                \
          range(0, max_jint)                                                \
                                                                            \
  notproduct(intx, IndexSetWatch, 0,                                        \
          "Trace all operations on this IndexSet (-1 means all, 0 none)")   \
          range(-1, 0)                                                      \
                                                                            \
  develop(intx, OptoNodeListSize, 4,                                        \
          "Starting allocation size of Node_List data structures")          \
          range(0, max_jint)                                                \
                                                                            \
  develop(intx, OptoBlockListSize, 8,                                       \
          "Starting allocation size of Block_List data structures")         \
          range(0, max_jint)                                                \
                                                                            \
  develop(intx, OptoPeepholeAt, -1,                                         \
          "Apply peephole optimizations to this peephole rule")             \
                                                                            \
  notproduct(bool, PrintIdeal, false,                                       \
          "Print ideal graph before code generation")                       \
                                                                            \
  notproduct(bool, PrintOpto, false,                                        \
          "Print compiler2 attempts")                                       \
                                                                            \
  notproduct(bool, PrintOptoInlining, false,                                \
          "Print compiler2 inlining decisions")                             \
                                                                            \
  notproduct(bool, VerifyOpto, false,                                       \
          "Apply more time consuming verification during compilation")      \
                                                                            \
  notproduct(bool, VerifyIdealNodeCount, false,                             \
          "Verify that tracked dead ideal node count is accurate")          \
                                                                            \
  notproduct(bool, PrintIdealNodeCount, false,                              \
          "Print liveness counts of ideal nodes")                           \
                                                                            \
  notproduct(bool, VerifyOptoOopOffsets, false,                             \
          "Check types of base addresses in field references")              \
                                                                            \
  develop(bool, IdealizedNumerics, false,                                   \
          "Check performance difference allowing FP "                       \
          "associativity and commutativity...")                             \
                                                                            \
  diagnostic_pd(bool, IdealizeClearArrayNode,                               \
          "Replace ClearArrayNode by subgraph of basic operations.")        \
                                                                            \
  develop(bool, OptoBreakpoint, false,                                      \
          "insert breakpoint at method entry")                              \
                                                                            \
  notproduct(bool, OptoBreakpointOSR, false,                                \
          "insert breakpoint at osr method entry")                          \
                                                                            \
  notproduct(intx, BreakAtNode, 0,                                          \
          "Break at construction of this Node (either _idx or _debug_idx)") \
                                                                            \
  notproduct(bool, OptoBreakpointC2R, false,                                \
          "insert breakpoint at runtime stub entry")                        \
                                                                            \
  notproduct(bool, OptoNoExecute, false,                                    \
          "Attempt to parse and compile but do not execute generated code") \
                                                                            \
  notproduct(bool, PrintOptoStatistics, false,                              \
          "Print New compiler statistics")                                  \
                                                                            \
  diagnostic(bool, PrintOptoAssembly, false,                                \
          "Print New compiler assembly output")                             \
                                                                            \
  develop_pd(bool, OptoPeephole,                                            \
          "Apply peephole optimizations after register allocation")         \
                                                                            \
  develop(bool, OptoRemoveUseless, true,                                    \
          "Remove useless nodes after parsing")                             \
                                                                            \
  notproduct(bool, PrintFrameConverterAssembly, false,                      \
          "Print New compiler assembly output for frame converters")        \
                                                                            \
  notproduct(bool, PrintParseStatistics, false,                             \
          "Print nodes, transforms and new values made per bytecode parsed")\
                                                                            \
  notproduct(bool, PrintOptoPeephole, false,                                \
          "Print New compiler peephole replacements")                       \
                                                                            \
  develop(bool, PrintCFGBlockFreq, false,                                   \
          "Print CFG block freqencies")                                     \
                                                                            \
  develop(bool, TraceOptoParse, false,                                      \
          "Trace bytecode parse and control-flow merge")                    \
                                                                            \
  product_pd(intx,  LoopUnrollLimit,                                        \
          "Unroll loop bodies with node count less than this")              \
          range(0, max_jint / 4)                                            \
                                                                            \
  product_pd(intx, LoopPercentProfileLimit,                                 \
             "Unroll loop bodies with % node count of profile limit")       \
             range(10, 100)                                                 \
                                                                            \
  product(intx,  LoopMaxUnroll, 16,                                         \
          "Maximum number of unrolls for main loop")                        \
          range(0, max_jint)                                                \
                                                                            \
  product_pd(bool,  SuperWordLoopUnrollAnalysis,                            \
           "Map number of unrolls for main loop via "                       \
           "Superword Level Parallelism analysis")                          \
                                                                            \
  experimental(bool, PostLoopMultiversioning, false,                        \
           "Multi versioned post loops to eliminate range checks")          \
                                                                            \
  notproduct(bool, TraceSuperWordLoopUnrollAnalysis, false,                 \
          "Trace what Superword Level Parallelism analysis applies")        \
                                                                            \
  product(intx,  LoopUnrollMin, 4,                                          \
          "Minimum number of unroll loop bodies before checking progress"   \
          "of rounds of unroll,optimize,..")                                \
          range(0, max_jint)                                                \
                                                                            \
  product(bool, UseSubwordForMaxVector, true,                               \
          "Use Subword Analysis to set maximum vector size")                \
                                                                            \
  product(bool, UseVectorCmov, false,                                       \
          "Use Vectorized Cmov")                                            \
                                                                            \
  develop(intx, UnrollLimitForProfileCheck, 1,                              \
          "Don't use profile_trip_cnt() to restrict unrolling until "       \
          "unrolling would push the number of unrolled iterations above "   \
          "UnrollLimitForProfileCheck. A higher value allows more "         \
          "unrolling. Zero acts as a very large value." )                   \
          range(0, max_intx)                                                \
                                                                            \
  product(intx, MultiArrayExpandLimit, 6,                                   \
          "Maximum number of individual allocations in an inline-expanded " \
          "multianewarray instruction")                                     \
          range(0, max_jint)                                                \
                                                                            \
  notproduct(bool, TraceProfileTripCount, false,                            \
          "Trace profile loop trip count information")                      \
                                                                            \
  product(bool, UseCountedLoopSafepoints, false,                            \
          "Force counted loops to keep a safepoint")                        \
                                                                            \
  product(bool, UseLoopPredicate, true,                                     \
          "Generate a predicate to select fast/slow loop versions")         \
                                                                            \
  develop(bool, TraceLoopPredicate, false,                                  \
          "Trace generation of loop predicates")                            \
                                                                            \
  develop(bool, TraceLoopOpts, false,                                       \
          "Trace executed loop optimizations")                              \
                                                                            \
  develop(bool, TraceLoopLimitCheck, false,                                 \
          "Trace generation of loop limits checks")                         \
                                                                            \
  develop(bool, TraceRangeLimitCheck, false,                                \
          "Trace additional overflow checks in RCE")                        \
                                                                            \
  /* OptimizeFill not yet supported on PowerPC. */                          \
  product(bool, OptimizeFill, true PPC64_ONLY(&& false),                    \
          "convert fill/copy loops into intrinsic")                         \
                                                                            \
  develop(bool, TraceOptimizeFill, false,                                   \
          "print detailed information about fill conversion")               \
                                                                            \
  develop(bool, OptoCoalesce, true,                                         \
          "Use Conservative Copy Coalescing in the Register Allocator")     \
                                                                            \
  develop(bool, UseUniqueSubclasses, true,                                  \
          "Narrow an abstract reference to the unique concrete subclass")   \
                                                                            \
  develop(bool, UseExactTypes, true,                                        \
          "Use exact types to eliminate array store checks and v-calls")    \
                                                                            \
  product(intx, TrackedInitializationLimit, 50,                             \
          "When initializing fields, track up to this many words")          \
          range(0, 65535)                                                   \
                                                                            \
  product(bool, ReduceFieldZeroing, true,                                   \
          "When initializing fields, try to avoid needless zeroing")        \
                                                                            \
  product(bool, ReduceInitialCardMarks, true,                               \
          "When initializing fields, try to avoid needless card marks")     \
                                                                            \
  product(bool, ReduceBulkZeroing, true,                                    \
          "When bulk-initializing, try to avoid needless zeroing")          \
                                                                            \
  product(bool, UseFPUForSpilling, false,                                   \
          "Spill integer registers to FPU instead of stack when possible")  \
                                                                            \
  develop_pd(intx, RegisterCostAreaRatio,                                   \
          "Spill selection in reg allocator: scale area by (X/64K) before " \
          "adding cost")                                                    \
                                                                            \
  develop_pd(bool, UseCISCSpill,                                            \
          "Use ADLC supplied cisc instructions during allocation")          \
                                                                            \
  notproduct(bool, VerifyGraphEdges , false,                                \
          "Verify Bi-directional Edges")                                    \
                                                                            \
  notproduct(bool, VerifyDUIterators, true,                                 \
          "Verify the safety of all iterations of Bi-directional Edges")    \
                                                                            \
  notproduct(bool, VerifyHashTableKeys, true,                               \
          "Verify the immutability of keys in the VN hash tables")          \
                                                                            \
  notproduct(bool, VerifyRegisterAllocator , false,                         \
          "Verify Register Allocator")                                      \
                                                                            \
  develop_pd(intx, FLOATPRESSURE,                                           \
          "Number of float LRG's that constitute high register pressure")   \
          range(0, max_jint)                                                \
                                                                            \
  develop_pd(intx, INTPRESSURE,                                             \
          "Number of integer LRG's that constitute high register pressure") \
          range(0, max_jint)                                                \
                                                                            \
  notproduct(bool, TraceOptoPipelining, false,                              \
          "Trace pipelining information")                                   \
                                                                            \
  notproduct(bool, TraceOptoOutput, false,                                  \
          "Trace pipelining information")                                   \
                                                                            \
  product_pd(bool, OptoScheduling,                                          \
          "Instruction Scheduling after register allocation")               \
                                                                            \
  product_pd(bool, OptoRegScheduling,                                       \
          "Instruction Scheduling before register allocation for pressure") \
                                                                            \
  product(bool, PartialPeelLoop, true,                                      \
          "Partial peel (rotate) loops")                                    \
                                                                            \
  product(intx, PartialPeelNewPhiDelta, 0,                                  \
          "Additional phis that can be created by partial peeling")         \
          range(0, max_jint)                                                \
                                                                            \
  notproduct(bool, TracePartialPeeling, false,                              \
          "Trace partial peeling (loop rotation) information")              \
                                                                            \
  product(bool, PartialPeelAtUnsignedTests, true,                           \
          "Partial peel at unsigned tests if no signed test exists")        \
                                                                            \
  product(bool, ReassociateInvariants, true,                                \
          "Enable reassociation of expressions with loop invariants.")      \
                                                                            \
  product(bool, LoopUnswitching, true,                                      \
          "Enable loop unswitching (a form of invariant test hoisting)")    \
                                                                            \
  notproduct(bool, TraceLoopUnswitching, false,                             \
          "Trace loop unswitching")                                         \
                                                                            \
  product(bool, AllowVectorizeOnDemand, true,                               \
          "Globally supress vectorization set in VectorizeMethod")          \
                                                                            \
  product(bool, UseSuperWord, true,                                         \
          "Transform scalar operations into superword operations")          \
                                                                            \
  develop(bool, SuperWordRTDepCheck, false,                                 \
          "Enable runtime dependency checks.")                              \
                                                                            \
  product(bool, SuperWordReductions, true,                                  \
          "Enable reductions support in superword.")                        \
                                                                            \
  product(bool, UseCMoveUnconditionally, false,                             \
          "Use CMove (scalar and vector) ignoring profitability test.")     \
                                                                            \
  product(bool, DoReserveCopyInSuperWord, true,                             \
          "Create reserve copy of graph in SuperWord.")                     \
                                                                            \
  notproduct(bool, TraceSuperWord, false,                                   \
          "Trace superword transforms")                                     \
                                                                            \
  notproduct(bool, TraceNewVectors, false,                                  \
          "Trace creation of Vector nodes")                                 \
                                                                            \
  product_pd(bool, OptoBundling,                                            \
          "Generate nops to fill i-cache lines")                            \
                                                                            \
  product_pd(intx, ConditionalMoveLimit,                                    \
          "Limit of ops to make speculative when using CMOVE")              \
          range(0, max_jint)                                                \
                                                                            \
  /* Set BranchOnRegister == false. See 4965987. */                         \
  product(bool, BranchOnRegister, false,                                    \
          "Use Sparc V9 branch-on-register opcodes")                        \
                                                                            \
  develop(bool, SparcV9RegsHiBitsZero, true,                                \
          "Assume Sparc V9 I&L registers on V8+ systems are zero-extended") \
                                                                            \
  product(bool, UseRDPCForConstantTableBase, false,                         \
          "Use Sparc RDPC instruction for the constant table base.")        \
                                                                            \
  notproduct(bool, PrintIdealGraph, false,                                  \
          "Print ideal graph to XML file / network interface. "             \
          "By default attempts to connect to the visualizer on a socket.")  \
                                                                            \
  notproduct(intx, PrintIdealGraphLevel, 0,                                 \
          "Level of detail of the ideal graph printout. "                   \
          "System-wide value, 0=nothing is printed, 4=all details printed. "\
          "Level of detail of printouts can be set on a per-method level "  \
          "as well by using CompileCommand=option.")                        \
          range(0, 4)                                                       \
                                                                            \
  notproduct(intx, PrintIdealGraphPort, 4444,                               \
          "Ideal graph printer to network port")                            \
          range(0, SHRT_MAX)                                                \
                                                                            \
  notproduct(ccstr, PrintIdealGraphAddress, "127.0.0.1",                    \
          "IP address to connect to visualizer")                            \
                                                                            \
  notproduct(ccstr, PrintIdealGraphFile, NULL,                              \
          "File to dump ideal graph to.  If set overrides the "             \
          "use of the network")                                             \
                                                                            \
  product(bool, UseBimorphicInlining, true,                                 \
          "Profiling based inlining for two receivers")                     \
                                                                            \
  product(bool, UseOnlyInlinedBimorphic, true,                              \
          "Don't use BimorphicInlining if can't inline a second method")    \
                                                                            \
  product(bool, InsertMemBarAfterArraycopy, true,                           \
          "Insert memory barrier after arraycopy call")                     \
                                                                            \
  develop(bool, SubsumeLoads, true,                                         \
          "Attempt to compile while subsuming loads into machine "          \
          "instructions.")                                                  \
                                                                            \
  develop(bool, StressRecompilation, false,                                 \
          "Recompile each compiled method without subsuming loads "         \
          "or escape analysis.")                                            \
                                                                            \
  develop(intx, ImplicitNullCheckThreshold, 3,                              \
          "Don't do implicit null checks if NPE's in a method exceeds "     \
          "limit")                                                          \
          range(0, max_jint)                                                \
                                                                            \
  product(intx, LoopOptsCount, 43,                                          \
          "Set level of loop optimization for tier 1 compiles")             \
          range(5, 43)                                                      \
                                                                            \
  /* controls for heat-based inlining */                                    \
                                                                            \
  develop(intx, NodeCountInliningCutoff, 18000,                             \
          "If parser node generation exceeds limit stop inlining")          \
          range(0, max_jint)                                                \
                                                                            \
  develop(intx, NodeCountInliningStep, 1000,                                \
          "Target size of warm calls inlined between optimization passes")  \
          range(0, max_jint)                                                \
                                                                            \
  develop(bool, InlineWarmCalls, false,                                     \
          "Use a heat-based priority queue to govern inlining")             \
                                                                            \
  /* Max values must not exceed WarmCallInfo::MAX_VALUE(). */               \
  develop(intx, HotCallCountThreshold, 999999,                              \
          "large numbers of calls (per method invocation) force hotness")   \
          range(0, ((intx)MIN2((int64_t)max_intx,(int64_t)(+1.0e10))))      \
                                                                            \
  develop(intx, HotCallProfitThreshold, 999999,                             \
          "highly profitable inlining opportunities force hotness")         \
          range(0, ((intx)MIN2((int64_t)max_intx,(int64_t)(+1.0e10))))      \
                                                                            \
  develop(intx, HotCallTrivialWork, -1,                                     \
          "trivial execution time (no larger than this) forces hotness")    \
          range(-1, ((intx)MIN2((int64_t)max_intx,(int64_t)(+1.0e10))))     \
                                                                            \
  develop(intx, HotCallTrivialSize, -1,                                     \
          "trivial methods (no larger than this) force calls to be hot")    \
          range(-1, ((intx)MIN2((int64_t)max_intx,(int64_t)(+1.0e10))))     \
                                                                            \
  develop(intx, WarmCallMinCount, -1,                                       \
          "number of calls (per method invocation) to enable inlining")     \
          range(-1, ((intx)MIN2((int64_t)max_intx,(int64_t)(+1.0e10))))     \
                                                                            \
  develop(intx, WarmCallMinProfit, -1,                                      \
          "number of calls (per method invocation) to enable inlining")     \
          range(-1, ((intx)MIN2((int64_t)max_intx,(int64_t)(+1.0e10))))     \
                                                                            \
  develop(intx, WarmCallMaxWork, 999999,                                    \
          "execution time of the largest inlinable method")                 \
          range(0, ((intx)MIN2((int64_t)max_intx,(int64_t)(+1.0e10))))      \
                                                                            \
  develop(intx, WarmCallMaxSize, 999999,                                    \
          "size of the largest inlinable method")                           \
          range(0, ((intx)MIN2((int64_t)max_intx,(int64_t)(+1.0e10))))      \
                                                                            \
  product(intx, MaxNodeLimit, 80000,                                        \
          "Maximum number of nodes")                                        \
          range(1000, max_jint / 3)                                         \
                                                                            \
  product(intx, NodeLimitFudgeFactor, 2000,                                 \
          "Fudge Factor for certain optimizations")                         \
          constraint(NodeLimitFudgeFactorConstraintFunc, AfterErgo)         \
                                                                            \
  product(bool, UseJumpTables, true,                                        \
          "Use JumpTables instead of a binary search tree for switches")    \
                                                                            \
  product(bool, UseDivMod, true,                                            \
          "Use combined DivMod instruction if available")                   \
                                                                            \
  product_pd(intx, MinJumpTableSize,                                        \
          "Minimum number of targets in a generated jump table")            \
          range(0, max_intx)                                                \
                                                                            \
  product(intx, MaxJumpTableSize, 65000,                                    \
          "Maximum number of targets in a generated jump table")            \
          range(0, max_intx)                                                \
                                                                            \
  product(intx, MaxJumpTableSparseness, 5,                                  \
          "Maximum sparseness for jumptables")                              \
          range(0, max_intx / 4)                                            \
                                                                            \
  product(bool, EliminateLocks, true,                                       \
          "Coarsen locks when possible")                                    \
                                                                            \
  product(bool, EliminateNestedLocks, true,                                 \
          "Eliminate nested locks of the same object when possible")        \
                                                                            \
  notproduct(bool, PrintLockStatistics, false,                              \
          "Print precise statistics on the dynamic lock usage")             \
                                                                            \
  diagnostic(bool, PrintPreciseBiasedLockingStatistics, false,              \
          "Print per-lock-site statistics of biased locking in JVM")        \
                                                                            \
  diagnostic(bool, PrintPreciseRTMLockingStatistics, false,                 \
          "Print per-lock-site statistics of rtm locking in JVM")           \
                                                                            \
  notproduct(bool, PrintEliminateLocks, false,                              \
          "Print out when locks are eliminated")                            \
                                                                            \
  product(bool, EliminateAutoBox, true,                                     \
          "Control optimizations for autobox elimination")                  \
                                                                            \
  diagnostic(bool, UseImplicitStableValues, true,                           \
          "Mark well-known stable fields as such (e.g. String.value)")      \
                                                                            \
  product(intx, AutoBoxCacheMax, 128,                                       \
          "Sets max value cached by the java.lang.Integer autobox cache")   \
          range(0, max_jint)                                                \
                                                                            \
  experimental(bool, AggressiveUnboxing, false,                             \
          "Control optimizations for aggressive boxing elimination")        \
                                                                            \
  develop(bool, TracePostallocExpand, false, "Trace expanding nodes after"  \
          " register allocation.")                                          \
                                                                            \
  product(bool, DoEscapeAnalysis, true,                                     \
          "Perform escape analysis")                                        \
                                                                            \
  product(double, EscapeAnalysisTimeout, 20. DEBUG_ONLY(+40.),              \
          "Abort EA when it reaches time limit (in sec)")                   \
          range(0, DBL_MAX)                                                 \
                                                                            \
  develop(bool, ExitEscapeAnalysisOnTimeout, true,                          \
          "Exit or throw assert in EA when it reaches time limit")          \
                                                                            \
  notproduct(bool, PrintEscapeAnalysis, false,                              \
          "Print the results of escape analysis")                           \
                                                                            \
  product(bool, EliminateAllocations, true,                                 \
          "Use escape analysis to eliminate allocations")                   \
                                                                            \
  notproduct(bool, PrintEliminateAllocations, false,                        \
          "Print out when allocations are eliminated")                      \
                                                                            \
  product(intx, EliminateAllocationArraySizeLimit, 64,                      \
          "Array size (number of elements) limit for scalar replacement")   \
          range(0, max_jint)                                                \
                                                                            \
  product(bool, OptimizePtrCompare, true,                                   \
          "Use escape analysis to optimize pointers compare")               \
                                                                            \
  notproduct(bool, PrintOptimizePtrCompare, false,                          \
          "Print information about optimized pointers compare")             \
                                                                            \
  notproduct(bool, VerifyConnectionGraph , true,                            \
          "Verify Connection Graph construction in Escape Analysis")        \
                                                                            \
  product(bool, UseOptoBiasInlining, true,                                  \
          "Generate biased locking code in C2 ideal graph")                 \
                                                                            \
  product(bool, OptimizeStringConcat, true,                                 \
          "Optimize the construction of Strings by StringBuilder")          \
                                                                            \
  notproduct(bool, PrintOptimizeStringConcat, false,                        \
          "Print information about transformations performed on Strings")   \
                                                                            \
  product(intx, ValueSearchLimit, 1000,                                     \
          "Recursion limit in PhaseMacroExpand::value_from_mem_phi")        \
          range(0, max_jint)                                                \
                                                                            \
  product(intx, MaxLabelRootDepth, 1100,                                    \
          "Maximum times call Label_Root to prevent stack overflow")        \
          range(100, max_jint)                                              \
                                                                            \
  diagnostic(intx, DominatorSearchLimit, 1000,                              \
          "Iterations limit in Node::dominates")                            \
          range(0, max_jint)                                                \
                                                                            \
  product(bool, BlockLayoutByFrequency, true,                               \
          "Use edge frequencies to drive block ordering")                   \
                                                                            \
  product(intx, BlockLayoutMinDiamondPercentage, 20,                        \
          "Miniumum %% of a successor (predecessor) for which block "       \
          "layout a will allow a fork (join) in a single chain")            \
          range(0, 100)                                                     \
                                                                            \
  product(bool, BlockLayoutRotateLoops, true,                               \
          "Allow back branches to be fall throughs in the block layout")    \
                                                                            \
  diagnostic(bool, InlineReflectionGetCallerClass, true,                    \
          "inline sun.reflect.Reflection.getCallerClass(), known to be "    \
          "part of base library DLL")                                       \
                                                                            \
  diagnostic(bool, InlineObjectCopy, true,                                  \
          "inline Object.clone and Arrays.copyOf[Range] intrinsics")        \
                                                                            \
  diagnostic(bool, SpecialStringCompareTo, true,                            \
          "special version of string compareTo")                            \
                                                                            \
  diagnostic(bool, SpecialStringIndexOf, true,                              \
          "special version of string indexOf")                              \
                                                                            \
  diagnostic(bool, SpecialStringEquals, true,                               \
          "special version of string equals")                               \
                                                                            \
  diagnostic(bool, SpecialArraysEquals, true,                               \
          "special version of Arrays.equals(char[],char[])")                \
                                                                            \
  diagnostic(bool, SpecialEncodeISOArray, true,                             \
          "special version of ISO_8859_1$Encoder.encodeISOArray")           \
                                                                            \
  develop(bool, BailoutToInterpreterForThrows, false,                       \
          "Compiled methods which throws/catches exceptions will be "       \
          "deopt and intp.")                                                \
                                                                            \
  develop(bool, ConvertCmpD2CmpF, true,                                     \
          "Convert cmpD to cmpF when one input is constant in float range") \
                                                                            \
  develop(bool, ConvertFloat2IntClipping, true,                             \
          "Convert float2int clipping idiom to integer clipping")           \
                                                                            \
  develop(bool, Use24BitFPMode, true,                                       \
          "Set 24-bit FPU mode on a per-compile basis ")                    \
                                                                            \
  develop(bool, Use24BitFP, true,                                           \
          "use FP instructions that produce 24-bit precise results")        \
                                                                            \
  develop(bool, MonomorphicArrayCheck, true,                                \
          "Uncommon-trap array store checks that require full type check")  \
                                                                            \
  notproduct(bool, TracePhaseCCP, false,                                    \
          "Print progress during Conditional Constant Propagation")         \
                                                                            \
  develop(bool, PrintDominators, false,                                     \
          "Print out dominator trees for GVN")                              \
                                                                            \
  diagnostic(bool, TraceSpilling, false,                                    \
          "Trace spilling")                                                 \
                                                                            \
  diagnostic(bool, TraceTypeProfile, false,                                 \
          "Trace type profile")                                             \
                                                                            \
  develop(bool, PoisonOSREntry, true,                                       \
           "Detect abnormal calls to OSR code")                             \
                                                                            \
  develop(bool, SoftMatchFailure, trueInProduct,                            \
          "If the DFA fails to match a node, print a message and bail out") \
                                                                            \
  develop(bool, InlineAccessors, true,                                      \
          "inline accessor methods (get/set)")                              \
                                                                            \
  product(intx, TypeProfileMajorReceiverPercent, 90,                        \
          "% of major receiver type to all profiled receivers")             \
          range(0, 100)                                                     \
                                                                            \
  diagnostic(bool, PrintIntrinsics, false,                                  \
          "prints attempted and successful inlining of intrinsics")         \
                                                                            \
  develop(bool, StressReflectiveCode, false,                                \
          "Use inexact types at allocations, etc., to test reflection")     \
                                                                            \
  diagnostic(bool, DebugInlinedCalls, true,                                 \
         "If false, restricts profiled locations to the root method only")  \
                                                                            \
  notproduct(bool, VerifyLoopOptimizations, false,                          \
          "verify major loop optimizations")                                \
                                                                            \
  diagnostic(bool, ProfileDynamicTypes, true,                               \
          "do extra type profiling and use it more aggressively")           \
                                                                            \
  develop(bool, TraceIterativeGVN, false,                                   \
          "Print progress during Iterative Global Value Numbering")         \
                                                                            \
  develop(bool, VerifyIterativeGVN, false,                                  \
          "Verify Def-Use modifications during sparse Iterative Global "    \
          "Value Numbering")                                                \
                                                                            \
  notproduct(bool, TraceCISCSpill, false,                                   \
          "Trace allocators use of cisc spillable instructions")            \
                                                                            \
  product(bool, SplitIfBlocks, true,                                        \
          "Clone compares and control flow through merge points to fold "   \
          "some branches")                                                  \
                                                                            \
  develop(intx, FreqCountInvocations,  1,                                   \
          "Scaling factor for branch frequencies (deprecated)")             \
          range(1, max_intx)                                                \
                                                                            \
  product(intx, AliasLevel,     3,                                          \
          "0 for no aliasing, 1 for oop/field/static/array split, "         \
          "2 for class split, 3 for unique instances")                      \
          range(0, 3)                                                       \
          constraint(AliasLevelConstraintFunc,AfterErgo)                    \
                                                                            \
  develop(bool, VerifyAliases, false,                                       \
          "perform extra checks on the results of alias analysis")          \
                                                                            \
  product(bool, IncrementalInline, true,                                    \
          "do post parse inlining")                                         \
                                                                            \
  develop(bool, AlwaysIncrementalInline, false,                             \
          "do all inlining incrementally")                                  \
                                                                            \
  product(intx, LiveNodeCountInliningCutoff, 40000,                         \
          "max number of live nodes in a method")                           \
          range(0, max_juint / 8)                                           \
                                                                            \
  diagnostic(bool, OptimizeExpensiveOps, true,                              \
          "Find best control for expensive operations")                     \
                                                                            \
  diagnostic(bool, UseMathExactIntrinsics, true,                            \
          "Enables intrinsification of various java.lang.Math functions")   \
                                                                            \
  diagnostic(bool, UseMultiplyToLenIntrinsic, false,                        \
          "Enables intrinsification of BigInteger.multiplyToLen()")         \
                                                                            \
  diagnostic(bool, UseSquareToLenIntrinsic, false,                          \
          "Enables intrinsification of BigInteger.squareToLen()")           \
                                                                            \
  diagnostic(bool, UseMulAddIntrinsic, false,                               \
          "Enables intrinsification of BigInteger.mulAdd()")                \
                                                                            \
  diagnostic(bool, UseMontgomeryMultiplyIntrinsic, false,                   \
          "Enables intrinsification of BigInteger.montgomeryMultiply()")    \
                                                                            \
  diagnostic(bool, UseMontgomerySquareIntrinsic, false,                     \
          "Enables intrinsification of BigInteger.montgomerySquare()")      \
                                                                            \
  product(bool, UseTypeSpeculation, true,                                   \
          "Speculatively propagate types from profiles")                    \
                                                                            \
  diagnostic(bool, UseInlineDepthForSpeculativeTypes, true,                 \
          "Carry inline depth of profile point with speculative type "      \
          "and give priority to profiling from lower inline depth")         \
                                                                            \
  product_pd(bool, TrapBasedRangeChecks,                                    \
          "Generate code for range checks that uses a cmp and trap "        \
          "instruction raising SIGTRAP. Used on PPC64.")                    \
                                                                            \
  product(intx, ArrayCopyLoadStoreMaxElem, 8,                               \
          "Maximum number of arraycopy elements inlined as a sequence of"   \
          "loads/stores")                                                   \
          range(0, max_intx)                                                \
                                                                            \
  develop(bool, StressArrayCopyMacroNode, false,                            \
          "Perform ArrayCopy load/store replacement during IGVN only")      \
                                                                            \
  develop(bool, RenumberLiveNodes, true,                                    \
          "Renumber live nodes")                                            \
                                                                            \
  product(uintx, LoopStripMiningIter, 0,                                    \
          "Number of iterations in strip mined loop")                       \
          range(0, max_juint)                                               \
                                                                            \
  product(uintx, LoopStripMiningIterShortLoop, 0,                           \
          "Loop with fewer iterations are not strip mined")                 \
          range(0, max_juint)                                               \
<<<<<<< HEAD
                                                                            \
  product(bool, UseProfiledLoopPredicate, true,                             \
          "move predicates out of loops based on profiling data")           \
=======
>>>>>>> e17cf3fc

C2_FLAGS(DECLARE_DEVELOPER_FLAG, \
         DECLARE_PD_DEVELOPER_FLAG, \
         DECLARE_PRODUCT_FLAG, \
         DECLARE_PD_PRODUCT_FLAG, \
         DECLARE_DIAGNOSTIC_FLAG, \
         DECLARE_PD_DIAGNOSTIC_FLAG, \
         DECLARE_EXPERIMENTAL_FLAG, \
         DECLARE_NOTPRODUCT_FLAG, \
         IGNORE_RANGE, \
         IGNORE_CONSTRAINT, \
         IGNORE_WRITEABLE)

#endif // SHARE_VM_OPTO_C2_GLOBALS_HPP<|MERGE_RESOLUTION|>--- conflicted
+++ resolved
@@ -751,12 +751,9 @@
   product(uintx, LoopStripMiningIterShortLoop, 0,                           \
           "Loop with fewer iterations are not strip mined")                 \
           range(0, max_juint)                                               \
-<<<<<<< HEAD
                                                                             \
   product(bool, UseProfiledLoopPredicate, true,                             \
           "move predicates out of loops based on profiling data")           \
-=======
->>>>>>> e17cf3fc
 
 C2_FLAGS(DECLARE_DEVELOPER_FLAG, \
          DECLARE_PD_DEVELOPER_FLAG, \
