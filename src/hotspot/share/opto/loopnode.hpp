--- conflicted
+++ resolved
@@ -73,12 +73,8 @@
          HasAtomicPostLoop=4096,
          HasRangeChecks=8192,
          IsMultiversioned=16384,
-<<<<<<< HEAD
          StripMined=32768,
          ProfileTripFailed=65536};
-=======
-         StripMined=32768};
->>>>>>> e17cf3fc
   char _unswitch_count;
   enum { _unswitch_max=3 };
   char _postloop_flags;
@@ -99,14 +95,9 @@
   uint is_vectorized_loop() const { return _loop_flags & VectorizedLoop; }
   uint is_partial_peel_loop() const { return _loop_flags & PartialPeelLoop; }
   void set_partial_peel_loop() { _loop_flags |= PartialPeelLoop; }
-<<<<<<< HEAD
   uint partial_peel_has_failed() const { return _loop_flags & PartialPeelFailed; }
   uint is_strip_mined() const { return _loop_flags & StripMined; }
   uint is_profile_trip_failed() const { return _loop_flags & ProfileTripFailed; }
-=======
-  int partial_peel_has_failed() const { return _loop_flags & PartialPeelFailed; }
-  int is_strip_mined() const { return _loop_flags & StripMined; }
->>>>>>> e17cf3fc
 
   void mark_partial_peel_failed() { _loop_flags |= PartialPeelFailed; }
   void mark_has_reductions() { _loop_flags |= HasReductions; }
@@ -119,10 +110,7 @@
   void mark_is_multiversioned() { _loop_flags |= IsMultiversioned; }
   void mark_strip_mined() { _loop_flags |= StripMined; }
   void clear_strip_mined() { _loop_flags &= ~StripMined; }
-<<<<<<< HEAD
   void mark_profile_trip_failed() { _loop_flags |= ProfileTripFailed; }
-=======
->>>>>>> e17cf3fc
 
   int unswitch_max() { return _unswitch_max; }
   int unswitch_count() { return _unswitch_count; }
@@ -857,13 +845,8 @@
 
   // Place Data nodes in some loop nest
   void build_loop_early( VectorSet &visited, Node_List &worklist, Node_Stack &nstack );
-<<<<<<< HEAD
   void build_loop_late(VectorSet &visited, Node_List &worklist, Node_Stack &nstack, bool verify_strip_mined);
   void build_loop_late_post(Node* n, bool verify_strip_mined);
-=======
-  void build_loop_late ( VectorSet &visited, Node_List &worklist, Node_Stack &nstack );
-  void build_loop_late_post ( Node* n );
->>>>>>> e17cf3fc
   void verify_strip_mined_scheduling(Node *n, Node* least);
 
   // Array of immediate dominance info for each CFG node indexed by node idx
