--- conflicted
+++ resolved
@@ -658,13 +658,8 @@
         e.csize = CENSIZ(cen, pos);
         e.method = CENHOW(cen, pos);
         if (CENVEM_FA(cen, pos) == FILE_ATTRIBUTES_UNIX) {
-<<<<<<< HEAD
-            // 12 bits for setuid, setgid, sticky + perms
-            e.posixPerms = CENATX_PERMS(cen, pos) & 0xFFF;
-=======
             // read all bits in this field, including sym link attributes
             e.extraAttributes = CENATX_PERMS(cen, pos) & 0xFFFF;
->>>>>>> 43339420
         }
 
         if (elen != 0) {
@@ -1101,16 +1096,6 @@
                 public Stream<String> entryNameStream(ZipFile zip) {
                     return zip.entryNameStream();
                 }
-<<<<<<< HEAD
-                // only set posix perms value via ZipEntry contructor for now
-                @Override
-                public int getPosixPerms(ZipEntry ze) {
-                    return ze.posixPerms;
-                }
-                @Override
-                public void setPosixPerms(ZipEntry ze, int perms) {
-                    ze.posixPerms = perms;
-=======
                 @Override
                 public int getExtraAttributes(ZipEntry ze) {
                     return ze.extraAttributes;
@@ -1118,7 +1103,6 @@
                 @Override
                 public void setExtraAttributes(ZipEntry ze, int extraAttrs) {
                     ze.extraAttributes = extraAttrs;
->>>>>>> 43339420
                 }
 
              }
