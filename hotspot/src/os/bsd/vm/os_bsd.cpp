/*
 * Copyright (c) 1999, 2014, Oracle and/or its affiliates. All rights reserved.
 * DO NOT ALTER OR REMOVE COPYRIGHT NOTICES OR THIS FILE HEADER.
 *
 * This code is free software; you can redistribute it and/or modify it
 * under the terms of the GNU General Public License version 2 only, as
 * published by the Free Software Foundation.
 *
 * This code is distributed in the hope that it will be useful, but WITHOUT
 * ANY WARRANTY; without even the implied warranty of MERCHANTABILITY or
 * FITNESS FOR A PARTICULAR PURPOSE.  See the GNU General Public License
 * version 2 for more details (a copy is included in the LICENSE file that
 * accompanied this code).
 *
 * You should have received a copy of the GNU General Public License version
 * 2 along with this work; if not, write to the Free Software Foundation,
 * Inc., 51 Franklin St, Fifth Floor, Boston, MA 02110-1301 USA.
 *
 * Please contact Oracle, 500 Oracle Parkway, Redwood Shores, CA 94065 USA
 * or visit www.oracle.com if you need additional information or have any
 * questions.
 *
 */

// no precompiled headers
#include "classfile/classLoader.hpp"
#include "classfile/systemDictionary.hpp"
#include "classfile/vmSymbols.hpp"
#include "code/icBuffer.hpp"
#include "code/vtableStubs.hpp"
#include "compiler/compileBroker.hpp"
#include "compiler/disassembler.hpp"
#include "interpreter/interpreter.hpp"
#include "jvm_bsd.h"
#include "memory/allocation.inline.hpp"
#include "memory/filemap.hpp"
#include "mutex_bsd.inline.hpp"
#include "oops/oop.inline.hpp"
#include "os_bsd.inline.hpp"
#include "os_share_bsd.hpp"
#include "prims/jniFastGetField.hpp"
#include "prims/jvm.h"
#include "prims/jvm_misc.hpp"
#include "runtime/arguments.hpp"
#include "runtime/atomic.inline.hpp"
#include "runtime/extendedPC.hpp"
#include "runtime/globals.hpp"
#include "runtime/interfaceSupport.hpp"
#include "runtime/java.hpp"
#include "runtime/javaCalls.hpp"
#include "runtime/mutexLocker.hpp"
#include "runtime/objectMonitor.hpp"
#include "runtime/orderAccess.inline.hpp"
#include "runtime/osThread.hpp"
#include "runtime/perfMemory.hpp"
#include "runtime/sharedRuntime.hpp"
#include "runtime/statSampler.hpp"
#include "runtime/stubRoutines.hpp"
#include "runtime/thread.inline.hpp"
#include "runtime/threadCritical.hpp"
#include "runtime/timer.hpp"
#include "services/attachListener.hpp"
#include "services/memTracker.hpp"
#include "services/runtimeService.hpp"
#include "utilities/decoder.hpp"
#include "utilities/defaultStream.hpp"
#include "utilities/events.hpp"
#include "utilities/growableArray.hpp"
#include "utilities/vmError.hpp"

// put OS-includes here
# include <sys/types.h>
# include <sys/mman.h>
# include <sys/stat.h>
# include <sys/select.h>
# include <pthread.h>
# include <signal.h>
# include <errno.h>
# include <dlfcn.h>
# include <stdio.h>
# include <unistd.h>
# include <sys/resource.h>
# include <pthread.h>
# include <sys/stat.h>
# include <sys/time.h>
# include <sys/times.h>
# include <sys/utsname.h>
# include <sys/socket.h>
# include <sys/wait.h>
# include <time.h>
# include <pwd.h>
# include <poll.h>
# include <semaphore.h>
# include <fcntl.h>
# include <string.h>
# include <sys/param.h>
# include <sys/sysctl.h>
# include <sys/ipc.h>
# include <sys/shm.h>
#ifndef __APPLE__
# include <link.h>
#endif
# include <stdint.h>
# include <inttypes.h>
# include <sys/ioctl.h>
# include <sys/syscall.h>

#if defined(__FreeBSD__) || defined(__NetBSD__)
  #include <elf.h>
#endif

#ifdef __APPLE__
  #include <mach/mach.h> // semaphore_* API
  #include <mach-o/dyld.h>
  #include <sys/proc_info.h>
  #include <objc/objc-auto.h>
#endif

#ifndef MAP_ANONYMOUS
  #define MAP_ANONYMOUS MAP_ANON
#endif

#define MAX_PATH    (2 * K)

// for timer info max values which include all bits
#define ALL_64_BITS CONST64(0xFFFFFFFFFFFFFFFF)

#define LARGEPAGES_BIT (1 << 6)

PRAGMA_FORMAT_MUTE_WARNINGS_FOR_GCC

////////////////////////////////////////////////////////////////////////////////
// global variables
julong os::Bsd::_physical_memory = 0;

#ifdef __APPLE__
mach_timebase_info_data_t os::Bsd::_timebase_info = {0, 0};
volatile uint64_t         os::Bsd::_max_abstime   = 0;
#else
int (*os::Bsd::_clock_gettime)(clockid_t, struct timespec *) = NULL;
#endif
pthread_t os::Bsd::_main_thread;
int os::Bsd::_page_size = -1;

static jlong initial_time_count=0;

static int clock_tics_per_sec = 100;

// For diagnostics to print a message once. see run_periodic_checks
static sigset_t check_signal_done;
static bool check_signals = true;

static pid_t _initial_pid = 0;

// Signal number used to suspend/resume a thread

// do not use any signal number less than SIGSEGV, see 4355769
static int SR_signum = SIGUSR2;
sigset_t SR_sigset;


////////////////////////////////////////////////////////////////////////////////
// utility functions

static int SR_initialize();
static void unpackTime(timespec* absTime, bool isAbsolute, jlong time);

julong os::available_memory() {
  return Bsd::available_memory();
}

// available here means free
julong os::Bsd::available_memory() {
  uint64_t available = physical_memory() >> 2;
#ifdef __APPLE__
  mach_msg_type_number_t count = HOST_VM_INFO64_COUNT;
  vm_statistics64_data_t vmstat;
  kern_return_t kerr = host_statistics64(mach_host_self(), HOST_VM_INFO64,
                                         (host_info64_t)&vmstat, &count);
  assert(kerr == KERN_SUCCESS,
         "host_statistics64 failed - check mach_host_self() and count");
  if (kerr == KERN_SUCCESS) {
    available = vmstat.free_count * os::vm_page_size();
  }
#endif
  return available;
}

julong os::physical_memory() {
  return Bsd::physical_memory();
}

////////////////////////////////////////////////////////////////////////////////
// environment support

bool os::getenv(const char* name, char* buf, int len) {
  const char* val = ::getenv(name);
  if (val != NULL && strlen(val) < (size_t)len) {
    strcpy(buf, val);
    return true;
  }
  if (len > 0) buf[0] = 0;  // return a null string
  return false;
}


// Return true if user is running as root.

bool os::have_special_privileges() {
  static bool init = false;
  static bool privileges = false;
  if (!init) {
    privileges = (getuid() != geteuid()) || (getgid() != getegid());
    init = true;
  }
  return privileges;
}



// Cpu architecture string
#if   defined(ZERO)
static char cpu_arch[] = ZERO_LIBARCH;
#elif defined(IA64)
static char cpu_arch[] = "ia64";
#elif defined(IA32)
static char cpu_arch[] = "i386";
#elif defined(AMD64)
static char cpu_arch[] = "amd64";
#elif defined(ARM)
static char cpu_arch[] = "arm";
#elif defined(PPC32)
static char cpu_arch[] = "ppc";
#elif defined(SPARC)
  #ifdef _LP64
static char cpu_arch[] = "sparcv9";
  #else
static char cpu_arch[] = "sparc";
  #endif
#else
  #error Add appropriate cpu_arch setting
#endif

// Compiler variant
#ifdef COMPILER2
  #define COMPILER_VARIANT "server"
#else
  #define COMPILER_VARIANT "client"
#endif


void os::Bsd::initialize_system_info() {
  int mib[2];
  size_t len;
  int cpu_val;
  julong mem_val;

  // get processors count via hw.ncpus sysctl
  mib[0] = CTL_HW;
  mib[1] = HW_NCPU;
  len = sizeof(cpu_val);
  if (sysctl(mib, 2, &cpu_val, &len, NULL, 0) != -1 && cpu_val >= 1) {
    assert(len == sizeof(cpu_val), "unexpected data size");
    set_processor_count(cpu_val);
  } else {
    set_processor_count(1);   // fallback
  }

  // get physical memory via hw.memsize sysctl (hw.memsize is used
  // since it returns a 64 bit value)
  mib[0] = CTL_HW;

#if defined (HW_MEMSIZE) // Apple
  mib[1] = HW_MEMSIZE;
#elif defined(HW_PHYSMEM) // Most of BSD
  mib[1] = HW_PHYSMEM;
#elif defined(HW_REALMEM) // Old FreeBSD
  mib[1] = HW_REALMEM;
#else
  #error No ways to get physmem
#endif

  len = sizeof(mem_val);
  if (sysctl(mib, 2, &mem_val, &len, NULL, 0) != -1) {
    assert(len == sizeof(mem_val), "unexpected data size");
    _physical_memory = mem_val;
  } else {
    _physical_memory = 256 * 1024 * 1024;       // fallback (XXXBSD?)
  }

#ifdef __OpenBSD__
  {
    // limit _physical_memory memory view on OpenBSD since
    // datasize rlimit restricts us anyway.
    struct rlimit limits;
    getrlimit(RLIMIT_DATA, &limits);
    _physical_memory = MIN2(_physical_memory, (julong)limits.rlim_cur);
  }
#endif
}

#ifdef __APPLE__
static const char *get_home() {
  const char *home_dir = ::getenv("HOME");
  if ((home_dir == NULL) || (*home_dir == '\0')) {
    struct passwd *passwd_info = getpwuid(geteuid());
    if (passwd_info != NULL) {
      home_dir = passwd_info->pw_dir;
    }
  }

  return home_dir;
}
#endif

void os::init_system_properties_values() {
  // The next steps are taken in the product version:
  //
  // Obtain the JAVA_HOME value from the location of libjvm.so.
  // This library should be located at:
  // <JAVA_HOME>/jre/lib/<arch>/{client|server}/libjvm.so.
  //
  // If "/jre/lib/" appears at the right place in the path, then we
  // assume libjvm.so is installed in a JDK and we use this path.
  //
  // Otherwise exit with message: "Could not create the Java virtual machine."
  //
  // The following extra steps are taken in the debugging version:
  //
  // If "/jre/lib/" does NOT appear at the right place in the path
  // instead of exit check for $JAVA_HOME environment variable.
  //
  // If it is defined and we are able to locate $JAVA_HOME/jre/lib/<arch>,
  // then we append a fake suffix "hotspot/libjvm.so" to this path so
  // it looks like libjvm.so is installed there
  // <JAVA_HOME>/jre/lib/<arch>/hotspot/libjvm.so.
  //
  // Otherwise exit.
  //
  // Important note: if the location of libjvm.so changes this
  // code needs to be changed accordingly.

  // See ld(1):
  //      The linker uses the following search paths to locate required
  //      shared libraries:
  //        1: ...
  //        ...
  //        7: The default directories, normally /lib and /usr/lib.
#ifndef DEFAULT_LIBPATH
  #define DEFAULT_LIBPATH "/lib:/usr/lib"
#endif

// Base path of extensions installed on the system.
#define SYS_EXT_DIR     "/usr/java/packages"
#define EXTENSIONS_DIR  "/lib/ext"
#define ENDORSED_DIR    "/lib/endorsed"

#ifndef __APPLE__

  // Buffer that fits several sprintfs.
  // Note that the space for the colon and the trailing null are provided
  // by the nulls included by the sizeof operator.
  const size_t bufsize =
    MAX3((size_t)MAXPATHLEN,  // For dll_dir & friends.
         (size_t)MAXPATHLEN + sizeof(EXTENSIONS_DIR) + sizeof(SYS_EXT_DIR) + sizeof(EXTENSIONS_DIR), // extensions dir
         (size_t)MAXPATHLEN + sizeof(ENDORSED_DIR)); // endorsed dir
  char *buf = (char *)NEW_C_HEAP_ARRAY(char, bufsize, mtInternal);

  // sysclasspath, java_home, dll_dir
  {
    char *pslash;
    os::jvm_path(buf, bufsize);

    // Found the full path to libjvm.so.
    // Now cut the path to <java_home>/jre if we can.
    *(strrchr(buf, '/')) = '\0'; // Get rid of /libjvm.so.
    pslash = strrchr(buf, '/');
    if (pslash != NULL) {
      *pslash = '\0';            // Get rid of /{client|server|hotspot}.
    }
    Arguments::set_dll_dir(buf);

    if (pslash != NULL) {
      pslash = strrchr(buf, '/');
      if (pslash != NULL) {
        *pslash = '\0';          // Get rid of /<arch>.
        pslash = strrchr(buf, '/');
        if (pslash != NULL) {
          *pslash = '\0';        // Get rid of /lib.
        }
      }
    }
    Arguments::set_java_home(buf);
    set_boot_path('/', ':');
  }

  // Where to look for native libraries.
  //
  // Note: Due to a legacy implementation, most of the library path
  // is set in the launcher. This was to accomodate linking restrictions
  // on legacy Bsd implementations (which are no longer supported).
  // Eventually, all the library path setting will be done here.
  //
  // However, to prevent the proliferation of improperly built native
  // libraries, the new path component /usr/java/packages is added here.
  // Eventually, all the library path setting will be done here.
  {
    // Get the user setting of LD_LIBRARY_PATH, and prepended it. It
    // should always exist (until the legacy problem cited above is
    // addressed).
    const char *v = ::getenv("LD_LIBRARY_PATH");
    const char *v_colon = ":";
    if (v == NULL) { v = ""; v_colon = ""; }
    // That's +1 for the colon and +1 for the trailing '\0'.
    char *ld_library_path = (char *)NEW_C_HEAP_ARRAY(char,
                                                     strlen(v) + 1 +
                                                     sizeof(SYS_EXT_DIR) + sizeof("/lib/") + strlen(cpu_arch) + sizeof(DEFAULT_LIBPATH) + 1,
                                                     mtInternal);
    sprintf(ld_library_path, "%s%s" SYS_EXT_DIR "/lib/%s:" DEFAULT_LIBPATH, v, v_colon, cpu_arch);
    Arguments::set_library_path(ld_library_path);
    FREE_C_HEAP_ARRAY(char, ld_library_path, mtInternal);
  }

  // Extensions directories.
  sprintf(buf, "%s" EXTENSIONS_DIR ":" SYS_EXT_DIR EXTENSIONS_DIR, Arguments::get_java_home());
  Arguments::set_ext_dirs(buf);

  // Endorsed standards default directory.
  sprintf(buf, "%s" ENDORSED_DIR, Arguments::get_java_home());
  Arguments::set_endorsed_dirs(buf);

  FREE_C_HEAP_ARRAY(char, buf, mtInternal);

#else // __APPLE__

  #define SYS_EXTENSIONS_DIR   "/Library/Java/Extensions"
  #define SYS_EXTENSIONS_DIRS  SYS_EXTENSIONS_DIR ":/Network" SYS_EXTENSIONS_DIR ":/System" SYS_EXTENSIONS_DIR ":/usr/lib/java"

  const char *user_home_dir = get_home();
  // The null in SYS_EXTENSIONS_DIRS counts for the size of the colon after user_home_dir.
  size_t system_ext_size = strlen(user_home_dir) + sizeof(SYS_EXTENSIONS_DIR) +
    sizeof(SYS_EXTENSIONS_DIRS);

  // Buffer that fits several sprintfs.
  // Note that the space for the colon and the trailing null are provided
  // by the nulls included by the sizeof operator.
  const size_t bufsize =
    MAX3((size_t)MAXPATHLEN,  // for dll_dir & friends.
         (size_t)MAXPATHLEN + sizeof(EXTENSIONS_DIR) + system_ext_size, // extensions dir
         (size_t)MAXPATHLEN + sizeof(ENDORSED_DIR)); // endorsed dir
  char *buf = (char *)NEW_C_HEAP_ARRAY(char, bufsize, mtInternal);

  // sysclasspath, java_home, dll_dir
  {
    char *pslash;
    os::jvm_path(buf, bufsize);

    // Found the full path to libjvm.so.
    // Now cut the path to <java_home>/jre if we can.
    *(strrchr(buf, '/')) = '\0'; // Get rid of /libjvm.so.
    pslash = strrchr(buf, '/');
    if (pslash != NULL) {
      *pslash = '\0';            // Get rid of /{client|server|hotspot}.
    }
    Arguments::set_dll_dir(buf);

    if (pslash != NULL) {
      pslash = strrchr(buf, '/');
      if (pslash != NULL) {
        *pslash = '\0';          // Get rid of /lib.
      }
    }
    Arguments::set_java_home(buf);
    set_boot_path('/', ':');
  }

  // Where to look for native libraries.
  //
  // Note: Due to a legacy implementation, most of the library path
  // is set in the launcher. This was to accomodate linking restrictions
  // on legacy Bsd implementations (which are no longer supported).
  // Eventually, all the library path setting will be done here.
  //
  // However, to prevent the proliferation of improperly built native
  // libraries, the new path component /usr/java/packages is added here.
  // Eventually, all the library path setting will be done here.
  {
    // Get the user setting of LD_LIBRARY_PATH, and prepended it. It
    // should always exist (until the legacy problem cited above is
    // addressed).
    // Prepend the default path with the JAVA_LIBRARY_PATH so that the app launcher code
    // can specify a directory inside an app wrapper
    const char *l = ::getenv("JAVA_LIBRARY_PATH");
    const char *l_colon = ":";
    if (l == NULL) { l = ""; l_colon = ""; }

    const char *v = ::getenv("DYLD_LIBRARY_PATH");
    const char *v_colon = ":";
    if (v == NULL) { v = ""; v_colon = ""; }

    // Apple's Java6 has "." at the beginning of java.library.path.
    // OpenJDK on Windows has "." at the end of java.library.path.
    // OpenJDK on Linux and Solaris don't have "." in java.library.path
    // at all. To ease the transition from Apple's Java6 to OpenJDK7,
    // "." is appended to the end of java.library.path. Yes, this
    // could cause a change in behavior, but Apple's Java6 behavior
    // can be achieved by putting "." at the beginning of the
    // JAVA_LIBRARY_PATH environment variable.
    char *ld_library_path = (char *)NEW_C_HEAP_ARRAY(char,
                                                     strlen(v) + 1 + strlen(l) + 1 +
                                                     system_ext_size + 3,
                                                     mtInternal);
    sprintf(ld_library_path, "%s%s%s%s%s" SYS_EXTENSIONS_DIR ":" SYS_EXTENSIONS_DIRS ":.",
            v, v_colon, l, l_colon, user_home_dir);
    Arguments::set_library_path(ld_library_path);
    FREE_C_HEAP_ARRAY(char, ld_library_path, mtInternal);
  }

  // Extensions directories.
  //
  // Note that the space for the colon and the trailing null are provided
  // by the nulls included by the sizeof operator (so actually one byte more
  // than necessary is allocated).
  sprintf(buf, "%s" SYS_EXTENSIONS_DIR ":%s" EXTENSIONS_DIR ":" SYS_EXTENSIONS_DIRS,
          user_home_dir, Arguments::get_java_home());
  Arguments::set_ext_dirs(buf);

  // Endorsed standards default directory.
  sprintf(buf, "%s" ENDORSED_DIR, Arguments::get_java_home());
  Arguments::set_endorsed_dirs(buf);

  FREE_C_HEAP_ARRAY(char, buf, mtInternal);

#undef SYS_EXTENSIONS_DIR
#undef SYS_EXTENSIONS_DIRS

#endif // __APPLE__

#undef SYS_EXT_DIR
#undef EXTENSIONS_DIR
#undef ENDORSED_DIR
}

////////////////////////////////////////////////////////////////////////////////
// breakpoint support

void os::breakpoint() {
  BREAKPOINT;
}

extern "C" void breakpoint() {
  // use debugger to set breakpoint here
}

////////////////////////////////////////////////////////////////////////////////
// signal support

debug_only(static bool signal_sets_initialized = false);
static sigset_t unblocked_sigs, vm_sigs, allowdebug_blocked_sigs;

bool os::Bsd::is_sig_ignored(int sig) {
  struct sigaction oact;
  sigaction(sig, (struct sigaction*)NULL, &oact);
  void* ohlr = oact.sa_sigaction ? CAST_FROM_FN_PTR(void*,  oact.sa_sigaction)
                                 : CAST_FROM_FN_PTR(void*,  oact.sa_handler);
  if (ohlr == CAST_FROM_FN_PTR(void*, SIG_IGN)) {
    return true;
  } else {
    return false;
  }
}

void os::Bsd::signal_sets_init() {
  // Should also have an assertion stating we are still single-threaded.
  assert(!signal_sets_initialized, "Already initialized");
  // Fill in signals that are necessarily unblocked for all threads in
  // the VM. Currently, we unblock the following signals:
  // SHUTDOWN{1,2,3}_SIGNAL: for shutdown hooks support (unless over-ridden
  //                         by -Xrs (=ReduceSignalUsage));
  // BREAK_SIGNAL which is unblocked only by the VM thread and blocked by all
  // other threads. The "ReduceSignalUsage" boolean tells us not to alter
  // the dispositions or masks wrt these signals.
  // Programs embedding the VM that want to use the above signals for their
  // own purposes must, at this time, use the "-Xrs" option to prevent
  // interference with shutdown hooks and BREAK_SIGNAL thread dumping.
  // (See bug 4345157, and other related bugs).
  // In reality, though, unblocking these signals is really a nop, since
  // these signals are not blocked by default.
  sigemptyset(&unblocked_sigs);
  sigemptyset(&allowdebug_blocked_sigs);
  sigaddset(&unblocked_sigs, SIGILL);
  sigaddset(&unblocked_sigs, SIGSEGV);
  sigaddset(&unblocked_sigs, SIGBUS);
  sigaddset(&unblocked_sigs, SIGFPE);
  sigaddset(&unblocked_sigs, SR_signum);

  if (!ReduceSignalUsage) {
    if (!os::Bsd::is_sig_ignored(SHUTDOWN1_SIGNAL)) {
      sigaddset(&unblocked_sigs, SHUTDOWN1_SIGNAL);
      sigaddset(&allowdebug_blocked_sigs, SHUTDOWN1_SIGNAL);
    }
    if (!os::Bsd::is_sig_ignored(SHUTDOWN2_SIGNAL)) {
      sigaddset(&unblocked_sigs, SHUTDOWN2_SIGNAL);
      sigaddset(&allowdebug_blocked_sigs, SHUTDOWN2_SIGNAL);
    }
    if (!os::Bsd::is_sig_ignored(SHUTDOWN3_SIGNAL)) {
      sigaddset(&unblocked_sigs, SHUTDOWN3_SIGNAL);
      sigaddset(&allowdebug_blocked_sigs, SHUTDOWN3_SIGNAL);
    }
  }
  // Fill in signals that are blocked by all but the VM thread.
  sigemptyset(&vm_sigs);
  if (!ReduceSignalUsage) {
    sigaddset(&vm_sigs, BREAK_SIGNAL);
  }
  debug_only(signal_sets_initialized = true);

}

// These are signals that are unblocked while a thread is running Java.
// (For some reason, they get blocked by default.)
sigset_t* os::Bsd::unblocked_signals() {
  assert(signal_sets_initialized, "Not initialized");
  return &unblocked_sigs;
}

// These are the signals that are blocked while a (non-VM) thread is
// running Java. Only the VM thread handles these signals.
sigset_t* os::Bsd::vm_signals() {
  assert(signal_sets_initialized, "Not initialized");
  return &vm_sigs;
}

// These are signals that are blocked during cond_wait to allow debugger in
sigset_t* os::Bsd::allowdebug_blocked_signals() {
  assert(signal_sets_initialized, "Not initialized");
  return &allowdebug_blocked_sigs;
}

void os::Bsd::hotspot_sigmask(Thread* thread) {

  //Save caller's signal mask before setting VM signal mask
  sigset_t caller_sigmask;
  pthread_sigmask(SIG_BLOCK, NULL, &caller_sigmask);

  OSThread* osthread = thread->osthread();
  osthread->set_caller_sigmask(caller_sigmask);

  pthread_sigmask(SIG_UNBLOCK, os::Bsd::unblocked_signals(), NULL);

  if (!ReduceSignalUsage) {
    if (thread->is_VM_thread()) {
      // Only the VM thread handles BREAK_SIGNAL ...
      pthread_sigmask(SIG_UNBLOCK, vm_signals(), NULL);
    } else {
      // ... all other threads block BREAK_SIGNAL
      pthread_sigmask(SIG_BLOCK, vm_signals(), NULL);
    }
  }
}


//////////////////////////////////////////////////////////////////////////////
// create new thread

// check if it's safe to start a new thread
static bool _thread_safety_check(Thread* thread) {
  return true;
}

#ifdef __APPLE__
// library handle for calling objc_registerThreadWithCollector()
// without static linking to the libobjc library
  #define OBJC_LIB "/usr/lib/libobjc.dylib"
  #define OBJC_GCREGISTER "objc_registerThreadWithCollector"
typedef void (*objc_registerThreadWithCollector_t)();
extern "C" objc_registerThreadWithCollector_t objc_registerThreadWithCollectorFunction;
objc_registerThreadWithCollector_t objc_registerThreadWithCollectorFunction = NULL;
#endif

#ifdef __APPLE__
static uint64_t locate_unique_thread_id(mach_port_t mach_thread_port) {
  // Additional thread_id used to correlate threads in SA
  thread_identifier_info_data_t     m_ident_info;
  mach_msg_type_number_t            count = THREAD_IDENTIFIER_INFO_COUNT;

  thread_info(mach_thread_port, THREAD_IDENTIFIER_INFO,
              (thread_info_t) &m_ident_info, &count);

  return m_ident_info.thread_id;
}
#endif

// Thread start routine for all newly created threads
static void *java_start(Thread *thread) {
  // Try to randomize the cache line index of hot stack frames.
  // This helps when threads of the same stack traces evict each other's
  // cache lines. The threads can be either from the same JVM instance, or
  // from different JVM instances. The benefit is especially true for
  // processors with hyperthreading technology.
  static int counter = 0;
  int pid = os::current_process_id();
  alloca(((pid ^ counter++) & 7) * 128);

  ThreadLocalStorage::set_thread(thread);

  OSThread* osthread = thread->osthread();
  Monitor* sync = osthread->startThread_lock();

  // non floating stack BsdThreads needs extra check, see above
  if (!_thread_safety_check(thread)) {
    // notify parent thread
    MutexLockerEx ml(sync, Mutex::_no_safepoint_check_flag);
    osthread->set_state(ZOMBIE);
    sync->notify_all();
    return NULL;
  }

  osthread->set_thread_id(os::Bsd::gettid());

#ifdef __APPLE__
  uint64_t unique_thread_id = locate_unique_thread_id(osthread->thread_id());
  guarantee(unique_thread_id != 0, "unique thread id was not found");
  osthread->set_unique_thread_id(unique_thread_id);
#endif
  // initialize signal mask for this thread
  os::Bsd::hotspot_sigmask(thread);

  // initialize floating point control register
  os::Bsd::init_thread_fpu_state();

#ifdef __APPLE__
  // register thread with objc gc
  if (objc_registerThreadWithCollectorFunction != NULL) {
    objc_registerThreadWithCollectorFunction();
  }
#endif

  // handshaking with parent thread
  {
    MutexLockerEx ml(sync, Mutex::_no_safepoint_check_flag);

    // notify parent thread
    osthread->set_state(INITIALIZED);
    sync->notify_all();

    // wait until os::start_thread()
    while (osthread->get_state() == INITIALIZED) {
      sync->wait(Mutex::_no_safepoint_check_flag);
    }
  }

  // call one more level start routine
  thread->run();

  return 0;
}

bool os::create_thread(Thread* thread, ThreadType thr_type, size_t stack_size) {
  assert(thread->osthread() == NULL, "caller responsible");

  // Allocate the OSThread object
  OSThread* osthread = new OSThread(NULL, NULL);
  if (osthread == NULL) {
    return false;
  }

  // set the correct thread state
  osthread->set_thread_type(thr_type);

  // Initial state is ALLOCATED but not INITIALIZED
  osthread->set_state(ALLOCATED);

  thread->set_osthread(osthread);

  // init thread attributes
  pthread_attr_t attr;
  pthread_attr_init(&attr);
  pthread_attr_setdetachstate(&attr, PTHREAD_CREATE_DETACHED);

  // stack size
  if (os::Bsd::supports_variable_stack_size()) {
    // calculate stack size if it's not specified by caller
    if (stack_size == 0) {
      stack_size = os::Bsd::default_stack_size(thr_type);

      switch (thr_type) {
      case os::java_thread:
        // Java threads use ThreadStackSize which default value can be
        // changed with the flag -Xss
        assert(JavaThread::stack_size_at_create() > 0, "this should be set");
        stack_size = JavaThread::stack_size_at_create();
        break;
      case os::compiler_thread:
        if (CompilerThreadStackSize > 0) {
          stack_size = (size_t)(CompilerThreadStackSize * K);
          break;
        } // else fall through:
          // use VMThreadStackSize if CompilerThreadStackSize is not defined
      case os::vm_thread:
      case os::pgc_thread:
      case os::cgc_thread:
      case os::watcher_thread:
        if (VMThreadStackSize > 0) stack_size = (size_t)(VMThreadStackSize * K);
        break;
      }
    }

    stack_size = MAX2(stack_size, os::Bsd::min_stack_allowed);
    pthread_attr_setstacksize(&attr, stack_size);
  } else {
    // let pthread_create() pick the default value.
  }

  ThreadState state;

  {
    pthread_t tid;
    int ret = pthread_create(&tid, &attr, (void* (*)(void*)) java_start, thread);

    pthread_attr_destroy(&attr);

    if (ret != 0) {
      if (PrintMiscellaneous && (Verbose || WizardMode)) {
        perror("pthread_create()");
      }
      // Need to clean up stuff we've allocated so far
      thread->set_osthread(NULL);
      delete osthread;
      return false;
    }

    // Store pthread info into the OSThread
    osthread->set_pthread_id(tid);

    // Wait until child thread is either initialized or aborted
    {
      Monitor* sync_with_child = osthread->startThread_lock();
      MutexLockerEx ml(sync_with_child, Mutex::_no_safepoint_check_flag);
      while ((state = osthread->get_state()) == ALLOCATED) {
        sync_with_child->wait(Mutex::_no_safepoint_check_flag);
      }
    }

  }

  // Aborted due to thread limit being reached
  if (state == ZOMBIE) {
    thread->set_osthread(NULL);
    delete osthread;
    return false;
  }

  // The thread is returned suspended (in state INITIALIZED),
  // and is started higher up in the call chain
  assert(state == INITIALIZED, "race condition");
  return true;
}

/////////////////////////////////////////////////////////////////////////////
// attach existing thread

// bootstrap the main thread
bool os::create_main_thread(JavaThread* thread) {
  assert(os::Bsd::_main_thread == pthread_self(), "should be called inside main thread");
  return create_attached_thread(thread);
}

bool os::create_attached_thread(JavaThread* thread) {
#ifdef ASSERT
  thread->verify_not_published();
#endif

  // Allocate the OSThread object
  OSThread* osthread = new OSThread(NULL, NULL);

  if (osthread == NULL) {
    return false;
  }

  osthread->set_thread_id(os::Bsd::gettid());

  // Store pthread info into the OSThread
#ifdef __APPLE__
  uint64_t unique_thread_id = locate_unique_thread_id(osthread->thread_id());
  guarantee(unique_thread_id != 0, "just checking");
  osthread->set_unique_thread_id(unique_thread_id);
#endif
  osthread->set_pthread_id(::pthread_self());

  // initialize floating point control register
  os::Bsd::init_thread_fpu_state();

  // Initial thread state is RUNNABLE
  osthread->set_state(RUNNABLE);

  thread->set_osthread(osthread);

  // initialize signal mask for this thread
  // and save the caller's signal mask
  os::Bsd::hotspot_sigmask(thread);

  return true;
}

void os::pd_start_thread(Thread* thread) {
  OSThread * osthread = thread->osthread();
  assert(osthread->get_state() != INITIALIZED, "just checking");
  Monitor* sync_with_child = osthread->startThread_lock();
  MutexLockerEx ml(sync_with_child, Mutex::_no_safepoint_check_flag);
  sync_with_child->notify();
}

// Free Bsd resources related to the OSThread
void os::free_thread(OSThread* osthread) {
  assert(osthread != NULL, "osthread not set");

  if (Thread::current()->osthread() == osthread) {
    // Restore caller's signal mask
    sigset_t sigmask = osthread->caller_sigmask();
    pthread_sigmask(SIG_SETMASK, &sigmask, NULL);
  }

  delete osthread;
}

//////////////////////////////////////////////////////////////////////////////
// thread local storage

// Restore the thread pointer if the destructor is called. This is in case
// someone from JNI code sets up a destructor with pthread_key_create to run
// detachCurrentThread on thread death. Unless we restore the thread pointer we
// will hang or crash. When detachCurrentThread is called the key will be set
// to null and we will not be called again. If detachCurrentThread is never
// called we could loop forever depending on the pthread implementation.
static void restore_thread_pointer(void* p) {
  Thread* thread = (Thread*) p;
  os::thread_local_storage_at_put(ThreadLocalStorage::thread_index(), thread);
}

int os::allocate_thread_local_storage() {
  pthread_key_t key;
  int rslt = pthread_key_create(&key, restore_thread_pointer);
  assert(rslt == 0, "cannot allocate thread local storage");
  return (int)key;
}

// Note: This is currently not used by VM, as we don't destroy TLS key
// on VM exit.
void os::free_thread_local_storage(int index) {
  int rslt = pthread_key_delete((pthread_key_t)index);
  assert(rslt == 0, "invalid index");
}

void os::thread_local_storage_at_put(int index, void* value) {
  int rslt = pthread_setspecific((pthread_key_t)index, value);
  assert(rslt == 0, "pthread_setspecific failed");
}

extern "C" Thread* get_thread() {
  return ThreadLocalStorage::thread();
}


////////////////////////////////////////////////////////////////////////////////
// time support

// Time since start-up in seconds to a fine granularity.
// Used by VMSelfDestructTimer and the MemProfiler.
double os::elapsedTime() {

  return ((double)os::elapsed_counter()) / os::elapsed_frequency();
}

jlong os::elapsed_counter() {
  return javaTimeNanos() - initial_time_count;
}

jlong os::elapsed_frequency() {
  return NANOSECS_PER_SEC; // nanosecond resolution
}

bool os::supports_vtime() { return true; }
bool os::enable_vtime()   { return false; }
bool os::vtime_enabled()  { return false; }

double os::elapsedVTime() {
  // better than nothing, but not much
  return elapsedTime();
}

jlong os::javaTimeMillis() {
  timeval time;
  int status = gettimeofday(&time, NULL);
  assert(status != -1, "bsd error");
  return jlong(time.tv_sec) * 1000  +  jlong(time.tv_usec / 1000);
}

#ifndef __APPLE__
  #ifndef CLOCK_MONOTONIC
    #define CLOCK_MONOTONIC (1)
  #endif
#endif

#ifdef __APPLE__
void os::Bsd::clock_init() {
  mach_timebase_info(&_timebase_info);
}
#else
void os::Bsd::clock_init() {
  struct timespec res;
  struct timespec tp;
  if (::clock_getres(CLOCK_MONOTONIC, &res) == 0 &&
      ::clock_gettime(CLOCK_MONOTONIC, &tp)  == 0) {
    // yes, monotonic clock is supported
    _clock_gettime = ::clock_gettime;
  }
}
#endif



#ifdef __APPLE__

jlong os::javaTimeNanos() {
  const uint64_t tm = mach_absolute_time();
  const uint64_t now = (tm * Bsd::_timebase_info.numer) / Bsd::_timebase_info.denom;
  const uint64_t prev = Bsd::_max_abstime;
  if (now <= prev) {
    return prev;   // same or retrograde time;
  }
  const uint64_t obsv = Atomic::cmpxchg(now, (volatile jlong*)&Bsd::_max_abstime, prev);
  assert(obsv >= prev, "invariant");   // Monotonicity
  // If the CAS succeeded then we're done and return "now".
  // If the CAS failed and the observed value "obsv" is >= now then
  // we should return "obsv".  If the CAS failed and now > obsv > prv then
  // some other thread raced this thread and installed a new value, in which case
  // we could either (a) retry the entire operation, (b) retry trying to install now
  // or (c) just return obsv.  We use (c).   No loop is required although in some cases
  // we might discard a higher "now" value in deference to a slightly lower but freshly
  // installed obsv value.   That's entirely benign -- it admits no new orderings compared
  // to (a) or (b) -- and greatly reduces coherence traffic.
  // We might also condition (c) on the magnitude of the delta between obsv and now.
  // Avoiding excessive CAS operations to hot RW locations is critical.
  // See https://blogs.oracle.com/dave/entry/cas_and_cache_trivia_invalidate
  return (prev == obsv) ? now : obsv;
}

#else // __APPLE__

jlong os::javaTimeNanos() {
  if (os::supports_monotonic_clock()) {
    struct timespec tp;
    int status = Bsd::_clock_gettime(CLOCK_MONOTONIC, &tp);
    assert(status == 0, "gettime error");
    jlong result = jlong(tp.tv_sec) * (1000 * 1000 * 1000) + jlong(tp.tv_nsec);
    return result;
  } else {
    timeval time;
    int status = gettimeofday(&time, NULL);
    assert(status != -1, "bsd error");
    jlong usecs = jlong(time.tv_sec) * (1000 * 1000) + jlong(time.tv_usec);
    return 1000 * usecs;
  }
}

#endif // __APPLE__

void os::javaTimeNanos_info(jvmtiTimerInfo *info_ptr) {
  if (os::supports_monotonic_clock()) {
    info_ptr->max_value = ALL_64_BITS;

    // CLOCK_MONOTONIC - amount of time since some arbitrary point in the past
    info_ptr->may_skip_backward = false;      // not subject to resetting or drifting
    info_ptr->may_skip_forward = false;       // not subject to resetting or drifting
  } else {
    // gettimeofday - based on time in seconds since the Epoch thus does not wrap
    info_ptr->max_value = ALL_64_BITS;

    // gettimeofday is a real time clock so it skips
    info_ptr->may_skip_backward = true;
    info_ptr->may_skip_forward = true;
  }

  info_ptr->kind = JVMTI_TIMER_ELAPSED;                // elapsed not CPU time
}

// Return the real, user, and system times in seconds from an
// arbitrary fixed point in the past.
bool os::getTimesSecs(double* process_real_time,
                      double* process_user_time,
                      double* process_system_time) {
  struct tms ticks;
  clock_t real_ticks = times(&ticks);

  if (real_ticks == (clock_t) (-1)) {
    return false;
  } else {
    double ticks_per_second = (double) clock_tics_per_sec;
    *process_user_time = ((double) ticks.tms_utime) / ticks_per_second;
    *process_system_time = ((double) ticks.tms_stime) / ticks_per_second;
    *process_real_time = ((double) real_ticks) / ticks_per_second;

    return true;
  }
}


char * os::local_time_string(char *buf, size_t buflen) {
  struct tm t;
  time_t long_time;
  time(&long_time);
  localtime_r(&long_time, &t);
  jio_snprintf(buf, buflen, "%d-%02d-%02d %02d:%02d:%02d",
               t.tm_year + 1900, t.tm_mon + 1, t.tm_mday,
               t.tm_hour, t.tm_min, t.tm_sec);
  return buf;
}

struct tm* os::localtime_pd(const time_t* clock, struct tm*  res) {
  return localtime_r(clock, res);
}

////////////////////////////////////////////////////////////////////////////////
// runtime exit support

// Note: os::shutdown() might be called very early during initialization, or
// called from signal handler. Before adding something to os::shutdown(), make
// sure it is async-safe and can handle partially initialized VM.
void os::shutdown() {

  // allow PerfMemory to attempt cleanup of any persistent resources
  perfMemory_exit();

  // needs to remove object in file system
  AttachListener::abort();

  // flush buffered output, finish log files
  ostream_abort();

  // Check for abort hook
  abort_hook_t abort_hook = Arguments::abort_hook();
  if (abort_hook != NULL) {
    abort_hook();
  }

}

// Note: os::abort() might be called very early during initialization, or
// called from signal handler. Before adding something to os::abort(), make
// sure it is async-safe and can handle partially initialized VM.
void os::abort(bool dump_core) {
  os::shutdown();
  if (dump_core) {
#ifndef PRODUCT
    fdStream out(defaultStream::output_fd());
    out.print_raw("Current thread is ");
    char buf[16];
    jio_snprintf(buf, sizeof(buf), UINTX_FORMAT, os::current_thread_id());
    out.print_raw_cr(buf);
    out.print_raw_cr("Dumping core ...");
#endif
    ::abort(); // dump core
  }

  ::exit(1);
}

// Die immediately, no exit hook, no abort hook, no cleanup.
void os::die() {
  // _exit() on BsdThreads only kills current thread
  ::abort();
}

// This method is a copy of JDK's sysGetLastErrorString
// from src/solaris/hpi/src/system_md.c

size_t os::lasterror(char *buf, size_t len) {
  if (errno == 0)  return 0;

  const char *s = ::strerror(errno);
  size_t n = ::strlen(s);
  if (n >= len) {
    n = len - 1;
  }
  ::strncpy(buf, s, n);
  buf[n] = '\0';
  return n;
}

// Information of current thread in variety of formats
pid_t os::Bsd::gettid() {
  int retval = -1;

#ifdef __APPLE__ //XNU kernel
  // despite the fact mach port is actually not a thread id use it
  // instead of syscall(SYS_thread_selfid) as it certainly fits to u4
  retval = ::pthread_mach_thread_np(::pthread_self());
  guarantee(retval != 0, "just checking");
  return retval;

#elif __FreeBSD__
  retval = syscall(SYS_thr_self);
#elif __OpenBSD__
  retval = syscall(SYS_getthrid);
#elif __NetBSD__
  retval = (pid_t) syscall(SYS__lwp_self);
#endif

  if (retval == -1) {
    return getpid();
  }
}

intx os::current_thread_id() {
#ifdef __APPLE__
  return (intx)::pthread_mach_thread_np(::pthread_self());
#else
  return (intx)::pthread_self();
#endif
}

int os::current_process_id() {

  // Under the old bsd thread library, bsd gives each thread
  // its own process id. Because of this each thread will return
  // a different pid if this method were to return the result
  // of getpid(2). Bsd provides no api that returns the pid
  // of the launcher thread for the vm. This implementation
  // returns a unique pid, the pid of the launcher thread
  // that starts the vm 'process'.

  // Under the NPTL, getpid() returns the same pid as the
  // launcher thread rather than a unique pid per thread.
  // Use gettid() if you want the old pre NPTL behaviour.

  // if you are looking for the result of a call to getpid() that
  // returns a unique pid for the calling thread, then look at the
  // OSThread::thread_id() method in osThread_bsd.hpp file

  return (int)(_initial_pid ? _initial_pid : getpid());
}

// DLL functions

#define JNI_LIB_PREFIX "lib"
#ifdef __APPLE__
  #define JNI_LIB_SUFFIX ".dylib"
#else
  #define JNI_LIB_SUFFIX ".so"
#endif

const char* os::dll_file_extension() { return JNI_LIB_SUFFIX; }

// This must be hard coded because it's the system's temporary
// directory not the java application's temp directory, ala java.io.tmpdir.
#ifdef __APPLE__
// macosx has a secure per-user temporary directory
char temp_path_storage[PATH_MAX];
const char* os::get_temp_directory() {
  static char *temp_path = NULL;
  if (temp_path == NULL) {
    int pathSize = confstr(_CS_DARWIN_USER_TEMP_DIR, temp_path_storage, PATH_MAX);
    if (pathSize == 0 || pathSize > PATH_MAX) {
      strlcpy(temp_path_storage, "/tmp/", sizeof(temp_path_storage));
    }
    temp_path = temp_path_storage;
  }
  return temp_path;
}
#else // __APPLE__
const char* os::get_temp_directory() { return "/tmp"; }
#endif // __APPLE__

static bool file_exists(const char* filename) {
  struct stat statbuf;
  if (filename == NULL || strlen(filename) == 0) {
    return false;
  }
  return os::stat(filename, &statbuf) == 0;
}

bool os::dll_build_name(char* buffer, size_t buflen,
                        const char* pname, const char* fname) {
  bool retval = false;
  // Copied from libhpi
  const size_t pnamelen = pname ? strlen(pname) : 0;

  // Return error on buffer overflow.
  if (pnamelen + strlen(fname) + strlen(JNI_LIB_PREFIX) + strlen(JNI_LIB_SUFFIX) + 2 > buflen) {
    return retval;
  }

  if (pnamelen == 0) {
    snprintf(buffer, buflen, JNI_LIB_PREFIX "%s" JNI_LIB_SUFFIX, fname);
    retval = true;
  } else if (strchr(pname, *os::path_separator()) != NULL) {
    int n;
    char** pelements = split_path(pname, &n);
    if (pelements == NULL) {
      return false;
    }
    for (int i = 0; i < n; i++) {
      // Really shouldn't be NULL, but check can't hurt
      if (pelements[i] == NULL || strlen(pelements[i]) == 0) {
        continue; // skip the empty path values
      }
      snprintf(buffer, buflen, "%s/" JNI_LIB_PREFIX "%s" JNI_LIB_SUFFIX,
               pelements[i], fname);
      if (file_exists(buffer)) {
        retval = true;
        break;
      }
    }
    // release the storage
    for (int i = 0; i < n; i++) {
      if (pelements[i] != NULL) {
        FREE_C_HEAP_ARRAY(char, pelements[i], mtInternal);
      }
    }
    if (pelements != NULL) {
      FREE_C_HEAP_ARRAY(char*, pelements, mtInternal);
    }
  } else {
    snprintf(buffer, buflen, "%s/" JNI_LIB_PREFIX "%s" JNI_LIB_SUFFIX, pname, fname);
    retval = true;
  }
  return retval;
}

// check if addr is inside libjvm.so
bool os::address_is_in_vm(address addr) {
  static address libjvm_base_addr;
  Dl_info dlinfo;

  if (libjvm_base_addr == NULL) {
    if (dladdr(CAST_FROM_FN_PTR(void *, os::address_is_in_vm), &dlinfo) != 0) {
      libjvm_base_addr = (address)dlinfo.dli_fbase;
    }
    assert(libjvm_base_addr !=NULL, "Cannot obtain base address for libjvm");
  }

  if (dladdr((void *)addr, &dlinfo) != 0) {
    if (libjvm_base_addr == (address)dlinfo.dli_fbase) return true;
  }

  return false;
}


#define MACH_MAXSYMLEN 256

bool os::dll_address_to_function_name(address addr, char *buf,
                                      int buflen, int *offset) {
  // buf is not optional, but offset is optional
  assert(buf != NULL, "sanity check");

  Dl_info dlinfo;
  char localbuf[MACH_MAXSYMLEN];

  if (dladdr((void*)addr, &dlinfo) != 0) {
    // see if we have a matching symbol
    if (dlinfo.dli_saddr != NULL && dlinfo.dli_sname != NULL) {
      if (!Decoder::demangle(dlinfo.dli_sname, buf, buflen)) {
        jio_snprintf(buf, buflen, "%s", dlinfo.dli_sname);
      }
      if (offset != NULL) *offset = addr - (address)dlinfo.dli_saddr;
      return true;
    }
    // no matching symbol so try for just file info
    if (dlinfo.dli_fname != NULL && dlinfo.dli_fbase != NULL) {
      if (Decoder::decode((address)(addr - (address)dlinfo.dli_fbase),
                          buf, buflen, offset, dlinfo.dli_fname)) {
        return true;
      }
    }

    // Handle non-dynamic manually:
    if (dlinfo.dli_fbase != NULL &&
        Decoder::decode(addr, localbuf, MACH_MAXSYMLEN, offset, dlinfo.dli_fbase)) {
      if (!Decoder::demangle(localbuf, buf, buflen)) {
        jio_snprintf(buf, buflen, "%s", localbuf);
      }
      return true;
    }
  }
  buf[0] = '\0';
  if (offset != NULL) *offset = -1;
  return false;
}

// ported from solaris version
bool os::dll_address_to_library_name(address addr, char* buf,
                                     int buflen, int* offset) {
  // buf is not optional, but offset is optional
  assert(buf != NULL, "sanity check");

  Dl_info dlinfo;

  if (dladdr((void*)addr, &dlinfo) != 0) {
    if (dlinfo.dli_fname != NULL) {
      jio_snprintf(buf, buflen, "%s", dlinfo.dli_fname);
    }
    if (dlinfo.dli_fbase != NULL && offset != NULL) {
      *offset = addr - (address)dlinfo.dli_fbase;
    }
    return true;
  }

  buf[0] = '\0';
  if (offset) *offset = -1;
  return false;
}

// Loads .dll/.so and
// in case of error it checks if .dll/.so was built for the
// same architecture as Hotspot is running on

#ifdef __APPLE__
void * os::dll_load(const char *filename, char *ebuf, int ebuflen) {
  void * result= ::dlopen(filename, RTLD_LAZY);
  if (result != NULL) {
    // Successful loading
    return result;
  }

  // Read system error message into ebuf
  ::strncpy(ebuf, ::dlerror(), ebuflen-1);
  ebuf[ebuflen-1]='\0';

  return NULL;
}
#else
void * os::dll_load(const char *filename, char *ebuf, int ebuflen) {
  void * result= ::dlopen(filename, RTLD_LAZY);
  if (result != NULL) {
    // Successful loading
    return result;
  }

  Elf32_Ehdr elf_head;

  // Read system error message into ebuf
  // It may or may not be overwritten below
  ::strncpy(ebuf, ::dlerror(), ebuflen-1);
  ebuf[ebuflen-1]='\0';
  int diag_msg_max_length=ebuflen-strlen(ebuf);
  char* diag_msg_buf=ebuf+strlen(ebuf);

  if (diag_msg_max_length==0) {
    // No more space in ebuf for additional diagnostics message
    return NULL;
  }


  int file_descriptor= ::open(filename, O_RDONLY | O_NONBLOCK);

  if (file_descriptor < 0) {
    // Can't open library, report dlerror() message
    return NULL;
  }

  bool failed_to_read_elf_head=
    (sizeof(elf_head)!=
     (::read(file_descriptor, &elf_head,sizeof(elf_head))));

  ::close(file_descriptor);
  if (failed_to_read_elf_head) {
    // file i/o error - report dlerror() msg
    return NULL;
  }

  typedef struct {
    Elf32_Half  code;         // Actual value as defined in elf.h
    Elf32_Half  compat_class; // Compatibility of archs at VM's sense
    char        elf_class;    // 32 or 64 bit
    char        endianess;    // MSB or LSB
    char*       name;         // String representation
  } arch_t;

  #ifndef EM_486
    #define EM_486          6               /* Intel 80486 */
  #endif

  #ifndef EM_MIPS_RS3_LE
    #define EM_MIPS_RS3_LE  10              /* MIPS */
  #endif

  #ifndef EM_PPC64
    #define EM_PPC64        21              /* PowerPC64 */
  #endif

  #ifndef EM_S390
    #define EM_S390         22              /* IBM System/390 */
  #endif

  #ifndef EM_IA_64
    #define EM_IA_64        50              /* HP/Intel IA-64 */
  #endif

  #ifndef EM_X86_64
    #define EM_X86_64       62              /* AMD x86-64 */
  #endif

  static const arch_t arch_array[]={
    {EM_386,         EM_386,     ELFCLASS32, ELFDATA2LSB, (char*)"IA 32"},
    {EM_486,         EM_386,     ELFCLASS32, ELFDATA2LSB, (char*)"IA 32"},
    {EM_IA_64,       EM_IA_64,   ELFCLASS64, ELFDATA2LSB, (char*)"IA 64"},
    {EM_X86_64,      EM_X86_64,  ELFCLASS64, ELFDATA2LSB, (char*)"AMD 64"},
    {EM_SPARC,       EM_SPARC,   ELFCLASS32, ELFDATA2MSB, (char*)"Sparc 32"},
    {EM_SPARC32PLUS, EM_SPARC,   ELFCLASS32, ELFDATA2MSB, (char*)"Sparc 32"},
    {EM_SPARCV9,     EM_SPARCV9, ELFCLASS64, ELFDATA2MSB, (char*)"Sparc v9 64"},
    {EM_PPC,         EM_PPC,     ELFCLASS32, ELFDATA2MSB, (char*)"Power PC 32"},
    {EM_PPC64,       EM_PPC64,   ELFCLASS64, ELFDATA2MSB, (char*)"Power PC 64"},
    {EM_ARM,         EM_ARM,     ELFCLASS32,   ELFDATA2LSB, (char*)"ARM"},
    {EM_S390,        EM_S390,    ELFCLASSNONE, ELFDATA2MSB, (char*)"IBM System/390"},
    {EM_ALPHA,       EM_ALPHA,   ELFCLASS64, ELFDATA2LSB, (char*)"Alpha"},
    {EM_MIPS_RS3_LE, EM_MIPS_RS3_LE, ELFCLASS32, ELFDATA2LSB, (char*)"MIPSel"},
    {EM_MIPS,        EM_MIPS,    ELFCLASS32, ELFDATA2MSB, (char*)"MIPS"},
    {EM_PARISC,      EM_PARISC,  ELFCLASS32, ELFDATA2MSB, (char*)"PARISC"},
    {EM_68K,         EM_68K,     ELFCLASS32, ELFDATA2MSB, (char*)"M68k"}
  };

  #if  (defined IA32)
  static  Elf32_Half running_arch_code=EM_386;
  #elif   (defined AMD64)
  static  Elf32_Half running_arch_code=EM_X86_64;
  #elif  (defined IA64)
  static  Elf32_Half running_arch_code=EM_IA_64;
  #elif  (defined __sparc) && (defined _LP64)
  static  Elf32_Half running_arch_code=EM_SPARCV9;
  #elif  (defined __sparc) && (!defined _LP64)
  static  Elf32_Half running_arch_code=EM_SPARC;
  #elif  (defined __powerpc64__)
  static  Elf32_Half running_arch_code=EM_PPC64;
  #elif  (defined __powerpc__)
  static  Elf32_Half running_arch_code=EM_PPC;
  #elif  (defined ARM)
  static  Elf32_Half running_arch_code=EM_ARM;
  #elif  (defined S390)
  static  Elf32_Half running_arch_code=EM_S390;
  #elif  (defined ALPHA)
  static  Elf32_Half running_arch_code=EM_ALPHA;
  #elif  (defined MIPSEL)
  static  Elf32_Half running_arch_code=EM_MIPS_RS3_LE;
  #elif  (defined PARISC)
  static  Elf32_Half running_arch_code=EM_PARISC;
  #elif  (defined MIPS)
  static  Elf32_Half running_arch_code=EM_MIPS;
  #elif  (defined M68K)
  static  Elf32_Half running_arch_code=EM_68K;
  #else
    #error Method os::dll_load requires that one of following is defined:\
         IA32, AMD64, IA64, __sparc, __powerpc__, ARM, S390, ALPHA, MIPS, MIPSEL, PARISC, M68K
  #endif

  // Identify compatability class for VM's architecture and library's architecture
  // Obtain string descriptions for architectures

  arch_t lib_arch={elf_head.e_machine,0,elf_head.e_ident[EI_CLASS], elf_head.e_ident[EI_DATA], NULL};
  int running_arch_index=-1;

  for (unsigned int i=0; i < ARRAY_SIZE(arch_array); i++) {
    if (running_arch_code == arch_array[i].code) {
      running_arch_index    = i;
    }
    if (lib_arch.code == arch_array[i].code) {
      lib_arch.compat_class = arch_array[i].compat_class;
      lib_arch.name         = arch_array[i].name;
    }
  }

  assert(running_arch_index != -1,
         "Didn't find running architecture code (running_arch_code) in arch_array");
  if (running_arch_index == -1) {
    // Even though running architecture detection failed
    // we may still continue with reporting dlerror() message
    return NULL;
  }

  if (lib_arch.endianess != arch_array[running_arch_index].endianess) {
    ::snprintf(diag_msg_buf, diag_msg_max_length-1," (Possible cause: endianness mismatch)");
    return NULL;
  }

#ifndef S390
  if (lib_arch.elf_class != arch_array[running_arch_index].elf_class) {
    ::snprintf(diag_msg_buf, diag_msg_max_length-1," (Possible cause: architecture word width mismatch)");
    return NULL;
  }
#endif // !S390

  if (lib_arch.compat_class != arch_array[running_arch_index].compat_class) {
    if (lib_arch.name!=NULL) {
      ::snprintf(diag_msg_buf, diag_msg_max_length-1,
                 " (Possible cause: can't load %s-bit .so on a %s-bit platform)",
                 lib_arch.name, arch_array[running_arch_index].name);
    } else {
      ::snprintf(diag_msg_buf, diag_msg_max_length-1,
                 " (Possible cause: can't load this .so (machine code=0x%x) on a %s-bit platform)",
                 lib_arch.code,
                 arch_array[running_arch_index].name);
    }
  }

  return NULL;
}
#endif // !__APPLE__

void* os::get_default_process_handle() {
#ifdef __APPLE__
  // MacOS X needs to use RTLD_FIRST instead of RTLD_LAZY
  // to avoid finding unexpected symbols on second (or later)
  // loads of a library.
  return (void*)::dlopen(NULL, RTLD_FIRST);
#else
  return (void*)::dlopen(NULL, RTLD_LAZY);
#endif
}

// XXX: Do we need a lock around this as per Linux?
void* os::dll_lookup(void* handle, const char* name) {
  return dlsym(handle, name);
}


static bool _print_ascii_file(const char* filename, outputStream* st) {
  int fd = ::open(filename, O_RDONLY);
  if (fd == -1) {
    return false;
  }

  char buf[32];
  int bytes;
  while ((bytes = ::read(fd, buf, sizeof(buf))) > 0) {
    st->print_raw(buf, bytes);
  }

  ::close(fd);

  return true;
}

int _print_dll_info_cb(const char * name, address base_address, address top_address, void * param) {
  outputStream * out = (outputStream *) param;
  out->print_cr(PTR_FORMAT " \t%s", base_address, name);
  return 0;
}

void os::print_dll_info(outputStream *st) {
  st->print_cr("Dynamic libraries:");
  if (get_loaded_modules_info(_print_dll_info_cb, (void *)st)) {
    st->print_cr("Error: Cannot print dynamic libraries.");
  }
}

int os::get_loaded_modules_info(os::LoadedModulesCallbackFunc callback, void *param) {
#ifdef RTLD_DI_LINKMAP
  Dl_info dli;
  void *handle;
  Link_map *map;
  Link_map *p;

  if (dladdr(CAST_FROM_FN_PTR(void *, os::print_dll_info), &dli) == 0 ||
      dli.dli_fname == NULL) {
    return 1;
  }
  handle = dlopen(dli.dli_fname, RTLD_LAZY);
  if (handle == NULL) {
    return 1;
  }
  dlinfo(handle, RTLD_DI_LINKMAP, &map);
  if (map == NULL) {
    dlclose(handle);
    return 1;
  }

  while (map->l_prev != NULL)
    map = map->l_prev;

  while (map != NULL) {
    // Value for top_address is returned as 0 since we don't have any information about module size
    if (callback(map->l_name, (address)map->l_addr, (address)0, param)) {
      dlclose(handle);
      return 1;
    }
    map = map->l_next;
  }

  dlclose(handle);
#elif defined(__APPLE__)
  for (uint32_t i = 1; i < _dyld_image_count(); i++) {
    // Value for top_address is returned as 0 since we don't have any information about module size
    if (callback(_dyld_get_image_name(i), (address)_dyld_get_image_header(i), (address)0, param)) {
      return 1;
    }
  }
  return 0;
#else
  return 1;
#endif
}

void os::print_os_info_brief(outputStream* st) {
  st->print("Bsd");

  os::Posix::print_uname_info(st);
}

void os::print_os_info(outputStream* st) {
  st->print("OS:");
  st->print("Bsd");

  os::Posix::print_uname_info(st);

  os::Posix::print_rlimit_info(st);

  os::Posix::print_load_average(st);
}

void os::pd_print_cpu_info(outputStream* st) {
  // Nothing to do for now.
}

void os::print_memory_info(outputStream* st) {

  st->print("Memory:");
  st->print(" %dk page", os::vm_page_size()>>10);

  st->print(", physical " UINT64_FORMAT "k",
            os::physical_memory() >> 10);
  st->print("(" UINT64_FORMAT "k free)",
            os::available_memory() >> 10);
  st->cr();

  // meminfo
  st->print("\n/proc/meminfo:\n");
  _print_ascii_file("/proc/meminfo", st);
  st->cr();
}

void os::print_siginfo(outputStream* st, void* siginfo) {
  const siginfo_t* si = (const siginfo_t*)siginfo;

  os::Posix::print_siginfo_brief(st, si);

  if (si && (si->si_signo == SIGBUS || si->si_signo == SIGSEGV) &&
      UseSharedSpaces) {
    FileMapInfo* mapinfo = FileMapInfo::current_info();
    if (mapinfo->is_in_shared_space(si->si_addr)) {
      st->print("\n\nError accessing class data sharing archive."   \
                " Mapped file inaccessible during execution, "      \
                " possible disk/network problem.");
    }
  }
  st->cr();
}


static void print_signal_handler(outputStream* st, int sig,
                                 char* buf, size_t buflen);

void os::print_signal_handlers(outputStream* st, char* buf, size_t buflen) {
  st->print_cr("Signal Handlers:");
  print_signal_handler(st, SIGSEGV, buf, buflen);
  print_signal_handler(st, SIGBUS , buf, buflen);
  print_signal_handler(st, SIGFPE , buf, buflen);
  print_signal_handler(st, SIGPIPE, buf, buflen);
  print_signal_handler(st, SIGXFSZ, buf, buflen);
  print_signal_handler(st, SIGILL , buf, buflen);
  print_signal_handler(st, INTERRUPT_SIGNAL, buf, buflen);
  print_signal_handler(st, SR_signum, buf, buflen);
  print_signal_handler(st, SHUTDOWN1_SIGNAL, buf, buflen);
  print_signal_handler(st, SHUTDOWN2_SIGNAL , buf, buflen);
  print_signal_handler(st, SHUTDOWN3_SIGNAL , buf, buflen);
  print_signal_handler(st, BREAK_SIGNAL, buf, buflen);
}

static char saved_jvm_path[MAXPATHLEN] = {0};

// Find the full path to the current module, libjvm
void os::jvm_path(char *buf, jint buflen) {
  // Error checking.
  if (buflen < MAXPATHLEN) {
    assert(false, "must use a large-enough buffer");
    buf[0] = '\0';
    return;
  }
  // Lazy resolve the path to current module.
  if (saved_jvm_path[0] != 0) {
    strcpy(buf, saved_jvm_path);
    return;
  }

  char dli_fname[MAXPATHLEN];
  bool ret = dll_address_to_library_name(
                                         CAST_FROM_FN_PTR(address, os::jvm_path),
                                         dli_fname, sizeof(dli_fname), NULL);
  assert(ret, "cannot locate libjvm");
  char *rp = NULL;
  if (ret && dli_fname[0] != '\0') {
    rp = realpath(dli_fname, buf);
  }
  if (rp == NULL) {
    return;
  }

  if (Arguments::sun_java_launcher_is_altjvm()) {
    // Support for the java launcher's '-XXaltjvm=<path>' option. Typical
    // value for buf is "<JAVA_HOME>/jre/lib/<arch>/<vmtype>/libjvm.so"
    // or "<JAVA_HOME>/jre/lib/<vmtype>/libjvm.dylib". If "/jre/lib/"
    // appears at the right place in the string, then assume we are
    // installed in a JDK and we're done. Otherwise, check for a
    // JAVA_HOME environment variable and construct a path to the JVM
    // being overridden.

    const char *p = buf + strlen(buf) - 1;
    for (int count = 0; p > buf && count < 5; ++count) {
      for (--p; p > buf && *p != '/'; --p)
        /* empty */ ;
    }

    if (strncmp(p, "/jre/lib/", 9) != 0) {
      // Look for JAVA_HOME in the environment.
      char* java_home_var = ::getenv("JAVA_HOME");
      if (java_home_var != NULL && java_home_var[0] != 0) {
        char* jrelib_p;
        int len;

        // Check the current module name "libjvm"
        p = strrchr(buf, '/');
        assert(strstr(p, "/libjvm") == p, "invalid library name");

        rp = realpath(java_home_var, buf);
        if (rp == NULL) {
          return;
        }

        // determine if this is a legacy image or modules image
        // modules image doesn't have "jre" subdirectory
        len = strlen(buf);
        assert(len < buflen, "Ran out of buffer space");
        jrelib_p = buf + len;

        // Add the appropriate library subdir
        snprintf(jrelib_p, buflen-len, "/jre/lib");
        if (0 != access(buf, F_OK)) {
          snprintf(jrelib_p, buflen-len, "/lib");
        }

        // Add the appropriate client or server subdir
        len = strlen(buf);
        jrelib_p = buf + len;
        snprintf(jrelib_p, buflen-len, "/%s", COMPILER_VARIANT);
        if (0 != access(buf, F_OK)) {
          snprintf(jrelib_p, buflen-len, "%s", "");
        }

        // If the path exists within JAVA_HOME, add the JVM library name
        // to complete the path to JVM being overridden.  Otherwise fallback
        // to the path to the current library.
        if (0 == access(buf, F_OK)) {
          // Use current module name "libjvm"
          len = strlen(buf);
          snprintf(buf + len, buflen-len, "/libjvm%s", JNI_LIB_SUFFIX);
        } else {
          // Fall back to path of current library
          rp = realpath(dli_fname, buf);
          if (rp == NULL) {
            return;
          }
        }
      }
    }
  }

  strncpy(saved_jvm_path, buf, MAXPATHLEN);
}

void os::print_jni_name_prefix_on(outputStream* st, int args_size) {
  // no prefix required, not even "_"
}

void os::print_jni_name_suffix_on(outputStream* st, int args_size) {
  // no suffix required
}

////////////////////////////////////////////////////////////////////////////////
// sun.misc.Signal support

static volatile jint sigint_count = 0;

static void UserHandler(int sig, void *siginfo, void *context) {
  // 4511530 - sem_post is serialized and handled by the manager thread. When
  // the program is interrupted by Ctrl-C, SIGINT is sent to every thread. We
  // don't want to flood the manager thread with sem_post requests.
  if (sig == SIGINT && Atomic::add(1, &sigint_count) > 1) {
    return;
  }

  // Ctrl-C is pressed during error reporting, likely because the error
  // handler fails to abort. Let VM die immediately.
  if (sig == SIGINT && is_error_reported()) {
    os::die();
  }

  os::signal_notify(sig);
}

void* os::user_handler() {
  return CAST_FROM_FN_PTR(void*, UserHandler);
}

extern "C" {
  typedef void (*sa_handler_t)(int);
  typedef void (*sa_sigaction_t)(int, siginfo_t *, void *);
}

void* os::signal(int signal_number, void* handler) {
  struct sigaction sigAct, oldSigAct;

  sigfillset(&(sigAct.sa_mask));
  sigAct.sa_flags   = SA_RESTART|SA_SIGINFO;
  sigAct.sa_handler = CAST_TO_FN_PTR(sa_handler_t, handler);

  if (sigaction(signal_number, &sigAct, &oldSigAct)) {
    // -1 means registration failed
    return (void *)-1;
  }

  return CAST_FROM_FN_PTR(void*, oldSigAct.sa_handler);
}

void os::signal_raise(int signal_number) {
  ::raise(signal_number);
}

// The following code is moved from os.cpp for making this
// code platform specific, which it is by its very nature.

// Will be modified when max signal is changed to be dynamic
int os::sigexitnum_pd() {
  return NSIG;
}

// a counter for each possible signal value
static volatile jint pending_signals[NSIG+1] = { 0 };

// Bsd(POSIX) specific hand shaking semaphore.
#ifdef __APPLE__
typedef semaphore_t os_semaphore_t;

  #define SEM_INIT(sem, value)    semaphore_create(mach_task_self(), &sem, SYNC_POLICY_FIFO, value)
  #define SEM_WAIT(sem)           semaphore_wait(sem)
  #define SEM_POST(sem)           semaphore_signal(sem)
  #define SEM_DESTROY(sem)        semaphore_destroy(mach_task_self(), sem)
#else
typedef sem_t os_semaphore_t;

  #define SEM_INIT(sem, value)    sem_init(&sem, 0, value)
  #define SEM_WAIT(sem)           sem_wait(&sem)
  #define SEM_POST(sem)           sem_post(&sem)
  #define SEM_DESTROY(sem)        sem_destroy(&sem)
#endif

class Semaphore : public StackObj {
 public:
  Semaphore();
  ~Semaphore();
  void signal();
  void wait();
  bool trywait();
  bool timedwait(unsigned int sec, int nsec);
 private:
  jlong currenttime() const;
  os_semaphore_t _semaphore;
};

Semaphore::Semaphore() : _semaphore(0) {
  SEM_INIT(_semaphore, 0);
}

Semaphore::~Semaphore() {
  SEM_DESTROY(_semaphore);
}

void Semaphore::signal() {
  SEM_POST(_semaphore);
}

void Semaphore::wait() {
  SEM_WAIT(_semaphore);
}

jlong Semaphore::currenttime() const {
  struct timeval tv;
  gettimeofday(&tv, NULL);
  return (tv.tv_sec * NANOSECS_PER_SEC) + (tv.tv_usec * 1000);
}

#ifdef __APPLE__
bool Semaphore::trywait() {
  return timedwait(0, 0);
}

bool Semaphore::timedwait(unsigned int sec, int nsec) {
  kern_return_t kr = KERN_ABORTED;
  mach_timespec_t waitspec;
  waitspec.tv_sec = sec;
  waitspec.tv_nsec = nsec;

  jlong starttime = currenttime();

  kr = semaphore_timedwait(_semaphore, waitspec);
  while (kr == KERN_ABORTED) {
    jlong totalwait = (sec * NANOSECS_PER_SEC) + nsec;

    jlong current = currenttime();
    jlong passedtime = current - starttime;

    if (passedtime >= totalwait) {
      waitspec.tv_sec = 0;
      waitspec.tv_nsec = 0;
    } else {
      jlong waittime = totalwait - (current - starttime);
      waitspec.tv_sec = waittime / NANOSECS_PER_SEC;
      waitspec.tv_nsec = waittime % NANOSECS_PER_SEC;
    }

    kr = semaphore_timedwait(_semaphore, waitspec);
  }

  return kr == KERN_SUCCESS;
}

#else

bool Semaphore::trywait() {
  return sem_trywait(&_semaphore) == 0;
}

bool Semaphore::timedwait(unsigned int sec, int nsec) {
  struct timespec ts;
  unpackTime(&ts, false, (sec * NANOSECS_PER_SEC) + nsec);

  while (1) {
    int result = sem_timedwait(&_semaphore, &ts);
    if (result == 0) {
      return true;
    } else if (errno == EINTR) {
      continue;
    } else if (errno == ETIMEDOUT) {
      return false;
    } else {
      return false;
    }
  }
}

#endif // __APPLE__

static os_semaphore_t sig_sem;
static Semaphore sr_semaphore;

void os::signal_init_pd() {
  // Initialize signal structures
  ::memset((void*)pending_signals, 0, sizeof(pending_signals));

  // Initialize signal semaphore
  ::SEM_INIT(sig_sem, 0);
}

void os::signal_notify(int sig) {
  Atomic::inc(&pending_signals[sig]);
  ::SEM_POST(sig_sem);
}

static int check_pending_signals(bool wait) {
  Atomic::store(0, &sigint_count);
  for (;;) {
    for (int i = 0; i < NSIG + 1; i++) {
      jint n = pending_signals[i];
      if (n > 0 && n == Atomic::cmpxchg(n - 1, &pending_signals[i], n)) {
        return i;
      }
    }
    if (!wait) {
      return -1;
    }
    JavaThread *thread = JavaThread::current();
    ThreadBlockInVM tbivm(thread);

    bool threadIsSuspended;
    do {
      thread->set_suspend_equivalent();
      // cleared by handle_special_suspend_equivalent_condition() or java_suspend_self()
      ::SEM_WAIT(sig_sem);

      // were we externally suspended while we were waiting?
      threadIsSuspended = thread->handle_special_suspend_equivalent_condition();
      if (threadIsSuspended) {
        // The semaphore has been incremented, but while we were waiting
        // another thread suspended us. We don't want to continue running
        // while suspended because that would surprise the thread that
        // suspended us.
        ::SEM_POST(sig_sem);

        thread->java_suspend_self();
      }
    } while (threadIsSuspended);
  }
}

int os::signal_lookup() {
  return check_pending_signals(false);
}

int os::signal_wait() {
  return check_pending_signals(true);
}

////////////////////////////////////////////////////////////////////////////////
// Virtual Memory

int os::vm_page_size() {
  // Seems redundant as all get out
  assert(os::Bsd::page_size() != -1, "must call os::init");
  return os::Bsd::page_size();
}

// Solaris allocates memory by pages.
int os::vm_allocation_granularity() {
  assert(os::Bsd::page_size() != -1, "must call os::init");
  return os::Bsd::page_size();
}

// Rationale behind this function:
//  current (Mon Apr 25 20:12:18 MSD 2005) oprofile drops samples without executable
//  mapping for address (see lookup_dcookie() in the kernel module), thus we cannot get
//  samples for JITted code. Here we create private executable mapping over the code cache
//  and then we can use standard (well, almost, as mapping can change) way to provide
//  info for the reporting script by storing timestamp and location of symbol
void bsd_wrap_code(char* base, size_t size) {
  static volatile jint cnt = 0;

  if (!UseOprofile) {
    return;
  }

  char buf[PATH_MAX + 1];
  int num = Atomic::add(1, &cnt);

  snprintf(buf, PATH_MAX + 1, "%s/hs-vm-%d-%d",
           os::get_temp_directory(), os::current_process_id(), num);
  unlink(buf);

  int fd = ::open(buf, O_CREAT | O_RDWR, S_IRWXU);

  if (fd != -1) {
    off_t rv = ::lseek(fd, size-2, SEEK_SET);
    if (rv != (off_t)-1) {
      if (::write(fd, "", 1) == 1) {
        mmap(base, size,
             PROT_READ|PROT_WRITE|PROT_EXEC,
             MAP_PRIVATE|MAP_FIXED|MAP_NORESERVE, fd, 0);
      }
    }
    ::close(fd);
    unlink(buf);
  }
}

static void warn_fail_commit_memory(char* addr, size_t size, bool exec,
                                    int err) {
  warning("INFO: os::commit_memory(" PTR_FORMAT ", " SIZE_FORMAT
          ", %d) failed; error='%s' (errno=%d)", addr, size, exec,
          strerror(err), err);
}

// NOTE: Bsd kernel does not really reserve the pages for us.
//       All it does is to check if there are enough free pages
//       left at the time of mmap(). This could be a potential
//       problem.
bool os::pd_commit_memory(char* addr, size_t size, bool exec) {
  int prot = exec ? PROT_READ|PROT_WRITE|PROT_EXEC : PROT_READ|PROT_WRITE;
#ifdef __OpenBSD__
  // XXX: Work-around mmap/MAP_FIXED bug temporarily on OpenBSD
  if (::mprotect(addr, size, prot) == 0) {
    return true;
  }
#else
  uintptr_t res = (uintptr_t) ::mmap(addr, size, prot,
                                     MAP_PRIVATE|MAP_FIXED|MAP_ANONYMOUS, -1, 0);
  if (res != (uintptr_t) MAP_FAILED) {
    return true;
  }
#endif

  // Warn about any commit errors we see in non-product builds just
  // in case mmap() doesn't work as described on the man page.
  NOT_PRODUCT(warn_fail_commit_memory(addr, size, exec, errno);)

  return false;
}

bool os::pd_commit_memory(char* addr, size_t size, size_t alignment_hint,
                          bool exec) {
  // alignment_hint is ignored on this OS
  return pd_commit_memory(addr, size, exec);
}

void os::pd_commit_memory_or_exit(char* addr, size_t size, bool exec,
                                  const char* mesg) {
  assert(mesg != NULL, "mesg must be specified");
  if (!pd_commit_memory(addr, size, exec)) {
    // add extra info in product mode for vm_exit_out_of_memory():
    PRODUCT_ONLY(warn_fail_commit_memory(addr, size, exec, errno);)
    vm_exit_out_of_memory(size, OOM_MMAP_ERROR, mesg);
  }
}

void os::pd_commit_memory_or_exit(char* addr, size_t size,
                                  size_t alignment_hint, bool exec,
                                  const char* mesg) {
  // alignment_hint is ignored on this OS
  pd_commit_memory_or_exit(addr, size, exec, mesg);
}

void os::pd_realign_memory(char *addr, size_t bytes, size_t alignment_hint) {
}

void os::pd_free_memory(char *addr, size_t bytes, size_t alignment_hint) {
  ::madvise(addr, bytes, MADV_DONTNEED);
}

void os::numa_make_global(char *addr, size_t bytes) {
}

void os::numa_make_local(char *addr, size_t bytes, int lgrp_hint) {
}

bool os::numa_topology_changed()   { return false; }

size_t os::numa_get_groups_num() {
  return 1;
}

int os::numa_get_group_id() {
  return 0;
}

size_t os::numa_get_leaf_groups(int *ids, size_t size) {
  if (size > 0) {
    ids[0] = 0;
    return 1;
  }
  return 0;
}

bool os::get_page_info(char *start, page_info* info) {
  return false;
}

char *os::scan_pages(char *start, char* end, page_info* page_expected, page_info* page_found) {
  return end;
}


bool os::pd_uncommit_memory(char* addr, size_t size) {
#ifdef __OpenBSD__
  // XXX: Work-around mmap/MAP_FIXED bug temporarily on OpenBSD
  return ::mprotect(addr, size, PROT_NONE) == 0;
#else
  uintptr_t res = (uintptr_t) ::mmap(addr, size, PROT_NONE,
                                     MAP_PRIVATE|MAP_FIXED|MAP_NORESERVE|MAP_ANONYMOUS, -1, 0);
  return res  != (uintptr_t) MAP_FAILED;
#endif
}

bool os::pd_create_stack_guard_pages(char* addr, size_t size) {
  return os::commit_memory(addr, size, !ExecMem);
}

// If this is a growable mapping, remove the guard pages entirely by
// munmap()ping them.  If not, just call uncommit_memory().
bool os::remove_stack_guard_pages(char* addr, size_t size) {
  return os::uncommit_memory(addr, size);
}

static address _highest_vm_reserved_address = NULL;

// If 'fixed' is true, anon_mmap() will attempt to reserve anonymous memory
// at 'requested_addr'. If there are existing memory mappings at the same
// location, however, they will be overwritten. If 'fixed' is false,
// 'requested_addr' is only treated as a hint, the return value may or
// may not start from the requested address. Unlike Bsd mmap(), this
// function returns NULL to indicate failure.
static char* anon_mmap(char* requested_addr, size_t bytes, bool fixed) {
  char * addr;
  int flags;

  flags = MAP_PRIVATE | MAP_NORESERVE | MAP_ANONYMOUS;
  if (fixed) {
    assert((uintptr_t)requested_addr % os::Bsd::page_size() == 0, "unaligned address");
    flags |= MAP_FIXED;
  }

  // Map reserved/uncommitted pages PROT_NONE so we fail early if we
  // touch an uncommitted page. Otherwise, the read/write might
  // succeed if we have enough swap space to back the physical page.
  addr = (char*)::mmap(requested_addr, bytes, PROT_NONE,
                       flags, -1, 0);

  if (addr != MAP_FAILED) {
    // anon_mmap() should only get called during VM initialization,
    // don't need lock (actually we can skip locking even it can be called
    // from multiple threads, because _highest_vm_reserved_address is just a
    // hint about the upper limit of non-stack memory regions.)
    if ((address)addr + bytes > _highest_vm_reserved_address) {
      _highest_vm_reserved_address = (address)addr + bytes;
    }
  }

  return addr == MAP_FAILED ? NULL : addr;
}

// Don't update _highest_vm_reserved_address, because there might be memory
// regions above addr + size. If so, releasing a memory region only creates
// a hole in the address space, it doesn't help prevent heap-stack collision.
//
static int anon_munmap(char * addr, size_t size) {
  return ::munmap(addr, size) == 0;
}

char* os::pd_reserve_memory(size_t bytes, char* requested_addr,
                            size_t alignment_hint) {
  return anon_mmap(requested_addr, bytes, (requested_addr != NULL));
}

bool os::pd_release_memory(char* addr, size_t size) {
  return anon_munmap(addr, size);
}

static bool bsd_mprotect(char* addr, size_t size, int prot) {
  // Bsd wants the mprotect address argument to be page aligned.
  char* bottom = (char*)align_size_down((intptr_t)addr, os::Bsd::page_size());

  // According to SUSv3, mprotect() should only be used with mappings
  // established by mmap(), and mmap() always maps whole pages. Unaligned
  // 'addr' likely indicates problem in the VM (e.g. trying to change
  // protection of malloc'ed or statically allocated memory). Check the
  // caller if you hit this assert.
  assert(addr == bottom, "sanity check");

  size = align_size_up(pointer_delta(addr, bottom, 1) + size, os::Bsd::page_size());
  return ::mprotect(bottom, size, prot) == 0;
}

// Set protections specified
bool os::protect_memory(char* addr, size_t bytes, ProtType prot,
                        bool is_committed) {
  unsigned int p = 0;
  switch (prot) {
  case MEM_PROT_NONE: p = PROT_NONE; break;
  case MEM_PROT_READ: p = PROT_READ; break;
  case MEM_PROT_RW:   p = PROT_READ|PROT_WRITE; break;
  case MEM_PROT_RWX:  p = PROT_READ|PROT_WRITE|PROT_EXEC; break;
  default:
    ShouldNotReachHere();
  }
  // is_committed is unused.
  return bsd_mprotect(addr, bytes, p);
}

bool os::guard_memory(char* addr, size_t size) {
  return bsd_mprotect(addr, size, PROT_NONE);
}

bool os::unguard_memory(char* addr, size_t size) {
  return bsd_mprotect(addr, size, PROT_READ|PROT_WRITE);
}

bool os::Bsd::hugetlbfs_sanity_check(bool warn, size_t page_size) {
  return false;
}

// Large page support

static size_t _large_page_size = 0;

void os::large_page_init() {
}


char* os::reserve_memory_special(size_t bytes, size_t alignment, char* req_addr, bool exec) {
  fatal("This code is not used or maintained.");

  // "exec" is passed in but not used.  Creating the shared image for
  // the code cache doesn't have an SHM_X executable permission to check.
  assert(UseLargePages && UseSHM, "only for SHM large pages");

  key_t key = IPC_PRIVATE;
  char *addr;

  bool warn_on_failure = UseLargePages &&
                         (!FLAG_IS_DEFAULT(UseLargePages) ||
                          !FLAG_IS_DEFAULT(LargePageSizeInBytes));

  // Create a large shared memory region to attach to based on size.
  // Currently, size is the total size of the heap
  int shmid = shmget(key, bytes, IPC_CREAT|SHM_R|SHM_W);
  if (shmid == -1) {
    // Possible reasons for shmget failure:
    // 1. shmmax is too small for Java heap.
    //    > check shmmax value: cat /proc/sys/kernel/shmmax
    //    > increase shmmax value: echo "0xffffffff" > /proc/sys/kernel/shmmax
    // 2. not enough large page memory.
    //    > check available large pages: cat /proc/meminfo
    //    > increase amount of large pages:
    //          echo new_value > /proc/sys/vm/nr_hugepages
    //      Note 1: different Bsd may use different name for this property,
    //            e.g. on Redhat AS-3 it is "hugetlb_pool".
    //      Note 2: it's possible there's enough physical memory available but
    //            they are so fragmented after a long run that they can't
    //            coalesce into large pages. Try to reserve large pages when
    //            the system is still "fresh".
    if (warn_on_failure) {
      warning("Failed to reserve shared memory (errno = %d).", errno);
    }
    return NULL;
  }

  // attach to the region
  addr = (char*)shmat(shmid, req_addr, 0);
  int err = errno;

  // Remove shmid. If shmat() is successful, the actual shared memory segment
  // will be deleted when it's detached by shmdt() or when the process
  // terminates. If shmat() is not successful this will remove the shared
  // segment immediately.
  shmctl(shmid, IPC_RMID, NULL);

  if ((intptr_t)addr == -1) {
    if (warn_on_failure) {
      warning("Failed to attach shared memory (errno = %d).", err);
    }
    return NULL;
  }

  // The memory is committed
  MemTracker::record_virtual_memory_reserve_and_commit((address)addr, bytes, CALLER_PC);

  return addr;
}

bool os::release_memory_special(char* base, size_t bytes) {
  if (MemTracker::tracking_level() > NMT_minimal) {
    Tracker tkr = MemTracker::get_virtual_memory_release_tracker();
    // detaching the SHM segment will also delete it, see reserve_memory_special()
    int rslt = shmdt(base);
    if (rslt == 0) {
      tkr.record((address)base, bytes);
      return true;
    } else {
      return false;
    }
  } else {
    return shmdt(base) == 0;
  }
}

size_t os::large_page_size() {
  return _large_page_size;
}

// HugeTLBFS allows application to commit large page memory on demand;
// with SysV SHM the entire memory region must be allocated as shared
// memory.
bool os::can_commit_large_page_memory() {
  return UseHugeTLBFS;
}

bool os::can_execute_large_page_memory() {
  return UseHugeTLBFS;
}

// Reserve memory at an arbitrary address, only if that area is
// available (and not reserved for something else).

char* os::pd_attempt_reserve_memory_at(size_t bytes, char* requested_addr) {
  const int max_tries = 10;
  char* base[max_tries];
  size_t size[max_tries];
  const size_t gap = 0x000000;

  // Assert only that the size is a multiple of the page size, since
  // that's all that mmap requires, and since that's all we really know
  // about at this low abstraction level.  If we need higher alignment,
  // we can either pass an alignment to this method or verify alignment
  // in one of the methods further up the call chain.  See bug 5044738.
  assert(bytes % os::vm_page_size() == 0, "reserving unexpected size block");

  // Repeatedly allocate blocks until the block is allocated at the
  // right spot. Give up after max_tries. Note that reserve_memory() will
  // automatically update _highest_vm_reserved_address if the call is
  // successful. The variable tracks the highest memory address every reserved
  // by JVM. It is used to detect heap-stack collision if running with
  // fixed-stack BsdThreads. Because here we may attempt to reserve more
  // space than needed, it could confuse the collision detecting code. To
  // solve the problem, save current _highest_vm_reserved_address and
  // calculate the correct value before return.
  address old_highest = _highest_vm_reserved_address;

  // Bsd mmap allows caller to pass an address as hint; give it a try first,
  // if kernel honors the hint then we can return immediately.
  char * addr = anon_mmap(requested_addr, bytes, false);
  if (addr == requested_addr) {
    return requested_addr;
  }

  if (addr != NULL) {
    // mmap() is successful but it fails to reserve at the requested address
    anon_munmap(addr, bytes);
  }

  int i;
  for (i = 0; i < max_tries; ++i) {
    base[i] = reserve_memory(bytes);

    if (base[i] != NULL) {
      // Is this the block we wanted?
      if (base[i] == requested_addr) {
        size[i] = bytes;
        break;
      }

      // Does this overlap the block we wanted? Give back the overlapped
      // parts and try again.

      size_t top_overlap = requested_addr + (bytes + gap) - base[i];
      if (top_overlap >= 0 && top_overlap < bytes) {
        unmap_memory(base[i], top_overlap);
        base[i] += top_overlap;
        size[i] = bytes - top_overlap;
      } else {
        size_t bottom_overlap = base[i] + bytes - requested_addr;
        if (bottom_overlap >= 0 && bottom_overlap < bytes) {
          unmap_memory(requested_addr, bottom_overlap);
          size[i] = bytes - bottom_overlap;
        } else {
          size[i] = bytes;
        }
      }
    }
  }

  // Give back the unused reserved pieces.

  for (int j = 0; j < i; ++j) {
    if (base[j] != NULL) {
      unmap_memory(base[j], size[j]);
    }
  }

  if (i < max_tries) {
    _highest_vm_reserved_address = MAX2(old_highest, (address)requested_addr + bytes);
    return requested_addr;
  } else {
    _highest_vm_reserved_address = old_highest;
    return NULL;
  }
}

size_t os::read(int fd, void *buf, unsigned int nBytes) {
  RESTARTABLE_RETURN_INT(::read(fd, buf, nBytes));
}

void os::naked_short_sleep(jlong ms) {
  struct timespec req;

  assert(ms < 1000, "Un-interruptable sleep, short time use only");
  req.tv_sec = 0;
  if (ms > 0) {
    req.tv_nsec = (ms % 1000) * 1000000;
  } else {
    req.tv_nsec = 1;
  }

  nanosleep(&req, NULL);

  return;
}

// Sleep forever; naked call to OS-specific sleep; use with CAUTION
void os::infinite_sleep() {
  while (true) {    // sleep forever ...
    ::sleep(100);   // ... 100 seconds at a time
  }
}

// Used to convert frequent JVM_Yield() to nops
bool os::dont_yield() {
  return DontYieldALot;
}

void os::naked_yield() {
  sched_yield();
}

////////////////////////////////////////////////////////////////////////////////
// thread priority support

// Note: Normal Bsd applications are run with SCHED_OTHER policy. SCHED_OTHER
// only supports dynamic priority, static priority must be zero. For real-time
// applications, Bsd supports SCHED_RR which allows static priority (1-99).
// However, for large multi-threaded applications, SCHED_RR is not only slower
// than SCHED_OTHER, but also very unstable (my volano tests hang hard 4 out
// of 5 runs - Sep 2005).
//
// The following code actually changes the niceness of kernel-thread/LWP. It
// has an assumption that setpriority() only modifies one kernel-thread/LWP,
// not the entire user process, and user level threads are 1:1 mapped to kernel
// threads. It has always been the case, but could change in the future. For
// this reason, the code should not be used as default (ThreadPriorityPolicy=0).
// It is only used when ThreadPriorityPolicy=1 and requires root privilege.

#if !defined(__APPLE__)
int os::java_to_os_priority[CriticalPriority + 1] = {
  19,              // 0 Entry should never be used

   0,              // 1 MinPriority
   3,              // 2
   6,              // 3

  10,              // 4
  15,              // 5 NormPriority
  18,              // 6

  21,              // 7
  25,              // 8
  28,              // 9 NearMaxPriority

  31,              // 10 MaxPriority

  31               // 11 CriticalPriority
};
#else
// Using Mach high-level priority assignments
int os::java_to_os_priority[CriticalPriority + 1] = {
   0,              // 0 Entry should never be used (MINPRI_USER)

  27,              // 1 MinPriority
  28,              // 2
  29,              // 3

  30,              // 4
  31,              // 5 NormPriority (BASEPRI_DEFAULT)
  32,              // 6

  33,              // 7
  34,              // 8
  35,              // 9 NearMaxPriority

  36,              // 10 MaxPriority

  36               // 11 CriticalPriority
};
#endif

static int prio_init() {
  if (ThreadPriorityPolicy == 1) {
    // Only root can raise thread priority. Don't allow ThreadPriorityPolicy=1
    // if effective uid is not root. Perhaps, a more elegant way of doing
    // this is to test CAP_SYS_NICE capability, but that will require libcap.so
    if (geteuid() != 0) {
      if (!FLAG_IS_DEFAULT(ThreadPriorityPolicy)) {
        warning("-XX:ThreadPriorityPolicy requires root privilege on Bsd");
      }
      ThreadPriorityPolicy = 0;
    }
  }
  if (UseCriticalJavaThreadPriority) {
    os::java_to_os_priority[MaxPriority] = os::java_to_os_priority[CriticalPriority];
  }
  return 0;
}

OSReturn os::set_native_priority(Thread* thread, int newpri) {
  if (!UseThreadPriorities || ThreadPriorityPolicy == 0) return OS_OK;

#ifdef __OpenBSD__
  // OpenBSD pthread_setprio starves low priority threads
  return OS_OK;
#elif defined(__FreeBSD__)
  int ret = pthread_setprio(thread->osthread()->pthread_id(), newpri);
#elif defined(__APPLE__) || defined(__NetBSD__)
  struct sched_param sp;
  int policy;
  pthread_t self = pthread_self();

  if (pthread_getschedparam(self, &policy, &sp) != 0) {
    return OS_ERR;
  }

  sp.sched_priority = newpri;
  if (pthread_setschedparam(self, policy, &sp) != 0) {
    return OS_ERR;
  }

  return OS_OK;
#else
  int ret = setpriority(PRIO_PROCESS, thread->osthread()->thread_id(), newpri);
  return (ret == 0) ? OS_OK : OS_ERR;
#endif
}

OSReturn os::get_native_priority(const Thread* const thread, int *priority_ptr) {
  if (!UseThreadPriorities || ThreadPriorityPolicy == 0) {
    *priority_ptr = java_to_os_priority[NormPriority];
    return OS_OK;
  }

  errno = 0;
#if defined(__OpenBSD__) || defined(__FreeBSD__)
  *priority_ptr = pthread_getprio(thread->osthread()->pthread_id());
#elif defined(__APPLE__) || defined(__NetBSD__)
  int policy;
  struct sched_param sp;

  pthread_getschedparam(pthread_self(), &policy, &sp);
  *priority_ptr = sp.sched_priority;
#else
  *priority_ptr = getpriority(PRIO_PROCESS, thread->osthread()->thread_id());
#endif
  return (*priority_ptr != -1 || errno == 0 ? OS_OK : OS_ERR);
}

// Hint to the underlying OS that a task switch would not be good.
// Void return because it's a hint and can fail.
void os::hint_no_preempt() {}

////////////////////////////////////////////////////////////////////////////////
// suspend/resume support

//  the low-level signal-based suspend/resume support is a remnant from the
//  old VM-suspension that used to be for java-suspension, safepoints etc,
//  within hotspot. Now there is a single use-case for this:
//    - calling get_thread_pc() on the VMThread by the flat-profiler task
//      that runs in the watcher thread.
//  The remaining code is greatly simplified from the more general suspension
//  code that used to be used.
//
//  The protocol is quite simple:
//  - suspend:
//      - sends a signal to the target thread
//      - polls the suspend state of the osthread using a yield loop
//      - target thread signal handler (SR_handler) sets suspend state
//        and blocks in sigsuspend until continued
//  - resume:
//      - sets target osthread state to continue
//      - sends signal to end the sigsuspend loop in the SR_handler
//
//  Note that the SR_lock plays no role in this suspend/resume protocol.

static void resume_clear_context(OSThread *osthread) {
  osthread->set_ucontext(NULL);
  osthread->set_siginfo(NULL);
}

static void suspend_save_context(OSThread *osthread, siginfo_t* siginfo, ucontext_t* context) {
  osthread->set_ucontext(context);
  osthread->set_siginfo(siginfo);
}

// Handler function invoked when a thread's execution is suspended or
// resumed. We have to be careful that only async-safe functions are
// called here (Note: most pthread functions are not async safe and
// should be avoided.)
//
// Note: sigwait() is a more natural fit than sigsuspend() from an
// interface point of view, but sigwait() prevents the signal hander
// from being run. libpthread would get very confused by not having
// its signal handlers run and prevents sigwait()'s use with the
// mutex granting granting signal.
//
// Currently only ever called on the VMThread or JavaThread
//
static void SR_handler(int sig, siginfo_t* siginfo, ucontext_t* context) {
  // Save and restore errno to avoid confusing native code with EINTR
  // after sigsuspend.
  int old_errno = errno;

  Thread* thread = Thread::current();
  OSThread* osthread = thread->osthread();
  assert(thread->is_VM_thread() || thread->is_Java_thread(), "Must be VMThread or JavaThread");

  os::SuspendResume::State current = osthread->sr.state();
  if (current == os::SuspendResume::SR_SUSPEND_REQUEST) {
    suspend_save_context(osthread, siginfo, context);

    // attempt to switch the state, we assume we had a SUSPEND_REQUEST
    os::SuspendResume::State state = osthread->sr.suspended();
    if (state == os::SuspendResume::SR_SUSPENDED) {
      sigset_t suspend_set;  // signals for sigsuspend()

      // get current set of blocked signals and unblock resume signal
      pthread_sigmask(SIG_BLOCK, NULL, &suspend_set);
      sigdelset(&suspend_set, SR_signum);

      sr_semaphore.signal();
      // wait here until we are resumed
      while (1) {
        sigsuspend(&suspend_set);

        os::SuspendResume::State result = osthread->sr.running();
        if (result == os::SuspendResume::SR_RUNNING) {
          sr_semaphore.signal();
          break;
        } else if (result != os::SuspendResume::SR_SUSPENDED) {
          ShouldNotReachHere();
        }
      }

    } else if (state == os::SuspendResume::SR_RUNNING) {
      // request was cancelled, continue
    } else {
      ShouldNotReachHere();
    }

    resume_clear_context(osthread);
  } else if (current == os::SuspendResume::SR_RUNNING) {
    // request was cancelled, continue
  } else if (current == os::SuspendResume::SR_WAKEUP_REQUEST) {
    // ignore
  } else {
    // ignore
  }

  errno = old_errno;
}


static int SR_initialize() {
  struct sigaction act;
  char *s;
  // Get signal number to use for suspend/resume
  if ((s = ::getenv("_JAVA_SR_SIGNUM")) != 0) {
    int sig = ::strtol(s, 0, 10);
    if (sig > 0 || sig < NSIG) {
      SR_signum = sig;
    }
  }

  assert(SR_signum > SIGSEGV && SR_signum > SIGBUS,
         "SR_signum must be greater than max(SIGSEGV, SIGBUS), see 4355769");

  sigemptyset(&SR_sigset);
  sigaddset(&SR_sigset, SR_signum);

  // Set up signal handler for suspend/resume
  act.sa_flags = SA_RESTART|SA_SIGINFO;
  act.sa_handler = (void (*)(int)) SR_handler;

  // SR_signum is blocked by default.
  // 4528190 - We also need to block pthread restart signal (32 on all
  // supported Bsd platforms). Note that BsdThreads need to block
  // this signal for all threads to work properly. So we don't have
  // to use hard-coded signal number when setting up the mask.
  pthread_sigmask(SIG_BLOCK, NULL, &act.sa_mask);

  if (sigaction(SR_signum, &act, 0) == -1) {
    return -1;
  }

  // Save signal flag
  os::Bsd::set_our_sigflags(SR_signum, act.sa_flags);
  return 0;
}

static int sr_notify(OSThread* osthread) {
  int status = pthread_kill(osthread->pthread_id(), SR_signum);
  assert_status(status == 0, status, "pthread_kill");
  return status;
}

// "Randomly" selected value for how long we want to spin
// before bailing out on suspending a thread, also how often
// we send a signal to a thread we want to resume
static const int RANDOMLY_LARGE_INTEGER = 1000000;
static const int RANDOMLY_LARGE_INTEGER2 = 100;

// returns true on success and false on error - really an error is fatal
// but this seems the normal response to library errors
static bool do_suspend(OSThread* osthread) {
  assert(osthread->sr.is_running(), "thread should be running");
  assert(!sr_semaphore.trywait(), "semaphore has invalid state");

  // mark as suspended and send signal
  if (osthread->sr.request_suspend() != os::SuspendResume::SR_SUSPEND_REQUEST) {
    // failed to switch, state wasn't running?
    ShouldNotReachHere();
    return false;
  }

  if (sr_notify(osthread) != 0) {
    ShouldNotReachHere();
  }

  // managed to send the signal and switch to SUSPEND_REQUEST, now wait for SUSPENDED
  while (true) {
    if (sr_semaphore.timedwait(0, 2 * NANOSECS_PER_MILLISEC)) {
      break;
    } else {
      // timeout
      os::SuspendResume::State cancelled = osthread->sr.cancel_suspend();
      if (cancelled == os::SuspendResume::SR_RUNNING) {
        return false;
      } else if (cancelled == os::SuspendResume::SR_SUSPENDED) {
        // make sure that we consume the signal on the semaphore as well
        sr_semaphore.wait();
        break;
      } else {
        ShouldNotReachHere();
        return false;
      }
    }
  }

  guarantee(osthread->sr.is_suspended(), "Must be suspended");
  return true;
}

static void do_resume(OSThread* osthread) {
  assert(osthread->sr.is_suspended(), "thread should be suspended");
  assert(!sr_semaphore.trywait(), "invalid semaphore state");

  if (osthread->sr.request_wakeup() != os::SuspendResume::SR_WAKEUP_REQUEST) {
    // failed to switch to WAKEUP_REQUEST
    ShouldNotReachHere();
    return;
  }

  while (true) {
    if (sr_notify(osthread) == 0) {
      if (sr_semaphore.timedwait(0, 2 * NANOSECS_PER_MILLISEC)) {
        if (osthread->sr.is_running()) {
          return;
        }
      }
    } else {
      ShouldNotReachHere();
    }
  }

  guarantee(osthread->sr.is_running(), "Must be running!");
}

///////////////////////////////////////////////////////////////////////////////////
// signal handling (except suspend/resume)

// This routine may be used by user applications as a "hook" to catch signals.
// The user-defined signal handler must pass unrecognized signals to this
// routine, and if it returns true (non-zero), then the signal handler must
// return immediately.  If the flag "abort_if_unrecognized" is true, then this
// routine will never retun false (zero), but instead will execute a VM panic
// routine kill the process.
//
// If this routine returns false, it is OK to call it again.  This allows
// the user-defined signal handler to perform checks either before or after
// the VM performs its own checks.  Naturally, the user code would be making
// a serious error if it tried to handle an exception (such as a null check
// or breakpoint) that the VM was generating for its own correct operation.
//
// This routine may recognize any of the following kinds of signals:
//    SIGBUS, SIGSEGV, SIGILL, SIGFPE, SIGQUIT, SIGPIPE, SIGXFSZ, SIGUSR1.
// It should be consulted by handlers for any of those signals.
//
// The caller of this routine must pass in the three arguments supplied
// to the function referred to in the "sa_sigaction" (not the "sa_handler")
// field of the structure passed to sigaction().  This routine assumes that
// the sa_flags field passed to sigaction() includes SA_SIGINFO and SA_RESTART.
//
// Note that the VM will print warnings if it detects conflicting signal
// handlers, unless invoked with the option "-XX:+AllowUserSignalHandlers".
//
extern "C" JNIEXPORT int JVM_handle_bsd_signal(int signo, siginfo_t* siginfo,
                                               void* ucontext,
                                               int abort_if_unrecognized);

void signalHandler(int sig, siginfo_t* info, void* uc) {
  assert(info != NULL && uc != NULL, "it must be old kernel");
  int orig_errno = errno;  // Preserve errno value over signal handler.
  JVM_handle_bsd_signal(sig, info, uc, true);
  errno = orig_errno;
}


// This boolean allows users to forward their own non-matching signals
// to JVM_handle_bsd_signal, harmlessly.
bool os::Bsd::signal_handlers_are_installed = false;

// For signal-chaining
struct sigaction os::Bsd::sigact[MAXSIGNUM];
unsigned int os::Bsd::sigs = 0;
bool os::Bsd::libjsig_is_loaded = false;
typedef struct sigaction *(*get_signal_t)(int);
get_signal_t os::Bsd::get_signal_action = NULL;

struct sigaction* os::Bsd::get_chained_signal_action(int sig) {
  struct sigaction *actp = NULL;

  if (libjsig_is_loaded) {
    // Retrieve the old signal handler from libjsig
    actp = (*get_signal_action)(sig);
  }
  if (actp == NULL) {
    // Retrieve the preinstalled signal handler from jvm
    actp = get_preinstalled_handler(sig);
  }

  return actp;
}

static bool call_chained_handler(struct sigaction *actp, int sig,
                                 siginfo_t *siginfo, void *context) {
  // Call the old signal handler
  if (actp->sa_handler == SIG_DFL) {
    // It's more reasonable to let jvm treat it as an unexpected exception
    // instead of taking the default action.
    return false;
  } else if (actp->sa_handler != SIG_IGN) {
    if ((actp->sa_flags & SA_NODEFER) == 0) {
      // automaticlly block the signal
      sigaddset(&(actp->sa_mask), sig);
    }

    sa_handler_t hand;
    sa_sigaction_t sa;
    bool siginfo_flag_set = (actp->sa_flags & SA_SIGINFO) != 0;
    // retrieve the chained handler
    if (siginfo_flag_set) {
      sa = actp->sa_sigaction;
    } else {
      hand = actp->sa_handler;
    }

    if ((actp->sa_flags & SA_RESETHAND) != 0) {
      actp->sa_handler = SIG_DFL;
    }

    // try to honor the signal mask
    sigset_t oset;
    pthread_sigmask(SIG_SETMASK, &(actp->sa_mask), &oset);

    // call into the chained handler
    if (siginfo_flag_set) {
      (*sa)(sig, siginfo, context);
    } else {
      (*hand)(sig);
    }

    // restore the signal mask
    pthread_sigmask(SIG_SETMASK, &oset, 0);
  }
  // Tell jvm's signal handler the signal is taken care of.
  return true;
}

bool os::Bsd::chained_handler(int sig, siginfo_t* siginfo, void* context) {
  bool chained = false;
  // signal-chaining
  if (UseSignalChaining) {
    struct sigaction *actp = get_chained_signal_action(sig);
    if (actp != NULL) {
      chained = call_chained_handler(actp, sig, siginfo, context);
    }
  }
  return chained;
}

struct sigaction* os::Bsd::get_preinstalled_handler(int sig) {
  if ((((unsigned int)1 << sig) & sigs) != 0) {
    return &sigact[sig];
  }
  return NULL;
}

void os::Bsd::save_preinstalled_handler(int sig, struct sigaction& oldAct) {
  assert(sig > 0 && sig < MAXSIGNUM, "vm signal out of expected range");
  sigact[sig] = oldAct;
  sigs |= (unsigned int)1 << sig;
}

// for diagnostic
int os::Bsd::sigflags[MAXSIGNUM];

int os::Bsd::get_our_sigflags(int sig) {
  assert(sig > 0 && sig < MAXSIGNUM, "vm signal out of expected range");
  return sigflags[sig];
}

void os::Bsd::set_our_sigflags(int sig, int flags) {
  assert(sig > 0 && sig < MAXSIGNUM, "vm signal out of expected range");
  sigflags[sig] = flags;
}

void os::Bsd::set_signal_handler(int sig, bool set_installed) {
  // Check for overwrite.
  struct sigaction oldAct;
  sigaction(sig, (struct sigaction*)NULL, &oldAct);

  void* oldhand = oldAct.sa_sigaction
                ? CAST_FROM_FN_PTR(void*,  oldAct.sa_sigaction)
                : CAST_FROM_FN_PTR(void*,  oldAct.sa_handler);
  if (oldhand != CAST_FROM_FN_PTR(void*, SIG_DFL) &&
      oldhand != CAST_FROM_FN_PTR(void*, SIG_IGN) &&
      oldhand != CAST_FROM_FN_PTR(void*, (sa_sigaction_t)signalHandler)) {
    if (AllowUserSignalHandlers || !set_installed) {
      // Do not overwrite; user takes responsibility to forward to us.
      return;
    } else if (UseSignalChaining) {
      // save the old handler in jvm
      save_preinstalled_handler(sig, oldAct);
      // libjsig also interposes the sigaction() call below and saves the
      // old sigaction on it own.
    } else {
      fatal(err_msg("Encountered unexpected pre-existing sigaction handler "
                    "%#lx for signal %d.", (long)oldhand, sig));
    }
  }

  struct sigaction sigAct;
  sigfillset(&(sigAct.sa_mask));
  sigAct.sa_handler = SIG_DFL;
  if (!set_installed) {
    sigAct.sa_flags = SA_SIGINFO|SA_RESTART;
  } else {
    sigAct.sa_sigaction = signalHandler;
    sigAct.sa_flags = SA_SIGINFO|SA_RESTART;
  }
#ifdef __APPLE__
  // Needed for main thread as XNU (Mac OS X kernel) will only deliver SIGSEGV
  // (which starts as SIGBUS) on main thread with faulting address inside "stack+guard pages"
  // if the signal handler declares it will handle it on alternate stack.
  // Notice we only declare we will handle it on alt stack, but we are not
  // actually going to use real alt stack - this is just a workaround.
  // Please see ux_exception.c, method catch_mach_exception_raise for details
  // link http://www.opensource.apple.com/source/xnu/xnu-2050.18.24/bsd/uxkern/ux_exception.c
  if (sig == SIGSEGV) {
    sigAct.sa_flags |= SA_ONSTACK;
  }
#endif

  // Save flags, which are set by ours
  assert(sig > 0 && sig < MAXSIGNUM, "vm signal out of expected range");
  sigflags[sig] = sigAct.sa_flags;

  int ret = sigaction(sig, &sigAct, &oldAct);
  assert(ret == 0, "check");

  void* oldhand2  = oldAct.sa_sigaction
                  ? CAST_FROM_FN_PTR(void*, oldAct.sa_sigaction)
                  : CAST_FROM_FN_PTR(void*, oldAct.sa_handler);
  assert(oldhand2 == oldhand, "no concurrent signal handler installation");
}

// install signal handlers for signals that HotSpot needs to
// handle in order to support Java-level exception handling.

void os::Bsd::install_signal_handlers() {
  if (!signal_handlers_are_installed) {
    signal_handlers_are_installed = true;

    // signal-chaining
    typedef void (*signal_setting_t)();
    signal_setting_t begin_signal_setting = NULL;
    signal_setting_t end_signal_setting = NULL;
    begin_signal_setting = CAST_TO_FN_PTR(signal_setting_t,
                                          dlsym(RTLD_DEFAULT, "JVM_begin_signal_setting"));
    if (begin_signal_setting != NULL) {
      end_signal_setting = CAST_TO_FN_PTR(signal_setting_t,
                                          dlsym(RTLD_DEFAULT, "JVM_end_signal_setting"));
      get_signal_action = CAST_TO_FN_PTR(get_signal_t,
                                         dlsym(RTLD_DEFAULT, "JVM_get_signal_action"));
      libjsig_is_loaded = true;
      assert(UseSignalChaining, "should enable signal-chaining");
    }
    if (libjsig_is_loaded) {
      // Tell libjsig jvm is setting signal handlers
      (*begin_signal_setting)();
    }

    set_signal_handler(SIGSEGV, true);
    set_signal_handler(SIGPIPE, true);
    set_signal_handler(SIGBUS, true);
    set_signal_handler(SIGILL, true);
    set_signal_handler(SIGFPE, true);
    set_signal_handler(SIGXFSZ, true);

#if defined(__APPLE__)
    // In Mac OS X 10.4, CrashReporter will write a crash log for all 'fatal' signals, including
    // signals caught and handled by the JVM. To work around this, we reset the mach task
    // signal handler that's placed on our process by CrashReporter. This disables
    // CrashReporter-based reporting.
    //
    // This work-around is not necessary for 10.5+, as CrashReporter no longer intercedes
    // on caught fatal signals.
    //
    // Additionally, gdb installs both standard BSD signal handlers, and mach exception
    // handlers. By replacing the existing task exception handler, we disable gdb's mach
    // exception handling, while leaving the standard BSD signal handlers functional.
    kern_return_t kr;
    kr = task_set_exception_ports(mach_task_self(),
                                  EXC_MASK_BAD_ACCESS | EXC_MASK_ARITHMETIC,
                                  MACH_PORT_NULL,
                                  EXCEPTION_STATE_IDENTITY,
                                  MACHINE_THREAD_STATE);

    assert(kr == KERN_SUCCESS, "could not set mach task signal handler");
#endif

    if (libjsig_is_loaded) {
      // Tell libjsig jvm finishes setting signal handlers
      (*end_signal_setting)();
    }

    // We don't activate signal checker if libjsig is in place, we trust ourselves
    // and if UserSignalHandler is installed all bets are off
    if (CheckJNICalls) {
      if (libjsig_is_loaded) {
        if (PrintJNIResolving) {
          tty->print_cr("Info: libjsig is activated, all active signal checking is disabled");
        }
        check_signals = false;
      }
      if (AllowUserSignalHandlers) {
        if (PrintJNIResolving) {
          tty->print_cr("Info: AllowUserSignalHandlers is activated, all active signal checking is disabled");
        }
        check_signals = false;
      }
    }
  }
}


/////
// glibc on Bsd platform uses non-documented flag
// to indicate, that some special sort of signal
// trampoline is used.
// We will never set this flag, and we should
// ignore this flag in our diagnostic
#ifdef SIGNIFICANT_SIGNAL_MASK
  #undef SIGNIFICANT_SIGNAL_MASK
#endif
#define SIGNIFICANT_SIGNAL_MASK (~0x04000000)

static const char* get_signal_handler_name(address handler,
                                           char* buf, int buflen) {
  int offset;
  bool found = os::dll_address_to_library_name(handler, buf, buflen, &offset);
  if (found) {
    // skip directory names
    const char *p1, *p2;
    p1 = buf;
    size_t len = strlen(os::file_separator());
    while ((p2 = strstr(p1, os::file_separator())) != NULL) p1 = p2 + len;
    jio_snprintf(buf, buflen, "%s+0x%x", p1, offset);
  } else {
    jio_snprintf(buf, buflen, PTR_FORMAT, handler);
  }
  return buf;
}

static void print_signal_handler(outputStream* st, int sig,
                                 char* buf, size_t buflen) {
  struct sigaction sa;

  sigaction(sig, NULL, &sa);

  // See comment for SIGNIFICANT_SIGNAL_MASK define
  sa.sa_flags &= SIGNIFICANT_SIGNAL_MASK;

  st->print("%s: ", os::exception_name(sig, buf, buflen));

  address handler = (sa.sa_flags & SA_SIGINFO)
    ? CAST_FROM_FN_PTR(address, sa.sa_sigaction)
    : CAST_FROM_FN_PTR(address, sa.sa_handler);

  if (handler == CAST_FROM_FN_PTR(address, SIG_DFL)) {
    st->print("SIG_DFL");
  } else if (handler == CAST_FROM_FN_PTR(address, SIG_IGN)) {
    st->print("SIG_IGN");
  } else {
    st->print("[%s]", get_signal_handler_name(handler, buf, buflen));
  }

  st->print(", sa_mask[0]=");
  os::Posix::print_signal_set_short(st, &sa.sa_mask);

  address rh = VMError::get_resetted_sighandler(sig);
  // May be, handler was resetted by VMError?
  if (rh != NULL) {
    handler = rh;
    sa.sa_flags = VMError::get_resetted_sigflags(sig) & SIGNIFICANT_SIGNAL_MASK;
  }

  st->print(", sa_flags=");
  os::Posix::print_sa_flags(st, sa.sa_flags);

  // Check: is it our handler?
  if (handler == CAST_FROM_FN_PTR(address, (sa_sigaction_t)signalHandler) ||
      handler == CAST_FROM_FN_PTR(address, (sa_sigaction_t)SR_handler)) {
    // It is our signal handler
    // check for flags, reset system-used one!
    if ((int)sa.sa_flags != os::Bsd::get_our_sigflags(sig)) {
      st->print(
                ", flags was changed from " PTR32_FORMAT ", consider using jsig library",
                os::Bsd::get_our_sigflags(sig));
    }
  }
  st->cr();
}


#define DO_SIGNAL_CHECK(sig)                      \
  do {                                            \
    if (!sigismember(&check_signal_done, sig)) {  \
      os::Bsd::check_signal_handler(sig);         \
    }                                             \
  } while (0)

// This method is a periodic task to check for misbehaving JNI applications
// under CheckJNI, we can add any periodic checks here

void os::run_periodic_checks() {

  if (check_signals == false) return;

  // SEGV and BUS if overridden could potentially prevent
  // generation of hs*.log in the event of a crash, debugging
  // such a case can be very challenging, so we absolutely
  // check the following for a good measure:
  DO_SIGNAL_CHECK(SIGSEGV);
  DO_SIGNAL_CHECK(SIGILL);
  DO_SIGNAL_CHECK(SIGFPE);
  DO_SIGNAL_CHECK(SIGBUS);
  DO_SIGNAL_CHECK(SIGPIPE);
  DO_SIGNAL_CHECK(SIGXFSZ);


  // ReduceSignalUsage allows the user to override these handlers
  // see comments at the very top and jvm_solaris.h
  if (!ReduceSignalUsage) {
    DO_SIGNAL_CHECK(SHUTDOWN1_SIGNAL);
    DO_SIGNAL_CHECK(SHUTDOWN2_SIGNAL);
    DO_SIGNAL_CHECK(SHUTDOWN3_SIGNAL);
    DO_SIGNAL_CHECK(BREAK_SIGNAL);
  }

  DO_SIGNAL_CHECK(SR_signum);
  DO_SIGNAL_CHECK(INTERRUPT_SIGNAL);
}

typedef int (*os_sigaction_t)(int, const struct sigaction *, struct sigaction *);

static os_sigaction_t os_sigaction = NULL;

void os::Bsd::check_signal_handler(int sig) {
  char buf[O_BUFLEN];
  address jvmHandler = NULL;


  struct sigaction act;
  if (os_sigaction == NULL) {
    // only trust the default sigaction, in case it has been interposed
    os_sigaction = (os_sigaction_t)dlsym(RTLD_DEFAULT, "sigaction");
    if (os_sigaction == NULL) return;
  }

  os_sigaction(sig, (struct sigaction*)NULL, &act);


  act.sa_flags &= SIGNIFICANT_SIGNAL_MASK;

  address thisHandler = (act.sa_flags & SA_SIGINFO)
    ? CAST_FROM_FN_PTR(address, act.sa_sigaction)
    : CAST_FROM_FN_PTR(address, act.sa_handler);


  switch (sig) {
  case SIGSEGV:
  case SIGBUS:
  case SIGFPE:
  case SIGPIPE:
  case SIGILL:
  case SIGXFSZ:
    jvmHandler = CAST_FROM_FN_PTR(address, (sa_sigaction_t)signalHandler);
    break;

  case SHUTDOWN1_SIGNAL:
  case SHUTDOWN2_SIGNAL:
  case SHUTDOWN3_SIGNAL:
  case BREAK_SIGNAL:
    jvmHandler = (address)user_handler();
    break;

  case INTERRUPT_SIGNAL:
    jvmHandler = CAST_FROM_FN_PTR(address, SIG_DFL);
    break;

  default:
    if (sig == SR_signum) {
      jvmHandler = CAST_FROM_FN_PTR(address, (sa_sigaction_t)SR_handler);
    } else {
      return;
    }
    break;
  }

  if (thisHandler != jvmHandler) {
    tty->print("Warning: %s handler ", exception_name(sig, buf, O_BUFLEN));
    tty->print("expected:%s", get_signal_handler_name(jvmHandler, buf, O_BUFLEN));
    tty->print_cr("  found:%s", get_signal_handler_name(thisHandler, buf, O_BUFLEN));
    // No need to check this sig any longer
    sigaddset(&check_signal_done, sig);
    // Running under non-interactive shell, SHUTDOWN2_SIGNAL will be reassigned SIG_IGN
    if (sig == SHUTDOWN2_SIGNAL && !isatty(fileno(stdin))) {
      tty->print_cr("Running in non-interactive shell, %s handler is replaced by shell",
                    exception_name(sig, buf, O_BUFLEN));
    }
  } else if(os::Bsd::get_our_sigflags(sig) != 0 && (int)act.sa_flags != os::Bsd::get_our_sigflags(sig)) {
    tty->print("Warning: %s handler flags ", exception_name(sig, buf, O_BUFLEN));
    tty->print("expected:" PTR32_FORMAT, os::Bsd::get_our_sigflags(sig));
    tty->print_cr("  found:" PTR32_FORMAT, act.sa_flags);
    // No need to check this sig any longer
    sigaddset(&check_signal_done, sig);
  }

  // Dump all the signal
  if (sigismember(&check_signal_done, sig)) {
    print_signal_handlers(tty, buf, O_BUFLEN);
  }
}

extern void report_error(char* file_name, int line_no, char* title,
                         char* format, ...);

extern bool signal_name(int signo, char* buf, size_t len);

const char* os::exception_name(int exception_code, char* buf, size_t size) {
  if (0 < exception_code && exception_code <= SIGRTMAX) {
    // signal
    if (!signal_name(exception_code, buf, size)) {
      jio_snprintf(buf, size, "SIG%d", exception_code);
    }
    return buf;
  } else {
    return NULL;
  }
}

// this is called _before_ the most of global arguments have been parsed
void os::init(void) {
  char dummy;   // used to get a guess on initial stack address
//  first_hrtime = gethrtime();

  // With BsdThreads the JavaMain thread pid (primordial thread)
  // is different than the pid of the java launcher thread.
  // So, on Bsd, the launcher thread pid is passed to the VM
  // via the sun.java.launcher.pid property.
  // Use this property instead of getpid() if it was correctly passed.
  // See bug 6351349.
  pid_t java_launcher_pid = (pid_t) Arguments::sun_java_launcher_pid();

  _initial_pid = (java_launcher_pid > 0) ? java_launcher_pid : getpid();

  clock_tics_per_sec = CLK_TCK;

  init_random(1234567);

  ThreadCritical::initialize();

  Bsd::set_page_size(getpagesize());
  if (Bsd::page_size() == -1) {
    fatal(err_msg("os_bsd.cpp: os::init: sysconf failed (%s)",
                  strerror(errno)));
  }
  init_page_sizes((size_t) Bsd::page_size());

  Bsd::initialize_system_info();

  // main_thread points to the aboriginal thread
  Bsd::_main_thread = pthread_self();

  Bsd::clock_init();
  initial_time_count = javaTimeNanos();

#ifdef __APPLE__
  // XXXDARWIN
  // Work around the unaligned VM callbacks in hotspot's
  // sharedRuntime. The callbacks don't use SSE2 instructions, and work on
  // Linux, Solaris, and FreeBSD. On Mac OS X, dyld (rightly so) enforces
  // alignment when doing symbol lookup. To work around this, we force early
  // binding of all symbols now, thus binding when alignment is known-good.
  _dyld_bind_fully_image_containing_address((const void *) &os::init);
#endif
}

// To install functions for atexit system call
extern "C" {
  static void perfMemory_exit_helper() {
    perfMemory_exit();
  }
}

// this is called _after_ the global arguments have been parsed
jint os::init_2(void) {
  // Allocate a single page and mark it as readable for safepoint polling
  address polling_page = (address) ::mmap(NULL, Bsd::page_size(), PROT_READ, MAP_PRIVATE|MAP_ANONYMOUS, -1, 0);
  guarantee(polling_page != MAP_FAILED, "os::init_2: failed to allocate polling page");

  os::set_polling_page(polling_page);

#ifndef PRODUCT
  if (Verbose && PrintMiscellaneous) {
    tty->print("[SafePoint Polling address: " INTPTR_FORMAT "]\n",
               (intptr_t)polling_page);
  }
#endif

  if (!UseMembar) {
    address mem_serialize_page = (address) ::mmap(NULL, Bsd::page_size(), PROT_READ | PROT_WRITE, MAP_PRIVATE|MAP_ANONYMOUS, -1, 0);
    guarantee(mem_serialize_page != MAP_FAILED, "mmap Failed for memory serialize page");
    os::set_memory_serialize_page(mem_serialize_page);

#ifndef PRODUCT
    if (Verbose && PrintMiscellaneous) {
      tty->print("[Memory Serialize  Page address: " INTPTR_FORMAT "]\n",
                 (intptr_t)mem_serialize_page);
    }
#endif
  }

  // initialize suspend/resume support - must do this before signal_sets_init()
  if (SR_initialize() != 0) {
    perror("SR_initialize failed");
    return JNI_ERR;
  }

  Bsd::signal_sets_init();
  Bsd::install_signal_handlers();

  // Check minimum allowable stack size for thread creation and to initialize
  // the java system classes, including StackOverflowError - depends on page
  // size.  Add a page for compiler2 recursion in main thread.
  // Add in 2*BytesPerWord times page size to account for VM stack during
  // class initialization depending on 32 or 64 bit VM.
  os::Bsd::min_stack_allowed = MAX2(os::Bsd::min_stack_allowed,
                                    (size_t)(StackYellowPages+StackRedPages+StackShadowPages+
                                    2*BytesPerWord COMPILER2_PRESENT(+1)) * Bsd::page_size());

  size_t threadStackSizeInBytes = ThreadStackSize * K;
  if (threadStackSizeInBytes != 0 &&
      threadStackSizeInBytes < os::Bsd::min_stack_allowed) {
    tty->print_cr("\nThe stack size specified is too small, "
                  "Specify at least %dk",
                  os::Bsd::min_stack_allowed/ K);
    return JNI_ERR;
  }

  // Make the stack size a multiple of the page size so that
  // the yellow/red zones can be guarded.
  JavaThread::set_stack_size_at_create(round_to(threadStackSizeInBytes,
                                                vm_page_size()));

  if (MaxFDLimit) {
    // set the number of file descriptors to max. print out error
    // if getrlimit/setrlimit fails but continue regardless.
    struct rlimit nbr_files;
    int status = getrlimit(RLIMIT_NOFILE, &nbr_files);
    if (status != 0) {
      if (PrintMiscellaneous && (Verbose || WizardMode)) {
        perror("os::init_2 getrlimit failed");
      }
    } else {
      nbr_files.rlim_cur = nbr_files.rlim_max;

#ifdef __APPLE__
      // Darwin returns RLIM_INFINITY for rlim_max, but fails with EINVAL if
      // you attempt to use RLIM_INFINITY. As per setrlimit(2), OPEN_MAX must
      // be used instead
      nbr_files.rlim_cur = MIN(OPEN_MAX, nbr_files.rlim_cur);
#endif

      status = setrlimit(RLIMIT_NOFILE, &nbr_files);
      if (status != 0) {
        if (PrintMiscellaneous && (Verbose || WizardMode)) {
          perror("os::init_2 setrlimit failed");
        }
      }
    }
  }

  // at-exit methods are called in the reverse order of their registration.
  // atexit functions are called on return from main or as a result of a
  // call to exit(3C). There can be only 32 of these functions registered
  // and atexit() does not set errno.

  if (PerfAllowAtExitRegistration) {
    // only register atexit functions if PerfAllowAtExitRegistration is set.
    // atexit functions can be delayed until process exit time, which
    // can be problematic for embedded VM situations. Embedded VMs should
    // call DestroyJavaVM() to assure that VM resources are released.

    // note: perfMemory_exit_helper atexit function may be removed in
    // the future if the appropriate cleanup code can be added to the
    // VM_Exit VMOperation's doit method.
    if (atexit(perfMemory_exit_helper) != 0) {
      warning("os::init2 atexit(perfMemory_exit_helper) failed");
    }
  }

  // initialize thread priority policy
  prio_init();

#ifdef __APPLE__
  // dynamically link to objective c gc registration
  void *handleLibObjc = dlopen(OBJC_LIB, RTLD_LAZY);
  if (handleLibObjc != NULL) {
    objc_registerThreadWithCollectorFunction = (objc_registerThreadWithCollector_t) dlsym(handleLibObjc, OBJC_GCREGISTER);
  }
#endif

  return JNI_OK;
}

// this is called at the end of vm_initialization
void os::init_3(void) { }

// Mark the polling page as unreadable
void os::make_polling_page_unreadable(void) {
  if (!guard_memory((char*)_polling_page, Bsd::page_size())) {
    fatal("Could not disable polling page");
  }
}

// Mark the polling page as readable
void os::make_polling_page_readable(void) {
  if (!bsd_mprotect((char *)_polling_page, Bsd::page_size(), PROT_READ)) {
    fatal("Could not enable polling page");
  }
}

int os::active_processor_count() {
  return _processor_count;
}

void os::set_native_thread_name(const char *name) {
#if defined(__APPLE__) && MAC_OS_X_VERSION_MIN_REQUIRED > MAC_OS_X_VERSION_10_5
  // This is only supported in Snow Leopard and beyond
  if (name != NULL) {
    // Add a "Java: " prefix to the name
    char buf[MAXTHREADNAMESIZE];
    snprintf(buf, sizeof(buf), "Java: %s", name);
    pthread_setname_np(buf);
  }
#endif
}

bool os::distribute_processes(uint length, uint* distribution) {
  // Not yet implemented.
  return false;
}

bool os::bind_to_processor(uint processor_id) {
  // Not yet implemented.
  return false;
}

void os::SuspendedThreadTask::internal_do_task() {
  if (do_suspend(_thread->osthread())) {
    SuspendedThreadTaskContext context(_thread, _thread->osthread()->ucontext());
    do_task(context);
    do_resume(_thread->osthread());
  }
}

///
class PcFetcher : public os::SuspendedThreadTask {
 public:
  PcFetcher(Thread* thread) : os::SuspendedThreadTask(thread) {}
  ExtendedPC result();
 protected:
  void do_task(const os::SuspendedThreadTaskContext& context);
 private:
  ExtendedPC _epc;
};

ExtendedPC PcFetcher::result() {
  guarantee(is_done(), "task is not done yet.");
  return _epc;
}

void PcFetcher::do_task(const os::SuspendedThreadTaskContext& context) {
  Thread* thread = context.thread();
  OSThread* osthread = thread->osthread();
  if (osthread->ucontext() != NULL) {
    _epc = os::Bsd::ucontext_get_pc((ucontext_t *) context.ucontext());
  } else {
    // NULL context is unexpected, double-check this is the VMThread
    guarantee(thread->is_VM_thread(), "can only be called for VMThread");
  }
}

// Suspends the target using the signal mechanism and then grabs the PC before
// resuming the target. Used by the flat-profiler only
ExtendedPC os::get_thread_pc(Thread* thread) {
  // Make sure that it is called by the watcher for the VMThread
  assert(Thread::current()->is_Watcher_thread(), "Must be watcher");
  assert(thread->is_VM_thread(), "Can only be called for VMThread");

  PcFetcher fetcher(thread);
  fetcher.run();
  return fetcher.result();
}

int os::Bsd::safe_cond_timedwait(pthread_cond_t *_cond,
                                 pthread_mutex_t *_mutex,
                                 const struct timespec *_abstime) {
  return pthread_cond_timedwait(_cond, _mutex, _abstime);
}

////////////////////////////////////////////////////////////////////////////////
// debug support

bool os::find(address addr, outputStream* st) {
  Dl_info dlinfo;
  memset(&dlinfo, 0, sizeof(dlinfo));
  if (dladdr(addr, &dlinfo) != 0) {
    st->print(PTR_FORMAT ": ", addr);
    if (dlinfo.dli_sname != NULL && dlinfo.dli_saddr != NULL) {
      st->print("%s+%#x", dlinfo.dli_sname,
                addr - (intptr_t)dlinfo.dli_saddr);
    } else if (dlinfo.dli_fbase != NULL) {
      st->print("<offset %#x>", addr - (intptr_t)dlinfo.dli_fbase);
    } else {
      st->print("<absolute address>");
    }
    if (dlinfo.dli_fname != NULL) {
      st->print(" in %s", dlinfo.dli_fname);
    }
    if (dlinfo.dli_fbase != NULL) {
      st->print(" at " PTR_FORMAT, dlinfo.dli_fbase);
    }
    st->cr();

    if (Verbose) {
      // decode some bytes around the PC
      address begin = clamp_address_in_page(addr-40, addr, os::vm_page_size());
      address end   = clamp_address_in_page(addr+40, addr, os::vm_page_size());
      address       lowest = (address) dlinfo.dli_sname;
      if (!lowest)  lowest = (address) dlinfo.dli_fbase;
      if (begin < lowest)  begin = lowest;
      Dl_info dlinfo2;
      if (dladdr(end, &dlinfo2) != 0 && dlinfo2.dli_saddr != dlinfo.dli_saddr
          && end > dlinfo2.dli_saddr && dlinfo2.dli_saddr > begin) {
        end = (address) dlinfo2.dli_saddr;
      }
      Disassembler::decode(begin, end, st);
    }
    return true;
  }
  return false;
}

////////////////////////////////////////////////////////////////////////////////
// misc

// This does not do anything on Bsd. This is basically a hook for being
// able to use structured exception handling (thread-local exception filters)
// on, e.g., Win32.
void os::os_exception_wrapper(java_call_t f, JavaValue* value,
                              methodHandle* method, JavaCallArguments* args,
                              Thread* thread) {
  f(value, method, args, thread);
}

void os::print_statistics() {
}

int os::message_box(const char* title, const char* message) {
  int i;
  fdStream err(defaultStream::error_fd());
  for (i = 0; i < 78; i++) err.print_raw("=");
  err.cr();
  err.print_raw_cr(title);
  for (i = 0; i < 78; i++) err.print_raw("-");
  err.cr();
  err.print_raw_cr(message);
  for (i = 0; i < 78; i++) err.print_raw("=");
  err.cr();

  char buf[16];
  // Prevent process from exiting upon "read error" without consuming all CPU
  while (::read(0, buf, sizeof(buf)) <= 0) { ::sleep(100); }

  return buf[0] == 'y' || buf[0] == 'Y';
}

int os::stat(const char *path, struct stat *sbuf) {
  char pathbuf[MAX_PATH];
  if (strlen(path) > MAX_PATH - 1) {
    errno = ENAMETOOLONG;
    return -1;
  }
  os::native_path(strcpy(pathbuf, path));
  return ::stat(pathbuf, sbuf);
}

bool os::check_heap(bool force) {
  return true;
}

<<<<<<< HEAD
ATTRIBUTE_PRINTF(3, 0)
int local_vsnprintf(char* buf, size_t count, const char* format,
                    va_list args) {
  return ::vsnprintf(buf, count, format, args);
}

=======
>>>>>>> 40aacd16
// Is a (classpath) directory empty?
bool os::dir_is_empty(const char* path) {
  DIR *dir = NULL;
  struct dirent *ptr;

  dir = opendir(path);
  if (dir == NULL) return true;

  // Scan the directory
  bool result = true;
  char buf[sizeof(struct dirent) + MAX_PATH];
  while (result && (ptr = ::readdir(dir)) != NULL) {
    if (strcmp(ptr->d_name, ".") != 0 && strcmp(ptr->d_name, "..") != 0) {
      result = false;
    }
  }
  closedir(dir);
  return result;
}

// This code originates from JDK's sysOpen and open64_w
// from src/solaris/hpi/src/system_md.c

#ifndef O_DELETE
  #define O_DELETE 0x10000
#endif

// Open a file. Unlink the file immediately after open returns
// if the specified oflag has the O_DELETE flag set.
// O_DELETE is used only in j2se/src/share/native/java/util/zip/ZipFile.c

int os::open(const char *path, int oflag, int mode) {
  if (strlen(path) > MAX_PATH - 1) {
    errno = ENAMETOOLONG;
    return -1;
  }
  int fd;
  int o_delete = (oflag & O_DELETE);
  oflag = oflag & ~O_DELETE;

  fd = ::open(path, oflag, mode);
  if (fd == -1) return -1;

  // If the open succeeded, the file might still be a directory
  {
    struct stat buf;
    int ret = ::fstat(fd, &buf);
    int st_mode = buf.st_mode;

    if (ret != -1) {
      if ((st_mode & S_IFMT) == S_IFDIR) {
        errno = EISDIR;
        ::close(fd);
        return -1;
      }
    } else {
      ::close(fd);
      return -1;
    }
  }

  // All file descriptors that are opened in the JVM and not
  // specifically destined for a subprocess should have the
  // close-on-exec flag set.  If we don't set it, then careless 3rd
  // party native code might fork and exec without closing all
  // appropriate file descriptors (e.g. as we do in closeDescriptors in
  // UNIXProcess.c), and this in turn might:
  //
  // - cause end-of-file to fail to be detected on some file
  //   descriptors, resulting in mysterious hangs, or
  //
  // - might cause an fopen in the subprocess to fail on a system
  //   suffering from bug 1085341.
  //
  // (Yes, the default setting of the close-on-exec flag is a Unix
  // design flaw)
  //
  // See:
  // 1085341: 32-bit stdio routines should support file descriptors >255
  // 4843136: (process) pipe file descriptor from Runtime.exec not being closed
  // 6339493: (process) Runtime.exec does not close all file descriptors on Solaris 9
  //
#ifdef FD_CLOEXEC
  {
    int flags = ::fcntl(fd, F_GETFD);
    if (flags != -1) {
      ::fcntl(fd, F_SETFD, flags | FD_CLOEXEC);
    }
  }
#endif

  if (o_delete != 0) {
    ::unlink(path);
  }
  return fd;
}


// create binary file, rewriting existing file if required
int os::create_binary_file(const char* path, bool rewrite_existing) {
  int oflags = O_WRONLY | O_CREAT;
  if (!rewrite_existing) {
    oflags |= O_EXCL;
  }
  return ::open(path, oflags, S_IREAD | S_IWRITE);
}

// return current position of file pointer
jlong os::current_file_offset(int fd) {
  return (jlong)::lseek(fd, (off_t)0, SEEK_CUR);
}

// move file pointer to the specified offset
jlong os::seek_to_file_offset(int fd, jlong offset) {
  return (jlong)::lseek(fd, (off_t)offset, SEEK_SET);
}

// This code originates from JDK's sysAvailable
// from src/solaris/hpi/src/native_threads/src/sys_api_td.c

int os::available(int fd, jlong *bytes) {
  jlong cur, end;
  int mode;
  struct stat buf;

  if (::fstat(fd, &buf) >= 0) {
    mode = buf.st_mode;
    if (S_ISCHR(mode) || S_ISFIFO(mode) || S_ISSOCK(mode)) {
      // XXX: is the following call interruptible? If so, this might
      // need to go through the INTERRUPT_IO() wrapper as for other
      // blocking, interruptible calls in this file.
      int n;
      if (::ioctl(fd, FIONREAD, &n) >= 0) {
        *bytes = n;
        return 1;
      }
    }
  }
  if ((cur = ::lseek(fd, 0L, SEEK_CUR)) == -1) {
    return 0;
  } else if ((end = ::lseek(fd, 0L, SEEK_END)) == -1) {
    return 0;
  } else if (::lseek(fd, cur, SEEK_SET) == -1) {
    return 0;
  }
  *bytes = end - cur;
  return 1;
}

int os::socket_available(int fd, jint *pbytes) {
  if (fd < 0) {
    return OS_OK;
  }

  int ret;

  RESTARTABLE(::ioctl(fd, FIONREAD, pbytes), ret);

  //%% note ioctl can return 0 when successful, JVM_SocketAvailable
  // is expected to return 0 on failure and 1 on success to the jdk.

  return (ret == OS_ERR) ? 0 : 1;
}

// Map a block of memory.
char* os::pd_map_memory(int fd, const char* file_name, size_t file_offset,
                        char *addr, size_t bytes, bool read_only,
                        bool allow_exec) {
  int prot;
  int flags;

  if (read_only) {
    prot = PROT_READ;
    flags = MAP_SHARED;
  } else {
    prot = PROT_READ | PROT_WRITE;
    flags = MAP_PRIVATE;
  }

  if (allow_exec) {
    prot |= PROT_EXEC;
  }

  if (addr != NULL) {
    flags |= MAP_FIXED;
  }

  char* mapped_address = (char*)mmap(addr, (size_t)bytes, prot, flags,
                                     fd, file_offset);
  if (mapped_address == MAP_FAILED) {
    return NULL;
  }
  return mapped_address;
}


// Remap a block of memory.
char* os::pd_remap_memory(int fd, const char* file_name, size_t file_offset,
                          char *addr, size_t bytes, bool read_only,
                          bool allow_exec) {
  // same as map_memory() on this OS
  return os::map_memory(fd, file_name, file_offset, addr, bytes, read_only,
                        allow_exec);
}


// Unmap a block of memory.
bool os::pd_unmap_memory(char* addr, size_t bytes) {
  return munmap(addr, bytes) == 0;
}

// current_thread_cpu_time(bool) and thread_cpu_time(Thread*, bool)
// are used by JVM M&M and JVMTI to get user+sys or user CPU time
// of a thread.
//
// current_thread_cpu_time() and thread_cpu_time(Thread*) returns
// the fast estimate available on the platform.

jlong os::current_thread_cpu_time() {
#ifdef __APPLE__
  return os::thread_cpu_time(Thread::current(), true /* user + sys */);
#else
  Unimplemented();
  return 0;
#endif
}

jlong os::thread_cpu_time(Thread* thread) {
#ifdef __APPLE__
  return os::thread_cpu_time(thread, true /* user + sys */);
#else
  Unimplemented();
  return 0;
#endif
}

jlong os::current_thread_cpu_time(bool user_sys_cpu_time) {
#ifdef __APPLE__
  return os::thread_cpu_time(Thread::current(), user_sys_cpu_time);
#else
  Unimplemented();
  return 0;
#endif
}

jlong os::thread_cpu_time(Thread *thread, bool user_sys_cpu_time) {
#ifdef __APPLE__
  struct thread_basic_info tinfo;
  mach_msg_type_number_t tcount = THREAD_INFO_MAX;
  kern_return_t kr;
  thread_t mach_thread;

  mach_thread = thread->osthread()->thread_id();
  kr = thread_info(mach_thread, THREAD_BASIC_INFO, (thread_info_t)&tinfo, &tcount);
  if (kr != KERN_SUCCESS) {
    return -1;
  }

  if (user_sys_cpu_time) {
    jlong nanos;
    nanos = ((jlong) tinfo.system_time.seconds + tinfo.user_time.seconds) * (jlong)1000000000;
    nanos += ((jlong) tinfo.system_time.microseconds + (jlong) tinfo.user_time.microseconds) * (jlong)1000;
    return nanos;
  } else {
    return ((jlong)tinfo.user_time.seconds * 1000000000) + ((jlong)tinfo.user_time.microseconds * (jlong)1000);
  }
#else
  Unimplemented();
  return 0;
#endif
}


void os::current_thread_cpu_time_info(jvmtiTimerInfo *info_ptr) {
  info_ptr->max_value = ALL_64_BITS;       // will not wrap in less than 64 bits
  info_ptr->may_skip_backward = false;     // elapsed time not wall time
  info_ptr->may_skip_forward = false;      // elapsed time not wall time
  info_ptr->kind = JVMTI_TIMER_TOTAL_CPU;  // user+system time is returned
}

void os::thread_cpu_time_info(jvmtiTimerInfo *info_ptr) {
  info_ptr->max_value = ALL_64_BITS;       // will not wrap in less than 64 bits
  info_ptr->may_skip_backward = false;     // elapsed time not wall time
  info_ptr->may_skip_forward = false;      // elapsed time not wall time
  info_ptr->kind = JVMTI_TIMER_TOTAL_CPU;  // user+system time is returned
}

bool os::is_thread_cpu_time_supported() {
#ifdef __APPLE__
  return true;
#else
  return false;
#endif
}

// System loadavg support.  Returns -1 if load average cannot be obtained.
// Bsd doesn't yet have a (official) notion of processor sets,
// so just return the system wide load average.
int os::loadavg(double loadavg[], int nelem) {
  return ::getloadavg(loadavg, nelem);
}

void os::pause() {
  char filename[MAX_PATH];
  if (PauseAtStartupFile && PauseAtStartupFile[0]) {
    jio_snprintf(filename, MAX_PATH, PauseAtStartupFile);
  } else {
    jio_snprintf(filename, MAX_PATH, "./vm.paused.%d", current_process_id());
  }

  int fd = ::open(filename, O_WRONLY | O_CREAT | O_TRUNC, 0666);
  if (fd != -1) {
    struct stat buf;
    ::close(fd);
    while (::stat(filename, &buf) == 0) {
      (void)::poll(NULL, 0, 100);
    }
  } else {
    jio_fprintf(stderr,
                "Could not open pause file '%s', continuing immediately.\n", filename);
  }
}


// Refer to the comments in os_solaris.cpp park-unpark.
//
// Beware -- Some versions of NPTL embody a flaw where pthread_cond_timedwait() can
// hang indefinitely.  For instance NPTL 0.60 on 2.4.21-4ELsmp is vulnerable.
// For specifics regarding the bug see GLIBC BUGID 261237 :
//    http://www.mail-archive.com/debian-glibc@lists.debian.org/msg10837.html.
// Briefly, pthread_cond_timedwait() calls with an expiry time that's not in the future
// will either hang or corrupt the condvar, resulting in subsequent hangs if the condvar
// is used.  (The simple C test-case provided in the GLIBC bug report manifests the
// hang).  The JVM is vulernable via sleep(), Object.wait(timo), LockSupport.parkNanos()
// and monitorenter when we're using 1-0 locking.  All those operations may result in
// calls to pthread_cond_timedwait().  Using LD_ASSUME_KERNEL to use an older version
// of libpthread avoids the problem, but isn't practical.
//
// Possible remedies:
//
// 1.   Establish a minimum relative wait time.  50 to 100 msecs seems to work.
//      This is palliative and probabilistic, however.  If the thread is preempted
//      between the call to compute_abstime() and pthread_cond_timedwait(), more
//      than the minimum period may have passed, and the abstime may be stale (in the
//      past) resultin in a hang.   Using this technique reduces the odds of a hang
//      but the JVM is still vulnerable, particularly on heavily loaded systems.
//
// 2.   Modify park-unpark to use per-thread (per ParkEvent) pipe-pairs instead
//      of the usual flag-condvar-mutex idiom.  The write side of the pipe is set
//      NDELAY. unpark() reduces to write(), park() reduces to read() and park(timo)
//      reduces to poll()+read().  This works well, but consumes 2 FDs per extant
//      thread.
//
// 3.   Embargo pthread_cond_timedwait() and implement a native "chron" thread
//      that manages timeouts.  We'd emulate pthread_cond_timedwait() by enqueuing
//      a timeout request to the chron thread and then blocking via pthread_cond_wait().
//      This also works well.  In fact it avoids kernel-level scalability impediments
//      on certain platforms that don't handle lots of active pthread_cond_timedwait()
//      timers in a graceful fashion.
//
// 4.   When the abstime value is in the past it appears that control returns
//      correctly from pthread_cond_timedwait(), but the condvar is left corrupt.
//      Subsequent timedwait/wait calls may hang indefinitely.  Given that, we
//      can avoid the problem by reinitializing the condvar -- by cond_destroy()
//      followed by cond_init() -- after all calls to pthread_cond_timedwait().
//      It may be possible to avoid reinitialization by checking the return
//      value from pthread_cond_timedwait().  In addition to reinitializing the
//      condvar we must establish the invariant that cond_signal() is only called
//      within critical sections protected by the adjunct mutex.  This prevents
//      cond_signal() from "seeing" a condvar that's in the midst of being
//      reinitialized or that is corrupt.  Sadly, this invariant obviates the
//      desirable signal-after-unlock optimization that avoids futile context switching.
//
//      I'm also concerned that some versions of NTPL might allocate an auxilliary
//      structure when a condvar is used or initialized.  cond_destroy()  would
//      release the helper structure.  Our reinitialize-after-timedwait fix
//      put excessive stress on malloc/free and locks protecting the c-heap.
//
// We currently use (4).  See the WorkAroundNTPLTimedWaitHang flag.
// It may be possible to refine (4) by checking the kernel and NTPL verisons
// and only enabling the work-around for vulnerable environments.

// utility to compute the abstime argument to timedwait:
// millis is the relative timeout time
// abstime will be the absolute timeout time
// TODO: replace compute_abstime() with unpackTime()

static struct timespec* compute_abstime(struct timespec* abstime,
                                        jlong millis) {
  if (millis < 0)  millis = 0;
  struct timeval now;
  int status = gettimeofday(&now, NULL);
  assert(status == 0, "gettimeofday");
  jlong seconds = millis / 1000;
  millis %= 1000;
  if (seconds > 50000000) { // see man cond_timedwait(3T)
    seconds = 50000000;
  }
  abstime->tv_sec = now.tv_sec  + seconds;
  long       usec = now.tv_usec + millis * 1000;
  if (usec >= 1000000) {
    abstime->tv_sec += 1;
    usec -= 1000000;
  }
  abstime->tv_nsec = usec * 1000;
  return abstime;
}

void os::PlatformEvent::park() {       // AKA "down()"
  // Invariant: Only the thread associated with the Event/PlatformEvent
  // may call park().
  // TODO: assert that _Assoc != NULL or _Assoc == Self
  assert(_nParked == 0, "invariant");

  int v;
  for (;;) {
    v = _Event;
    if (Atomic::cmpxchg(v-1, &_Event, v) == v) break;
  }
  guarantee(v >= 0, "invariant");
  if (v == 0) {
    // Do this the hard way by blocking ...
    int status = pthread_mutex_lock(_mutex);
    assert_status(status == 0, status, "mutex_lock");
    guarantee(_nParked == 0, "invariant");
    ++_nParked;
    while (_Event < 0) {
      status = pthread_cond_wait(_cond, _mutex);
      // for some reason, under 2.7 lwp_cond_wait() may return ETIME ...
      // Treat this the same as if the wait was interrupted
      if (status == ETIMEDOUT) { status = EINTR; }
      assert_status(status == 0 || status == EINTR, status, "cond_wait");
    }
    --_nParked;

    _Event = 0;
    status = pthread_mutex_unlock(_mutex);
    assert_status(status == 0, status, "mutex_unlock");
    // Paranoia to ensure our locked and lock-free paths interact
    // correctly with each other.
    OrderAccess::fence();
  }
  guarantee(_Event >= 0, "invariant");
}

int os::PlatformEvent::park(jlong millis) {
  guarantee(_nParked == 0, "invariant");

  int v;
  for (;;) {
    v = _Event;
    if (Atomic::cmpxchg(v-1, &_Event, v) == v) break;
  }
  guarantee(v >= 0, "invariant");
  if (v != 0) return OS_OK;

  // We do this the hard way, by blocking the thread.
  // Consider enforcing a minimum timeout value.
  struct timespec abst;
  compute_abstime(&abst, millis);

  int ret = OS_TIMEOUT;
  int status = pthread_mutex_lock(_mutex);
  assert_status(status == 0, status, "mutex_lock");
  guarantee(_nParked == 0, "invariant");
  ++_nParked;

  // Object.wait(timo) will return because of
  // (a) notification
  // (b) timeout
  // (c) thread.interrupt
  //
  // Thread.interrupt and object.notify{All} both call Event::set.
  // That is, we treat thread.interrupt as a special case of notification.
  // We ignore spurious OS wakeups unless FilterSpuriousWakeups is false.
  // We assume all ETIME returns are valid.
  //
  // TODO: properly differentiate simultaneous notify+interrupt.
  // In that case, we should propagate the notify to another waiter.

  while (_Event < 0) {
    status = os::Bsd::safe_cond_timedwait(_cond, _mutex, &abst);
    if (status != 0 && WorkAroundNPTLTimedWaitHang) {
      pthread_cond_destroy(_cond);
      pthread_cond_init(_cond, NULL);
    }
    assert_status(status == 0 || status == EINTR ||
                  status == ETIMEDOUT,
                  status, "cond_timedwait");
    if (!FilterSpuriousWakeups) break;                 // previous semantics
    if (status == ETIMEDOUT) break;
    // We consume and ignore EINTR and spurious wakeups.
  }
  --_nParked;
  if (_Event >= 0) {
    ret = OS_OK;
  }
  _Event = 0;
  status = pthread_mutex_unlock(_mutex);
  assert_status(status == 0, status, "mutex_unlock");
  assert(_nParked == 0, "invariant");
  // Paranoia to ensure our locked and lock-free paths interact
  // correctly with each other.
  OrderAccess::fence();
  return ret;
}

void os::PlatformEvent::unpark() {
  // Transitions for _Event:
  //    0 :=> 1
  //    1 :=> 1
  //   -1 :=> either 0 or 1; must signal target thread
  //          That is, we can safely transition _Event from -1 to either
  //          0 or 1.
  // See also: "Semaphores in Plan 9" by Mullender & Cox
  //
  // Note: Forcing a transition from "-1" to "1" on an unpark() means
  // that it will take two back-to-back park() calls for the owning
  // thread to block. This has the benefit of forcing a spurious return
  // from the first park() call after an unpark() call which will help
  // shake out uses of park() and unpark() without condition variables.

  if (Atomic::xchg(1, &_Event) >= 0) return;

  // Wait for the thread associated with the event to vacate
  int status = pthread_mutex_lock(_mutex);
  assert_status(status == 0, status, "mutex_lock");
  int AnyWaiters = _nParked;
  assert(AnyWaiters == 0 || AnyWaiters == 1, "invariant");
  if (AnyWaiters != 0 && WorkAroundNPTLTimedWaitHang) {
    AnyWaiters = 0;
    pthread_cond_signal(_cond);
  }
  status = pthread_mutex_unlock(_mutex);
  assert_status(status == 0, status, "mutex_unlock");
  if (AnyWaiters != 0) {
    status = pthread_cond_signal(_cond);
    assert_status(status == 0, status, "cond_signal");
  }

  // Note that we signal() _after dropping the lock for "immortal" Events.
  // This is safe and avoids a common class of  futile wakeups.  In rare
  // circumstances this can cause a thread to return prematurely from
  // cond_{timed}wait() but the spurious wakeup is benign and the victim will
  // simply re-test the condition and re-park itself.
}


// JSR166
// -------------------------------------------------------

// The solaris and bsd implementations of park/unpark are fairly
// conservative for now, but can be improved. They currently use a
// mutex/condvar pair, plus a a count.
// Park decrements count if > 0, else does a condvar wait.  Unpark
// sets count to 1 and signals condvar.  Only one thread ever waits
// on the condvar. Contention seen when trying to park implies that someone
// is unparking you, so don't wait. And spurious returns are fine, so there
// is no need to track notifications.

#define MAX_SECS 100000000

// This code is common to bsd and solaris and will be moved to a
// common place in dolphin.
//
// The passed in time value is either a relative time in nanoseconds
// or an absolute time in milliseconds. Either way it has to be unpacked
// into suitable seconds and nanoseconds components and stored in the
// given timespec structure.
// Given time is a 64-bit value and the time_t used in the timespec is only
// a signed-32-bit value (except on 64-bit Bsd) we have to watch for
// overflow if times way in the future are given. Further on Solaris versions
// prior to 10 there is a restriction (see cond_timedwait) that the specified
// number of seconds, in abstime, is less than current_time  + 100,000,000.
// As it will be 28 years before "now + 100000000" will overflow we can
// ignore overflow and just impose a hard-limit on seconds using the value
// of "now + 100,000,000". This places a limit on the timeout of about 3.17
// years from "now".

static void unpackTime(struct timespec* absTime, bool isAbsolute, jlong time) {
  assert(time > 0, "convertTime");

  struct timeval now;
  int status = gettimeofday(&now, NULL);
  assert(status == 0, "gettimeofday");

  time_t max_secs = now.tv_sec + MAX_SECS;

  if (isAbsolute) {
    jlong secs = time / 1000;
    if (secs > max_secs) {
      absTime->tv_sec = max_secs;
    } else {
      absTime->tv_sec = secs;
    }
    absTime->tv_nsec = (time % 1000) * NANOSECS_PER_MILLISEC;
  } else {
    jlong secs = time / NANOSECS_PER_SEC;
    if (secs >= MAX_SECS) {
      absTime->tv_sec = max_secs;
      absTime->tv_nsec = 0;
    } else {
      absTime->tv_sec = now.tv_sec + secs;
      absTime->tv_nsec = (time % NANOSECS_PER_SEC) + now.tv_usec*1000;
      if (absTime->tv_nsec >= NANOSECS_PER_SEC) {
        absTime->tv_nsec -= NANOSECS_PER_SEC;
        ++absTime->tv_sec; // note: this must be <= max_secs
      }
    }
  }
  assert(absTime->tv_sec >= 0, "tv_sec < 0");
  assert(absTime->tv_sec <= max_secs, "tv_sec > max_secs");
  assert(absTime->tv_nsec >= 0, "tv_nsec < 0");
  assert(absTime->tv_nsec < NANOSECS_PER_SEC, "tv_nsec >= nanos_per_sec");
}

void Parker::park(bool isAbsolute, jlong time) {
  // Ideally we'd do something useful while spinning, such
  // as calling unpackTime().

  // Optional fast-path check:
  // Return immediately if a permit is available.
  // We depend on Atomic::xchg() having full barrier semantics
  // since we are doing a lock-free update to _counter.
  if (Atomic::xchg(0, &_counter) > 0) return;

  Thread* thread = Thread::current();
  assert(thread->is_Java_thread(), "Must be JavaThread");
  JavaThread *jt = (JavaThread *)thread;

  // Optional optimization -- avoid state transitions if there's an interrupt pending.
  // Check interrupt before trying to wait
  if (Thread::is_interrupted(thread, false)) {
    return;
  }

  // Next, demultiplex/decode time arguments
  struct timespec absTime;
  if (time < 0 || (isAbsolute && time == 0)) { // don't wait at all
    return;
  }
  if (time > 0) {
    unpackTime(&absTime, isAbsolute, time);
  }


  // Enter safepoint region
  // Beware of deadlocks such as 6317397.
  // The per-thread Parker:: mutex is a classic leaf-lock.
  // In particular a thread must never block on the Threads_lock while
  // holding the Parker:: mutex.  If safepoints are pending both the
  // the ThreadBlockInVM() CTOR and DTOR may grab Threads_lock.
  ThreadBlockInVM tbivm(jt);

  // Don't wait if cannot get lock since interference arises from
  // unblocking.  Also. check interrupt before trying wait
  if (Thread::is_interrupted(thread, false) || pthread_mutex_trylock(_mutex) != 0) {
    return;
  }

  int status;
  if (_counter > 0)  { // no wait needed
    _counter = 0;
    status = pthread_mutex_unlock(_mutex);
    assert(status == 0, "invariant");
    // Paranoia to ensure our locked and lock-free paths interact
    // correctly with each other and Java-level accesses.
    OrderAccess::fence();
    return;
  }

#ifdef ASSERT
  // Don't catch signals while blocked; let the running threads have the signals.
  // (This allows a debugger to break into the running thread.)
  sigset_t oldsigs;
  sigset_t* allowdebug_blocked = os::Bsd::allowdebug_blocked_signals();
  pthread_sigmask(SIG_BLOCK, allowdebug_blocked, &oldsigs);
#endif

  OSThreadWaitState osts(thread->osthread(), false /* not Object.wait() */);
  jt->set_suspend_equivalent();
  // cleared by handle_special_suspend_equivalent_condition() or java_suspend_self()

  if (time == 0) {
    status = pthread_cond_wait(_cond, _mutex);
  } else {
    status = os::Bsd::safe_cond_timedwait(_cond, _mutex, &absTime);
    if (status != 0 && WorkAroundNPTLTimedWaitHang) {
      pthread_cond_destroy(_cond);
      pthread_cond_init(_cond, NULL);
    }
  }
  assert_status(status == 0 || status == EINTR ||
                status == ETIMEDOUT,
                status, "cond_timedwait");

#ifdef ASSERT
  pthread_sigmask(SIG_SETMASK, &oldsigs, NULL);
#endif

  _counter = 0;
  status = pthread_mutex_unlock(_mutex);
  assert_status(status == 0, status, "invariant");
  // Paranoia to ensure our locked and lock-free paths interact
  // correctly with each other and Java-level accesses.
  OrderAccess::fence();

  // If externally suspended while waiting, re-suspend
  if (jt->handle_special_suspend_equivalent_condition()) {
    jt->java_suspend_self();
  }
}

void Parker::unpark() {
  int status = pthread_mutex_lock(_mutex);
  assert(status == 0, "invariant");
  const int s = _counter;
  _counter = 1;
  if (s < 1) {
    if (WorkAroundNPTLTimedWaitHang) {
      status = pthread_cond_signal(_cond);
      assert(status == 0, "invariant");
      status = pthread_mutex_unlock(_mutex);
      assert(status == 0, "invariant");
    } else {
      status = pthread_mutex_unlock(_mutex);
      assert(status == 0, "invariant");
      status = pthread_cond_signal(_cond);
      assert(status == 0, "invariant");
    }
  } else {
    pthread_mutex_unlock(_mutex);
    assert(status == 0, "invariant");
  }
}


// Darwin has no "environ" in a dynamic library.
#ifdef __APPLE__
  #include <crt_externs.h>
  #define environ (*_NSGetEnviron())
#else
extern char** environ;
#endif

// Run the specified command in a separate process. Return its exit value,
// or -1 on failure (e.g. can't fork a new process).
// Unlike system(), this function can be called from signal handler. It
// doesn't block SIGINT et al.
int os::fork_and_exec(char* cmd) {
  const char * argv[4] = {"sh", "-c", cmd, NULL};

  // fork() in BsdThreads/NPTL is not async-safe. It needs to run
  // pthread_atfork handlers and reset pthread library. All we need is a
  // separate process to execve. Make a direct syscall to fork process.
  // On IA64 there's no fork syscall, we have to use fork() and hope for
  // the best...
  pid_t pid = fork();

  if (pid < 0) {
    // fork failed
    return -1;

  } else if (pid == 0) {
    // child process

    // execve() in BsdThreads will call pthread_kill_other_threads_np()
    // first to kill every thread on the thread list. Because this list is
    // not reset by fork() (see notes above), execve() will instead kill
    // every thread in the parent process. We know this is the only thread
    // in the new process, so make a system call directly.
    // IA64 should use normal execve() from glibc to match the glibc fork()
    // above.
    execve("/bin/sh", (char* const*)argv, environ);

    // execve failed
    _exit(-1);

  } else  {
    // copied from J2SE ..._waitForProcessExit() in UNIXProcess_md.c; we don't
    // care about the actual exit code, for now.

    int status;

    // Wait for the child process to exit.  This returns immediately if
    // the child has already exited. */
    while (waitpid(pid, &status, 0) < 0) {
      switch (errno) {
      case ECHILD: return 0;
      case EINTR: break;
      default: return -1;
      }
    }

    if (WIFEXITED(status)) {
      // The child exited normally; get its exit code.
      return WEXITSTATUS(status);
    } else if (WIFSIGNALED(status)) {
      // The child exited because of a signal
      // The best value to return is 0x80 + signal number,
      // because that is what all Unix shells do, and because
      // it allows callers to distinguish between process exit and
      // process death by signal.
      return 0x80 + WTERMSIG(status);
    } else {
      // Unknown exit code; pass it through
      return status;
    }
  }
}

// is_headless_jre()
//
// Test for the existence of xawt/libmawt.so or libawt_xawt.so
// in order to report if we are running in a headless jre
//
// Since JDK8 xawt/libmawt.so was moved into the same directory
// as libawt.so, and renamed libawt_xawt.so
//
bool os::is_headless_jre() {
#ifdef __APPLE__
  // We no longer build headless-only on Mac OS X
  return false;
#else
  struct stat statbuf;
  char buf[MAXPATHLEN];
  char libmawtpath[MAXPATHLEN];
  const char *xawtstr  = "/xawt/libmawt" JNI_LIB_SUFFIX;
  const char *new_xawtstr = "/libawt_xawt" JNI_LIB_SUFFIX;
  char *p;

  // Get path to libjvm.so
  os::jvm_path(buf, sizeof(buf));

  // Get rid of libjvm.so
  p = strrchr(buf, '/');
  if (p == NULL) {
    return false;
  } else {
    *p = '\0';
  }

  // Get rid of client or server
  p = strrchr(buf, '/');
  if (p == NULL) {
    return false;
  } else {
    *p = '\0';
  }

  // check xawt/libmawt.so
  strcpy(libmawtpath, buf);
  strcat(libmawtpath, xawtstr);
  if (::stat(libmawtpath, &statbuf) == 0) return false;

  // check libawt_xawt.so
  strcpy(libmawtpath, buf);
  strcat(libmawtpath, new_xawtstr);
  if (::stat(libmawtpath, &statbuf) == 0) return false;

  return true;
#endif
}

// Get the default path to the core file
// Returns the length of the string
int os::get_core_path(char* buffer, size_t bufferSize) {
  int n = jio_snprintf(buffer, bufferSize, "/cores");

  // Truncate if theoretical string was longer than bufferSize
  n = MIN2(n, (int)bufferSize);

  return n;
}

#ifndef PRODUCT
void TestReserveMemorySpecial_test() {
  // No tests available for this platform
}
#endif<|MERGE_RESOLUTION|>--- conflicted
+++ resolved
@@ -3822,15 +3822,6 @@
   return true;
 }
 
-<<<<<<< HEAD
-ATTRIBUTE_PRINTF(3, 0)
-int local_vsnprintf(char* buf, size_t count, const char* format,
-                    va_list args) {
-  return ::vsnprintf(buf, count, format, args);
-}
-
-=======
->>>>>>> 40aacd16
 // Is a (classpath) directory empty?
 bool os::dir_is_empty(const char* path) {
   DIR *dir = NULL;
